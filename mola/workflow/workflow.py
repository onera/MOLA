#    Copyright 2023 ONERA - contact luis.bernardos@onera.fr
#
#    This file is part of MOLA.
#
#    MOLA is free software: you can redistribute it and/or modify
#    it under the terms of the GNU General Public License as published by
#    the Free Software Foundation, either version 3 of the License, or
#    (at your option) any later version.
#
#    MOLA is distributed in the hope that it will be useful,
#    but WITHOUT ANY WARRANTY; without even the implied warranty of
#    MERCHANTABILITY or FITNESS FOR A PARTICULAR PURPOSE.  See the
#    GNU General Public License for more details.
#
#    You should have received a copy of the GNU General Public License
#    along with MOLA.  If not, see <http://www.gnu.org/licenses/>.

import os
from ..cfd import preprocess as PRE
from ..application import external_flow as ExtFlow
from .. import cgns as c



class Workflow(object):

    def __init__(self, tree=None,

            RawMeshComponents=[],
            # RawMeshComponent with:
            # -> file or tree
            # -> component name
            # -> mesher type
            # -> family_bc definition
            # -> Overset Options
            # -> Connection
            # -> splitBlocks 

            # operations :
            # -> read file
            # -> clean tree
            # -> adapt Motion attribute
            # -> create families of zones
            # -> merge tree (creating bases if Overset)

            Fluid=dict(Gamma=1.4,
                       IdealGasConstant=287.053,
                       Prandtl=0.72,
                       PrandtlTurbulent=0.9,
                       SutherlandConstant=110.4,
                       SutherlandViscosity=1.78938e-05,
                       SutherlandTemperature=288.15),

            Flow=dict(),

            Turbulence=dict(Model='Wilcox2006-klim',
                            Level=0.001,
                            ReferenceVelocity='auto',
                            Viscosity_EddyMolecularRatio=0.1,
                            TurbulenceCutOffRatio=1e-8,
                            TransitionMode=None),

            BoundaryConditions=[],
            
            Solver='elsA',

            Splitter=None,

            Numerics=dict(Scheme='Jameson',
                          TimeMarching='Steady',
                          NumberOfIterations=1e4,
                          MinimumNumberOfIterations = 1000,
                          TimeStep=None,
                          CFL=None),

            BodyForceModeling=dict(),

            Motion=dict(),

            Initialization=dict(method='uniform'),

            ExtractionsDefaults=dict(
                                    #  signals=dict(Surface=, Length=, Period=,
                                    #  TorqueOrigin=, AveragingIterations=
                                     ),

            Extractions=[],

            # Extractions=[
            #     dict(type='signals', name='Integrals', fields=['CL', 'std-CL'],
            #          Period=10)
            #     dict(type='probe', name='probe1', fields=['std-Pressure'], Period=5)
            #     dict(type='probe', name='probe2', fields=['std-Density'], Period=5)
            #     dict(type='3D', fields=['Mach', 'q_criterion']),
            #     dict(type='bc', BCType='BCWall*', storage='ByFamily',
            #          fields=['normalvector', 'frictionvector'])
            #     dict(type='bc', BCType='*', storage='ByFamily',
            #          fields=['Pressure'])
            #     dict(type='IsoSurface',
            #         name='MySurface',
            #         postprocess=[dict(operation='AzimuthalAverage',
            #                           selectedZones=dict()),
            #                      dict(operation='MassFlowLoss',
            #                           selectedZones=dict(Component=),
            #                           SecondMassFlowRegion=,
            #                           flowComputation='from_compressor',
            #                           workflowReference=),
            #                      dict(operation='CnM²'
            #                           selectedZones=dict(Component=),
            #                           flowComputation='from_helicopter')],
            #         field='CoordinateY',
            #         value=1.e-6,
            #         AllowedFields=['Mach','cellN'])]

            ConvergenceCriteria=[],

            Monitoring=dict(SaveSignalsPeriod=30,
                            SaveExtractionsPeriod=30,
                            SaveFieldsPeriod=30,
                            SaveBodyForcePeriod=2000,
                            TagExtractionsWithIteration='auto'),

            RunManagement=dict(
                JobName='MOLAjob',
                RunDirectory='.',
                NumberOfProcessors=None,
                AER='',
                FilesAndDirectories=[f"{os.getenv('MOLA')}/templates/compute.py"],
                SubmitJob=False,
                TimeOutInSeconds = 'auto',
                Machine = 'auto', # or 'spiro-dtis', 'topaze'...
                LauncherCommand = 'auto', # or 'sbatch job.sh', './job.sh'...
                SecondsMargin4QuitBeforeTimeOut = 180.0),

            ):

        self._workflow_parameters_container_ = 'WorkflowParameters'

        self.Name = 'Standard'
        self.tree = tree

        if self.tree is not None:
            self.read_workflow_parameters_from_tree()

        else:
            self.RawMeshComponents=RawMeshComponents
            self.Fluid=Fluid
            self.Flow=Flow
            self.Turbulence=Turbulence
            self.BoundaryConditions=BoundaryConditions
            self.Solver=Solver
            self.Splitter=Splitter
            self.Numerics=Numerics
            self.BodyForceModeling=BodyForceModeling
            self.Motion=Motion
            self.Initialization=Initialization
            self.ExtractionsDefaults=ExtractionsDefaults
            self.Extractions=Extractions
            self.ConvergenceCriteria=ConvergenceCriteria
            self.Monitoring=Monitoring
            self.RunManagement=RunManagement


    def write_tree(self, filename='main.cgns'):
        self.tree.save(filename)


    def read_workflow_parameters_from_tree(self):
        
        if isinstance(self.tree,str): self.tree = c.load(self.tree)
        
        workflow_parameters = self.tree.getParameters(self._workflow_parameters_container_)
        
        for parameter in workflow_parameters:
            setattr(self, parameter, workflow_parameters[parameter])


    def set_workflow_parameters_in_tree(self):
        self.tree.setParameters(self._workflow_parameters_container_,
                        Name=self.Name,
                        RawMeshComponents=self.RawMeshComponents,
                        Fluid=self.Fluid,
                        Flow=self.Flow,
                        Turbulence=self.Turbulence,
                        BoundaryConditions=self.BoundaryConditions,
                        Solver=self.Solver,
                        Splitter=self.Splitter,
                        Numerics=self.Numerics,
                        BodyForceModeling=self.BodyForceModeling,
                        Motion=self.Motion,
                        Initialization=self.Initialization,
                        ExtractionsDefaults=self.ExtractionsDefaults,
                        Extractions=self.Extractions,
                        ConvergenceCriteria=self.ConvergenceCriteria,
                        Monitoring=self.Monitoring,
                        RunManagement=self.RunManagement)

            
    def prepare(self):
        self.assemble()
        self.transform()
        self.connect()
        self.define_bc_families() # will include "addFamilies"
        self.split_and_distribute()
        self.process_overset()
        self.compute_reference_values()
        self.initialize_flow() # eventually + distance to wall
        self.set_solver_boundary_conditions()
        self.set_solver_motion()
        self.set_solver_keys() # model, numerics, others...
        self.set_solver_extractions()
        self.adapt_tree_to_solver()
        self.check_preprocess() # empty BCs... maybe solver-specific

    def write_cfd_files(self):
        return
    
    def assemble(self):
        return
<<<<<<< HEAD
        # RawMeshComponent with:
        # -> file or tree
        # -> component name
        # -> mesher type
        # -> family_bc definition
        # -> Overset Options
        # -> Connection
        # -> splitBlocks 

        # operations :
        # -> read file
        # -> clean tree
        # -> adapt Motion attribute
        # -> create families of zones
        # -> merge tree (creating bases if Overset)
        pass
=======
>>>>>>> 82cb6954

    def compute_reference_values(self):
        # mola-generic set of parameters
        self.compute_flow_properties()
        self.set_modeling_parameters()
        self.set_numerical_parameters()

    def set_boundary_conditions(self):
        PRE.set_boundary_conditions(self)

    def write_cfd_files(self):
        self.write_setup()
        self.write_run_scripts() # including job bash file(s)
        self.write_data_files() # CGNS, FSDM...


    def save_main(self):
        PRE.writeSetup(AllSetupDicts)
        PRE.mesh.saveMainCGNSwithLinkToOutputFields(writeOutputFields=True)

    def addTiggerReferenceStateGoverningEquations(self):
        PRE.addTrigger()
        PRE.addReferenceState(self.tree, self.FluidProperties, self.ReferenceValues) 
        dim = int(self.solver_parameters['cfdpb']['config'][0])
        PRE.addGoverningEquations(self.tree, dim=dim)

    def write_compute(self):
        pass

    def visu(self):
        pass

def future_test_Workflow():

    workflow = Workflow()

    workflow.prepare()
    workflow.save_main()
<|MERGE_RESOLUTION|>--- conflicted
+++ resolved
@@ -217,25 +217,6 @@
     
     def assemble(self):
         return
-<<<<<<< HEAD
-        # RawMeshComponent with:
-        # -> file or tree
-        # -> component name
-        # -> mesher type
-        # -> family_bc definition
-        # -> Overset Options
-        # -> Connection
-        # -> splitBlocks 
-
-        # operations :
-        # -> read file
-        # -> clean tree
-        # -> adapt Motion attribute
-        # -> create families of zones
-        # -> merge tree (creating bases if Overset)
-        pass
-=======
->>>>>>> 82cb6954
 
     def compute_reference_values(self):
         # mola-generic set of parameters
