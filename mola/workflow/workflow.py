--- conflicted
+++ resolved
@@ -21,17 +21,12 @@
 from .. import cgns as c
 from  mola.cfd.preprocess.mesh import (positioning,
                                        connect,
-<<<<<<< HEAD
-                                       families,
-                                       split)
-=======
                                        families)
 from  mola.cfd.preprocess import (boundary_conditions,
                                   initialization,
                                   motion,
                                   cfd_parameters,
                                   extractions)
->>>>>>> 25d0b8ac
 
 class Workflow(object):
 
