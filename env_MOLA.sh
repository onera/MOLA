--- conflicted
+++ resolved
@@ -67,10 +67,7 @@
 
 EL8=`uname -r|grep el8`
 
-<<<<<<< HEAD
-=======
-
->>>>>>> 81126388
+
 if [ "$MAC" = "spiro" ]; then
     source /stck/elsa/Public/$ELSAVERSION/Dist/bin/spiro3_mpi/.env_elsA
     export PYTHONPATH=$EXTPYLIB/lib/python3.7/site-packages/:$PYTHONPATH
