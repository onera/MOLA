--- conflicted
+++ resolved
@@ -91,13 +91,9 @@
     exit 0
 fi
 
-<<<<<<< HEAD
 module load texlive/2016 # for LaTeX rendering in matplotlib with STIX font
-=======
 alias treelab='python3 $TREELAB/GUI/treelab.py '
->>>>>>> b0149304
 alias python='python3'
-alias treelab='python3 $TREELAB/GUI/treelab.py '
 export PYTHONPATH=$MOLA:$TREELAB:$PYTHONPATH
 
 echo "using MOLA environment for $MAC"