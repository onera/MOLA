--- conflicted
+++ resolved
@@ -1,208 +1,199 @@
-'''
-postprocess routine used for:
-    1 - determine if computation was OK or not
-<<<<<<< HEAD
-    2 - save relevant files into LOG directory
-=======
-    2 - override fields.cgns with tmp-fields.cgns
-    3 - save relevant files into LOG directory
->>>>>>> 13bf04b1
-    4 - switch to robust or fail-safe mode if required
-
-19/05/2021 - L. Bernardos
-'''
-
-import sys
-import os
-import glob
-import shutil
-import imp
-import numpy as np
-
-import Converter.PyTree as C
-import Converter.Internal as I
-
-import MOLA.Preprocess as PRE
-import MOLA.InternalShortcuts as J
-
-
-RobustModes = [
-dict(name='robust-0',
-     NumericalKeys=dict(
-        flux         = 'jameson',
-        avcoef_k2    = 0.5,
-        avcoef_k4    = 0.016,
-        avcoef_sigma = 1.0,
-        filter       = 'incr_new+prolong',
-        cutoff_dens  = 0.005,
-        cutoff_pres  = 0.005,
-        cutoff_eint  = 0.005,
-        artviscosity = 'dismrt',
-        av_mrt       = 0.3,)),
-
-dict(name='robust-1',
-     NumericalKeys=dict(
-        flux         = 'jameson',
-        avcoef_k2    = 1.0,
-        avcoef_k4    = 0.032,
-        avcoef_sigma = 1.0,
-        filter       = 'incr_new+prolong',
-        cutoff_dens  = 0.005,
-        cutoff_pres  = 0.005,
-        cutoff_eint  = 0.005,
-        artviscosity = 'dismrt',
-        av_mrt       = 0.3,)),
-]
-
-FailSafeMode = dict(
-    name='fail-safe',
-    NumericalKeys=dict(
-        flux         = 'roe',
-        limiter      = 'valbada'))
-
-
-def fileExists(*path): return os.path.isfile(os.path.join(*path))
-
-
-def anyFile(*path): return any(glob.glob(os.path.join(*path)))
-
-
-def removeNumericalSchemeKeys(setup):
-    Keys2Remove = ('flux','ausm_wiggle','ausmp_diss_cst','ausmp_press_vel_cst',
-                    'ausm_tref','ausm_pref','ausm_mref','limiter','avcoef_k2',
-                    'avcoef_k4','avcoef_sigma','filter','cutoff_dens',
-                    'cutoff_pres','cutoff_eint','artviscosity','av_mrt')
-    for k in Keys2Remove: setup.elsAkeysNumerics.pop(k, None)
-
-
-def wasPoorlyConverged():
-    try: os.remove('setup.pyc')
-    except: pass
-    setup = imp.load_source('setup', 'setup.py')
-    try: stdCLthreshold = setup.ReferenceValues['CoprocessOptions']['MaxConvergedCLStd']
-    except: return False
-
-    LoadsTree = C.convertFile2PyTree(os.path.join('OUTPUT','loads.cgns'))
-    AirfoilZone = [z for z in I.getZones(LoadsTree) if z[0] == 'AIRFOIL'][0]
-    stdCL, = J.getVars(AirfoilZone,['std-CL'])
-
-    if stdCL is None: return False
-
-    PoorlyConverged = stdCL[-1] > 10**(int(np.log10(stdCLthreshold))+2)
-
-    return PoorlyConverged
-
-
-def getComputationMode():
-    try: os.remove('setup.pyc')
-    except: pass
-    try: setup = imp.load_source('setup', 'setup.py')
-    except: return
-
-    try:
-        return setup.ReferenceValues['ComputationMode']
-    except:
-        return 'accurate'
-
-
-def getNextRobustMode():
-    ComputationMode = getComputationMode()
-
-    if ComputationMode == 'fail-safe': return
-
-    if ComputationMode == 'accurate':
-        return RobustModes[0]
-
-    for i, rm in enumerate(RobustModes):
-        if rm['name'] == ComputationMode:
-            break
-
-    try:
-        return RobustModes[i+1]
-    except IndexError:
-        return
-
-
-def useNextRobustMode():
-    try: os.remove('setup.pyc')
-    except: pass
-
-    try: setup = imp.load_source('setup', 'setup.py')
-    except: return
-
-    RobustMode = getNextRobustMode()
-    if not RobustMode: return
-
-    removeNumericalSchemeKeys(setup)
-    setup.elsAkeysNumerics.update(RobustMode['NumericalKeys'])
-    setup.ReferenceValues['ComputationMode'] = RobustMode['name']
-    PRE.writeSetupFromModuleObject(setup, setupFilename='setup.py')
-
-    # allow for restart
-    try: os.remove('COMPLETED')
-    except: pass
-
-
-def useFailSafeMode():
-
-    try: os.remove('setup.pyc')
-    except: pass
-
-    try: setup = imp.load_source('setup', 'setup.py')
-    except: return
-
-    if getComputationMode() == FailSafeMode['name']: return
-
-    removeNumericalSchemeKeys(setup)
-    setup.elsAkeysNumerics.update(FailSafeMode['NumericalKeys'])
-    setup.ReferenceValues['ComputationMode'] = FailSafeMode['name']
-    PRE.writeSetupFromModuleObject(setup, setupFilename='setup.py')
-
-    # allow for restart
-    files2Remove = ['COMPLETED','FAILED']
-    files2Remove.extend(glob.glob('bk*'))
-    files2Remove.extend(glob.glob('elsA.x*'))
-    files2Remove.extend(glob.glob('core.*'))
-    for f in files2Remove:
-        try: os.remove(f)
-        except: pass
-
-<<<<<<< HEAD
-    ServerTools.cpmv('mv','OUTPUT','OUTPUT_FAILED')
-=======
-    # move OUTPUT folder so that new run will restart from previous healthy one
-    shutil.move('OUTPUT', 'OUTPUT_FAILED')
->>>>>>> 13bf04b1
-
-
-# ---------------------------- SCRIPT STARTS HERE ---------------------------- #
-
-
-for failure in ('bk*','elsA.x.*','core.*'):
-    if anyFile(failure):
-        with open('FAILED','w') as f: f.write('dump %s files detected'%failure)
-        break
-
-
-for fn in glob.glob('*.log'):
-    FilenameBase = fn[:-4]
-    i = 1
-    NewFilename = FilenameBase+'-%d'%i+'.log'
-    while fileExists('LOGS', NewFilename):
-        i += 1
-        NewFilename = FilenameBase+'-%d'%i+'.log'
-
-    shutil.move(fn, os.path.join('LOGS', NewFilename))
-for fn in glob.glob('elsA_MPI*'):
-    shutil.move(fn, os.path.join('LOGS', fn))
-
-if fileExists('COMPLETED'):
-
-    for fn in glob.glob(os.path.join('LOGS','stdout*')):
-        try: os.remove(fn) # because standard output of elsA is excessively big
-        except: pass
-
-    if wasPoorlyConverged(): useNextRobustMode()
-
-elif fileExists('FAILED'):
-    useFailSafeMode()
+'''
+postprocess routine used for:
+    1 - determine if computation was OK or not
+    2 - save relevant files into LOG directory
+    3 - switch to robust or fail-safe mode if required
+
+19/05/2021 - L. Bernardos
+'''
+
+import sys
+import os
+import glob
+import shutil
+import imp
+import numpy as np
+
+import Converter.PyTree as C
+import Converter.Internal as I
+
+import MOLA.Preprocess as PRE
+import MOLA.InternalShortcuts as J
+
+
+RobustModes = [
+dict(name='robust-0',
+     NumericalKeys=dict(
+        flux         = 'jameson',
+        avcoef_k2    = 0.5,
+        avcoef_k4    = 0.016,
+        avcoef_sigma = 1.0,
+        filter       = 'incr_new+prolong',
+        cutoff_dens  = 0.005,
+        cutoff_pres  = 0.005,
+        cutoff_eint  = 0.005,
+        artviscosity = 'dismrt',
+        av_mrt       = 0.3,)),
+
+dict(name='robust-1',
+     NumericalKeys=dict(
+        flux         = 'jameson',
+        avcoef_k2    = 1.0,
+        avcoef_k4    = 0.032,
+        avcoef_sigma = 1.0,
+        filter       = 'incr_new+prolong',
+        cutoff_dens  = 0.005,
+        cutoff_pres  = 0.005,
+        cutoff_eint  = 0.005,
+        artviscosity = 'dismrt',
+        av_mrt       = 0.3,)),
+]
+
+FailSafeMode = dict(
+    name='fail-safe',
+    NumericalKeys=dict(
+        flux         = 'roe',
+        limiter      = 'valbada'))
+
+
+def fileExists(*path): return os.path.isfile(os.path.join(*path))
+
+
+def anyFile(*path): return any(glob.glob(os.path.join(*path)))
+
+
+def removeNumericalSchemeKeys(setup):
+    Keys2Remove = ('flux','ausm_wiggle','ausmp_diss_cst','ausmp_press_vel_cst',
+                    'ausm_tref','ausm_pref','ausm_mref','limiter','avcoef_k2',
+                    'avcoef_k4','avcoef_sigma','filter','cutoff_dens',
+                    'cutoff_pres','cutoff_eint','artviscosity','av_mrt')
+    for k in Keys2Remove: setup.elsAkeysNumerics.pop(k, None)
+
+
+def wasPoorlyConverged():
+    try: os.remove('setup.pyc')
+    except: pass
+    setup = imp.load_source('setup', 'setup.py')
+    try: stdCLthreshold = setup.ReferenceValues['CoprocessOptions']['MaxConvergedCLStd']
+    except: return False
+
+    LoadsTree = C.convertFile2PyTree(os.path.join('OUTPUT','loads.cgns'))
+    AirfoilZone = [z for z in I.getZones(LoadsTree) if z[0] == 'AIRFOIL'][0]
+    stdCL, = J.getVars(AirfoilZone,['std-CL'])
+
+    if stdCL is None: return False
+
+    PoorlyConverged = stdCL[-1] > 10**(int(np.log10(stdCLthreshold))+2)
+
+    return PoorlyConverged
+
+
+def getComputationMode():
+    try: os.remove('setup.pyc')
+    except: pass
+    try: setup = imp.load_source('setup', 'setup.py')
+    except: return
+
+    try:
+        return setup.ReferenceValues['ComputationMode']
+    except:
+        return 'accurate'
+
+
+def getNextRobustMode():
+    ComputationMode = getComputationMode()
+
+    if ComputationMode == 'fail-safe': return
+
+    if ComputationMode == 'accurate':
+        return RobustModes[0]
+
+    for i, rm in enumerate(RobustModes):
+        if rm['name'] == ComputationMode:
+            break
+
+    try:
+        return RobustModes[i+1]
+    except IndexError:
+        return
+
+
+def useNextRobustMode():
+    try: os.remove('setup.pyc')
+    except: pass
+
+    try: setup = imp.load_source('setup', 'setup.py')
+    except: return
+
+    RobustMode = getNextRobustMode()
+    if not RobustMode: return
+
+    removeNumericalSchemeKeys(setup)
+    setup.elsAkeysNumerics.update(RobustMode['NumericalKeys'])
+    setup.ReferenceValues['ComputationMode'] = RobustMode['name']
+    PRE.writeSetupFromModuleObject(setup, setupFilename='setup.py')
+
+    # allow for restart
+    try: os.remove('COMPLETED')
+    except: pass
+
+
+def useFailSafeMode():
+
+    try: os.remove('setup.pyc')
+    except: pass
+
+    try: setup = imp.load_source('setup', 'setup.py')
+    except: return
+
+    if getComputationMode() == FailSafeMode['name']: return
+
+    removeNumericalSchemeKeys(setup)
+    setup.elsAkeysNumerics.update(FailSafeMode['NumericalKeys'])
+    setup.ReferenceValues['ComputationMode'] = FailSafeMode['name']
+    PRE.writeSetupFromModuleObject(setup, setupFilename='setup.py')
+
+    # allow for restart
+    files2Remove = ['COMPLETED','FAILED']
+    files2Remove.extend(glob.glob('bk*'))
+    files2Remove.extend(glob.glob('elsA.x*'))
+    files2Remove.extend(glob.glob('core.*'))
+    for f in files2Remove:
+        try: os.remove(f)
+        except: pass
+
+    # move OUTPUT folder so that new run will restart from previous healthy one
+    shutil.move('OUTPUT', 'OUTPUT_FAILED')
+
+
+# ---------------------------- SCRIPT STARTS HERE ---------------------------- #
+
+
+for failure in ('bk*','elsA.x.*','core.*'):
+    if anyFile(failure):
+        with open('FAILED','w') as f: f.write('dump %s files detected'%failure)
+        break
+
+
+for fn in glob.glob('*.log'):
+    FilenameBase = fn[:-4]
+    i = 1
+    NewFilename = FilenameBase+'-%d'%i+'.log'
+    while fileExists('LOGS', NewFilename):
+        i += 1
+        NewFilename = FilenameBase+'-%d'%i+'.log'
+
+    shutil.move(fn, os.path.join('LOGS', NewFilename))
+for fn in glob.glob('elsA_MPI*'):
+    shutil.move(fn, os.path.join('LOGS', fn))
+
+if fileExists('COMPLETED'):
+
+    for fn in glob.glob(os.path.join('LOGS','stdout*')):
+        try: os.remove(fn) # because standard output of elsA is excessively big
+        except: pass
+
+    if wasPoorlyConverged(): useNextRobustMode()
+
+elif fileExists('FAILED'):
+    useFailSafeMode()