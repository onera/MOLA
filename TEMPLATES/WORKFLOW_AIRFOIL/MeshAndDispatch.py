import sys
import os

import Converter.PyTree as C
import Converter.Internal as I

import MOLA.WorkflowAirfoil as WF
import MOLA.JobManager  as JM

import PolarConfiguration as config

Airfoil = config.GeomPath.split(os.path.sep)[-1]
jobTemplate = '/tmp_user/sator/lbernard/MOLA/Dev/TEMPLATES/WORKFLOW_AIRFOIL/job_{}.sh'.format(config.machine)


for case in config.JobsQueues:

    if case['NewJob']:
        t, meshParams = WF.buildMesh(Airfoil,
                                     meshParams=case['meshParams'],
                                     save_meshParams=True,
                                     save_mesh=False)
<<<<<<< HEAD
        WF.buildJob(case, config, NProc=meshParams['options']['NProc'])

    WF.prepareMainCGNS4ElsA(t=t, meshParams=meshParams,
=======
        JM.buildJob(case, config, meshParams['options']['NProc'], jobTemplate)

    WF.prepareMainCGNS(t=t, meshParams=meshParams,
>>>>>>> 7d9e895f
                       CoprocessOptions=case['CoprocessOptions'],
                       ImposedWallFields=case['ImposedWallFields'],
                       TransitionZones=case['TransitionZones'],
                       **case['elsAParams'])
    JM.putFilesInComputationDirectory(case)

for case in config.JobsQueues:
    if case['NewJob']:
<<<<<<< HEAD
        WF.launchComputationJob(case, config, submitReserveJob=False)
=======
        JM.launchComputationJob(case, config, submitReserveJob=False)
>>>>>>> 7d9e895f
<|MERGE_RESOLUTION|>--- conflicted
+++ resolved
@@ -20,15 +20,9 @@
                                      meshParams=case['meshParams'],
                                      save_meshParams=True,
                                      save_mesh=False)
-<<<<<<< HEAD
-        WF.buildJob(case, config, NProc=meshParams['options']['NProc'])
+        JM.buildJob(case, config, meshParams['options']['NProc'], jobTemplate)
 
     WF.prepareMainCGNS4ElsA(t=t, meshParams=meshParams,
-=======
-        JM.buildJob(case, config, meshParams['options']['NProc'], jobTemplate)
-
-    WF.prepareMainCGNS(t=t, meshParams=meshParams,
->>>>>>> 7d9e895f
                        CoprocessOptions=case['CoprocessOptions'],
                        ImposedWallFields=case['ImposedWallFields'],
                        TransitionZones=case['TransitionZones'],
@@ -37,8 +31,4 @@
 
 for case in config.JobsQueues:
     if case['NewJob']:
-<<<<<<< HEAD
-        WF.launchComputationJob(case, config, submitReserveJob=False)
-=======
-        JM.launchComputationJob(case, config, submitReserveJob=False)
->>>>>>> 7d9e895f
+        JM.launchComputationJob(case, config, submitReserveJob=False)