#    Copyright 2023 ONERA - contact luis.bernardos@onera.fr
#
#    This file is part of MOLA.
#
#    MOLA is free software: you can redistribute it and/or modify
#    it under the terms of the GNU Lesser General Public License as published by
#    the Free Software Foundation, either version 3 of the License, or
#    (at your option) any later version.
#
#    MOLA is distributed in the hope that it will be useful,
#    but WITHOUT ANY WARRANTY; without even the implied warranty of
#    MERCHANTABILITY or FITNESS FOR A PARTICULAR PURPOSE.  See the
#    GNU Lesser General Public License for more details.
#
#    You should have received a copy of the GNU Lesser General Public License
#    along with MOLA.  If not, see <http://www.gnu.org/licenses/>.

'''
elsA compute.py script for WORKFLOW STANDARD

MOLA Dev

File History:
23/12/2020 - L. Bernardos
'''

# ----------------------- IMPORT SYSTEM MODULES ----------------------- #
import sys
import os
import numpy as np
# np.seterr(all='raise')
import shutil
import timeit
from MOLA.Coprocess import printCo
LaunchTime = timeit.default_timer()
from mpi4py import MPI
comm   = MPI.COMM_WORLD
rank   = comm.Get_rank()
NumberOfProcessors = comm.Get_size()

# ------------------------- IMPORT  CASSIOPEE ------------------------- #
import Converter.PyTree as C
import Converter.Internal as I
import Converter.Filter as Filter
import Converter.Mpi as Cmpi

# ---------------------------- IMPORT MOLA ---------------------------- #
import MOLA.Coprocess as CO
import MOLA.LiftingLine as LL
import MOLA.InternalShortcuts as J

# ------------------------------ SETTINGS ------------------------------ #
FULL_CGNS_MODE   = False
FILE_SETUP       = 'setup.py'
FILE_CGNS        = 'main.cgns'
FILE_SURFACES    = 'surfaces.cgns'
FILE_ARRAYS      = 'arrays.cgns'
FILE_FIELDS      = 'tmp-fields.cgns' # BEWARE of tmp- suffix
FILE_COLOG       = 'coprocess.log'
FILE_BODYFORCESRC= 'bodyforce.cgns'
DIRECTORY_OUTPUT = 'OUTPUT'
DIRECTORY_LOGS   = 'LOGS'

# will be overriden by coprocess.py : 
RequestedStatistics = [] 
TagSurfacesWithIteration = False
# ------------------ IMPORT AND SET CURRENT SETUP DATA ------------------ #
setup = J.load_source('setup',FILE_SETUP)

# Load and appropriately set variables of coprocess module
CO.FULL_CGNS_MODE   = FULL_CGNS_MODE
CO.FILE_SETUP       = FILE_SETUP
CO.FILE_CGNS        = FILE_CGNS
CO.FILE_SURFACES    = FILE_SURFACES
CO.FILE_ARRAYS      = FILE_ARRAYS
CO.FILE_FIELDS      = FILE_FIELDS
CO.FILE_COLOG       = FILE_COLOG
CO.FILE_BODYFORCESRC= FILE_BODYFORCESRC
CO.DIRECTORY_OUTPUT = DIRECTORY_OUTPUT
CO.setup            = setup

if rank==0:
    try: os.makedirs(DIRECTORY_OUTPUT)
    except: pass
    try: os.makedirs(DIRECTORY_LOGS)
    except: pass

# --------------------------- END OF IMPORTS --------------------------- #

# ----------------- DECLARE ADDITIONAL GLOBAL VARIABLES ----------------- #
try: Splitter = setup.Splitter
except: Splitter = None
try: BodyForceInputData = setup.BodyForceInputData
except: BodyForceInputData = None
CO.invokeCoprocessLogFile()
arrays = CO.invokeArrays()

niter    = setup.elsAkeysNumerics['niter']
if niter == 0:
    CO.printCo('WARNING: niter = 0 -> will only make extractions', proc=0, color=J.WARN)
inititer = setup.elsAkeysNumerics['inititer']
itmax    = inititer+niter-2 # BEWARE last iteration accessible trigger-state-16

if Splitter == 'PyPart':
    t, Skeleton, PyPartBase, Distribution = CO.splitWithPyPart()
    CO.PyPartBase = PyPartBase
else:
    Skeleton = CO.loadSkeleton()

<<<<<<< HEAD
# ========================== INIT PROBES ========================== #
HAS_PROBES = CO.hasProbes()
if HAS_PROBES:
    CO.searchZoneAndIndexForProbes(Skeleton)
=======

>>>>>>> 6fe92675

# ========================== LAUNCH ELSA ========================== #

import elsA_user
if not FULL_CGNS_MODE:

    Cfdpb = elsA_user.cfdpb(name='cfd')
    Mod   = elsA_user.model(name='Mod')
    Num   = elsA_user.numerics(name='Num')

    CfdDict  = setup.elsAkeysCFD
    ModDict  = setup.elsAkeysModel
    NumDict  = setup.elsAkeysNumerics

    elsAobjs = [Cfdpb,   Mod,     Num]
    elsAdics = [CfdDict, ModDict, NumDict]

    for obj, dic in zip(elsAobjs, elsAdics):
        [obj.set(v,dic[v]) for v in dic if not isinstance(dic[v], dict)]

    for k in NumDict:
        if '.Solver#Function' in k:
            funDict = NumDict[k]
            funName = funDict['name']
            if funName == 'f_cfl':
                f_cfl=elsA_user.function(funDict['function_type'],name=funName)
                for v in funDict:
                    if v in ('iterf','iteri','valf','vali'):
                        f_cfl.set(v,  funDict[v])
                Num.attach('cfl', function=f_cfl)

import elsAxdt
elsAxdt.trace(0)
CO.elsAxdt = elsAxdt

if Splitter == 'PyPart':
    e = elsAxdt.XdtCGNS(tree=t, links=[], paths=[])
    e.distribution = Distribution
else:
    e=elsAxdt.XdtCGNS(FILE_CGNS)


# ------------------------------- BODYFORCE ------------------------------- #
toWithSourceTerms = []
BodyForceDisks = []
BODYFORCE_INITIATED = False
if BodyForceInputData:
    LocalBodyForceInputData = LL.getLocalBodyForceInputData(BodyForceInputData)
    LL.invokeAndAppendLocalObjectsForBodyForce(LocalBodyForceInputData)
    NumberOfSerialRuns = LL.getNumberOfSerialRuns(BodyForceInputData, NumberOfProcessors)
# ------------------------------------------------------------------------- #

# TODO : remove conditioning on UNSTEADY_OVERSET once elsA bug 
# https://elsa.onera.fr/issues/10824 is fixed
UNSTEADY_OVERSET = hasattr(setup,'OversetMotion') and setup.OversetMotion

CO.loadMotionForElsA(elsA_user, Skeleton)

e.mode = elsAxdt.READ_MESH
e.mode |= elsAxdt.READ_CONNECT
e.mode |= elsAxdt.READ_BC
e.mode |= elsAxdt.READ_BC_INIT
e.mode |= elsAxdt.READ_INIT
e.mode |= elsAxdt.READ_FLOW
e.mode |= elsAxdt.READ_COMPUTATION
e.mode |= elsAxdt.READ_OUTPUT
e.mode |= elsAxdt.READ_TRACE
e.mode |= elsAxdt.SKIP_GHOSTMASK # NOTE https://elsa.onera.fr/issues/3480
e.action=elsAxdt.TRANSLATE

e.compute()
CO.readStaticMasksForElsA(e, elsA_user, Skeleton)
CO.loadUnsteadyMasksForElsA(e, elsA_user, Skeleton)

Cmpi.barrier()
CO.printCo('launch compute',proc=0)
Cfdpb.compute()
Cfdpb.extract()
Cmpi.barrier()


CO.CurrentIteration += 1
CO.printCo('iteration %d -> end of run'%CO.CurrentIteration, proc=0, color=J.MAGE)
CO.updateAndWriteSetup(setup)
t = CO.extractFields(Skeleton)

# save arrays
arraysTree = CO.extractArrays(t, arrays, RequestedStatistics=RequestedStatistics,
          Extractions=setup.Extractions, addMemoryUsage=True)
CO.save(arraysTree, os.path.join(DIRECTORY_OUTPUT,FILE_ARRAYS))

# save surfaces
surfs = CO.extractSurfaces(t, setup.Extractions)
CO.save(surfs, os.path.join(DIRECTORY_OUTPUT,FILE_SURFACES),
               tagWithIteration=TagSurfacesWithIteration)

# save bodyforce disks
CO.save(BodyForceDisks,os.path.join(DIRECTORY_OUTPUT,FILE_BODYFORCESRC))

# save fields
tR = J.moveFields(t)
CO.save(tR, os.path.join(DIRECTORY_OUTPUT,FILE_FIELDS))

elsAxdt.free("xdt-runtime-tree")
elsAxdt.free("xdt-output-tree")

CO.moveTemporaryFile(os.path.join(DIRECTORY_OUTPUT,FILE_FIELDS))

CO.printCo('END OF compute.py',0)
CO.moveLogFiles()<|MERGE_RESOLUTION|>--- conflicted
+++ resolved
@@ -107,14 +107,10 @@
 else:
     Skeleton = CO.loadSkeleton()
 
-<<<<<<< HEAD
 # ========================== INIT PROBES ========================== #
 HAS_PROBES = CO.hasProbes()
 if HAS_PROBES:
     CO.searchZoneAndIndexForProbes(Skeleton)
-=======
-
->>>>>>> 6fe92675
 
 # ========================== LAUNCH ELSA ========================== #
 
@@ -202,6 +198,8 @@
 t = CO.extractFields(Skeleton)
 
 # save arrays
+if HAS_PROBES:
+    CO.appendProbes2Arrays(t, arrays)
 arraysTree = CO.extractArrays(t, arrays, RequestedStatistics=RequestedStatistics,
           Extractions=setup.Extractions, addMemoryUsage=True)
 CO.save(arraysTree, os.path.join(DIRECTORY_OUTPUT,FILE_ARRAYS))
