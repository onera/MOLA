<<<<<<< HEAD
'''
Template for reading and showing the arrays.cgns file using Matplotlib

MOLA v1.10 - 04/03/2021 - L. Bernardos
'''


import sys
import copy
import numpy as np

import Converter.PyTree as C
import Converter.Internal as I
import Converter.Filter as Filter

import MOLA.InternalShortcuts as J

import matplotlib.pyplot as plt
from matplotlib.ticker import AutoMinorLocator, LogLocator, NullFormatter

FILE_ARRAYS = 'OUTPUT/arrays.cgns'

################################################################################
#########################        Performance       #############################
################################################################################

ordering = dict(MassFlowIn=0,
    PressureStagnationRatio=1,
    TemperatureStagnationRatio=2,
    EfficiencyIsentropic=3,
    PressureStagnationLossCoeff=4
    )

t = C.convertFile2PyTree(FILE_ARRAYS)

def shortvarname(varname):
    if varname == 'MassFlowIn':
        return 'mf in'
    elif varname == 'MassFlowOut':
        return 'mf out'
    elif varname == 'PressureStagnationRatio':
        return 'Pt ratio'
    elif varname == 'TemperatureStagnationRatio':
        return 'Tt ratio'
    elif varname == 'EfficiencyIsentropic':
        return 'eta'
    elif varname == 'PressureStagnationLossCoeff':
        return 'cPt'
    else:
        return varname

zones = I.getNodesFromNameAndType(t, 'PERFOS_*', 'Zone_t')
for zone in zones:

    row = I.getName(zone).replace('PERFOS_', '')
    figname = 'perfos_{}.png'.format(row)

    # Get variables in zone
    FS = I.getNodeFromType(zone, 'FlowSolution_t')
    varnames = [I.getName(n) for n in I.getNodesFromType(FS, 'DataArray_t')]
    varnames.remove('IterationNumber')
    varnames.remove('MassFlowOut')
    for var in copy.deepcopy(varnames):
        if any([pattern in var for pattern in ['avg-', 'std-', 'rsd-', 'TemperatureStagnationRatio']]):
            varnames.remove(var)
    varnames = sorted(varnames, key=lambda k: ordering[k])
    Nvars = len(varnames)

    fig, axes = plt.subplots(Nvars,2,figsize=(8.,8.),dpi=120, sharex=True)

    if Nvars == 1: axes = [axes]

    for varname, ax in zip(varnames, axes):
        svar = shortvarname(varname)
        v = J.getVars2Dict(zone, ['IterationNumber',
                                  varname,
                                  'avg-'+varname,
                                  'rsd-'+varname,])
        ax[0].set_title('{} {}'.format(row, varname.rstrip('In')))

        ax[0].plot(v['IterationNumber'], v[varname], label=svar, color='k')
        if v['avg-'+varname][0] is not None:
            ax[0].plot(v['IterationNumber'], v['avg-'+varname], \
                label='avg %s'%svar, color='k', linestyle='--')
        if v['rsd-'+varname][0] is not None:
            ax[1].plot(v['IterationNumber'], v['rsd-'+varname], \
                label='rsd %s'%svar, color='k')

        if varname == 'MassFlowIn':
            varname = 'MassFlowOut'
            svar = shortvarname(varname)

            v = J.getVars2Dict(zone, ['IterationNumber',
                                  varname,
                                  'avg-'+varname,
                                  'rsd-'+varname,])

            ax[0].plot(v['IterationNumber'], v[varname], label=svar, color='C0')
            if v['avg-'+varname][0] is not None:
                ax[0].plot(v['IterationNumber'], v['avg-'+varname], \
                    label='avg %s'%svar, color='C0', linestyle='--')
            if v['rsd-'+varname][0] is not None:
                ax[1].plot(v['IterationNumber'], v['rsd-'+varname], \
                    label='rsd %s'%svar, color='C0')

        ax[1].set_yscale('log')
        for a in ax:
            a.set_xlabel('iteration')
            a.legend(loc='best')

    FlatListAxes = [i for j in axes for i in j]
    drawMinorGrid = True
    for ax in FlatListAxes:
        minLocX = AutoMinorLocator()
        ax.xaxis.set_minor_locator(minLocX)
        ScaleType = ax.get_yscale()
        if ScaleType == 'linear':
            minLocY = AutoMinorLocator()
            ax.yaxis.set_minor_locator(minLocY)
        elif ScaleType == 'log':
            locmaj = LogLocator(base=10.0,
                                subs=(1.0, ),
                                numticks=100)
            ax.yaxis.set_major_locator(locmaj)
            locmin = LogLocator(base=10.0,
                                subs=np.arange(2, 10) * .1,
                                numticks=100)
            ax.yaxis.set_minor_locator(locmin)
            # ax.yaxis.set_minor_formatter(NullFormatter())
        ax.xaxis.grid(True, which='major')
        if drawMinorGrid:
            ax.xaxis.grid(True, which='minor',linestyle=':')
        else:
            ax.xaxis.grid(False, which='minor')

    plt.tight_layout()
    print('Saving %s%s%s ...'%(J.CYAN,figname,J.ENDC))
    plt.savefig(figname)
    print(J.GREEN+'ok'+J.ENDC)
if len(zones) > 3:
    plt.close('all')

################################################################################
#########################         Massflow         #############################
################################################################################

massflows = dict()

for zone in I.getZones(t):
    massflowNode = I.getNodeFromName(zone, 'MassFlow')
    if massflowNode is not None:
        massflow = I.getValue(massflowNode)
        iterations = I.getValue(I.getNodeFromName(zone, 'IterationNumber'))
        massflows[I.getName(zone)] = dict(
            massflow = np.abs(massflow),
            iterations = iterations
        )

    else:
        massflowInNode = I.getNodeFromName(zone, 'MassFlowIn')
        massflowOutNode = I.getNodeFromName(zone, 'MassFlowOut')
        if massflowInNode is not None and massflowOutNode is not None:
            massflowIn = I.getValue(massflowInNode)
            massflowOut = I.getValue(massflowOutNode)
            iterations = I.getValue(I.getNodeFromName(zone, 'IterationNumber'))
            massflows[I.getName(zone)+'_In'] = dict(
                massflow = np.abs(massflowIn),
                iterations = iterations
            )
            massflows[I.getName(zone)+'_Out'] = dict(
                massflow = np.abs(massflowOut),
                iterations = iterations
            )

if massflows.keys() != []:
    plt.figure()
    zones = sorted(massflows.keys())
    for zone in zones:
        plt.plot(massflows[zone]['iterations'], massflows[zone]['massflow'], label=zone)
    plt.xlabel('Iterations')
    plt.ylabel('MassFlow (kg/s)')
    plt.legend(loc='best')
    plt.grid()
    figname = "massflow.png"
    print('Saving %s%s%s ...'%(J.CYAN,figname,J.ENDC))
    plt.savefig(figname, dpi=150, bbox_inches='tight')
    print(J.GREEN+'ok'+J.ENDC)


################################################################################
#########################         Residuals         ############################
################################################################################

ConvergenceHistory = I.getNodeFromName(t, 'GlobalConvergenceHistory')
if ConvergenceHistory:
    residuals = dict()
    FS = I.getNodeFromType(ConvergenceHistory, 'FlowSolution_t')
    for node in I.getNodesFromType(FS, 'DataArray_t'):
        residuals[I.getName(node)] = I.getValue(node)

    varList = list(residuals)
    varList.remove('IterationNumber')
    varList.sort()
    plt.figure()
    for varname in varList:
        plt.plot(residuals['IterationNumber'], residuals[varname], label=varname)
    plt.yscale('log')
    plt.xlabel('Iterations')
    plt.ylabel('Residuals')
    plt.legend(loc='best')
    plt.grid()
    figname = "residuals.png"
    print('Saving %s%s%s ...'%(J.CYAN,figname,J.ENDC))
    plt.savefig(figname, dpi=150, bbox_inches='tight')
    print(J.GREEN+'ok'+J.ENDC)

plt.show()
=======
#    Copyright 2023 ONERA - contact luis.bernardos@onera.fr
#
#    This file is part of MOLA.
#
#    MOLA is free software: you can redistribute it and/or modify
#    it under the terms of the GNU General Public License as published by
#    the Free Software Foundation, either version 3 of the License, or
#    (at your option) any later version.
#
#    MOLA is distributed in the hope that it will be useful,
#    but WITHOUT ANY WARRANTY; without even the implied warranty of
#    MERCHANTABILITY or FITNESS FOR A PARTICULAR PURPOSE.  See the
#    GNU General Public License for more details.
#
#    You should have received a copy of the GNU General Public License
#    along with MOLA.  If not, see <http://www.gnu.org/licenses/>.

'''
Template for reading and showing the arrays.cgns file using Matplotlib

MOLA v1.10 - 04/03/2021 - L. Bernardos
'''


import sys
import copy
import numpy as np

import Converter.PyTree as C
import Converter.Internal as I
import Converter.Filter as Filter

import MOLA.InternalShortcuts as J

import matplotlib.pyplot as plt
from matplotlib.ticker import AutoMinorLocator, LogLocator, NullFormatter

FILE_ARRAYS = 'OUTPUT/arrays.cgns'

################################################################################
#########################        Performance       #############################
################################################################################

ordering = dict(MassFlowIn=0,
    PressureStagnationRatio=1,
    TemperatureStagnationRatio=2,
    EfficiencyIsentropic=3,
    PressureStagnationLossCoeff=4
    )

t = C.convertFile2PyTree(FILE_ARRAYS)
zones = I.getNodesFromNameAndType(t, 'PERFOS_*', 'Zone_t')

def shortvarname(varname):
    if varname == 'MassFlowIn':
        return 'mf in'
    elif varname == 'MassFlowOut':
        return 'mf out'
    elif varname == 'PressureStagnationRatio':
        return 'Pt ratio'
    elif varname == 'TemperatureStagnationRatio':
        return 'Tt ratio'
    elif varname == 'EfficiencyIsentropic':
        return 'eta'
    elif varname == 'PressureStagnationLossCoeff':
        return 'cPt'
    else:
        return varname

for zone in zones:

    row = I.getName(zone).replace('PERFOS_', '')
    figname = 'perfos_{}.png'.format(row)

    # Get variables in zone
    FS = I.getNodeFromType(zone, 'FlowSolution_t')
    varnames = [I.getName(n) for n in I.getNodesFromType(FS, 'DataArray_t')]
    varnames.remove('IterationNumber')
    varnames.remove('MassFlowOut')
    for var in copy.deepcopy(varnames):
        if any([pattern in var for pattern in ['avg-', 'std-', 'rsd-', 'TemperatureStagnationRatio']]):
            varnames.remove(var)
    varnames = sorted(varnames, key=lambda k: ordering[k])
    Nvars = len(varnames)

    fig, axes = plt.subplots(Nvars,2,figsize=(8.,8.),dpi=120, sharex=True)

    if Nvars == 1: axes = [axes]

    for varname, ax in zip(varnames, axes):
        svar = shortvarname(varname)
        v = J.getVars2Dict(zone, ['IterationNumber',
                                  varname,
                                  'avg-'+varname,
                                  'rsd-'+varname,])
        ax[0].set_title('{} {}'.format(row, varname.rstrip('In')))

        ax[0].plot(v['IterationNumber'], v[varname], label=svar, color='k')
        if v['avg-'+varname][0] is not None:
            ax[0].plot(v['IterationNumber'], v['avg-'+varname], \
                label='avg %s'%svar, color='k', linestyle='--')
        if v['rsd-'+varname][0] is not None:
            ax[1].plot(v['IterationNumber'], v['rsd-'+varname], \
                label='rsd %s'%svar, color='k')

        if varname == 'MassFlowIn':
            varname = 'MassFlowOut'
            svar = shortvarname(varname)

            v = J.getVars2Dict(zone, ['IterationNumber',
                                  varname,
                                  'avg-'+varname,
                                  'rsd-'+varname,])

            ax[0].plot(v['IterationNumber'], v[varname], label=svar, color='C0')
            if v['avg-'+varname][0] is not None:
                ax[0].plot(v['IterationNumber'], v['avg-'+varname], \
                    label='avg %s'%svar, color='C0', linestyle='--')
            if v['rsd-'+varname][0] is not None:
                ax[1].plot(v['IterationNumber'], v['rsd-'+varname], \
                    label='rsd %s'%svar, color='C0')

        ax[1].set_yscale('log')
        for a in ax:
            a.set_xlabel('iteration')
            a.legend(loc='best')

    FlatListAxes = [i for j in axes for i in j]
    drawMinorGrid = True
    for ax in FlatListAxes:
        minLocX = AutoMinorLocator()
        ax.xaxis.set_minor_locator(minLocX)
        ScaleType = ax.get_yscale()
        if ScaleType == 'linear':
            minLocY = AutoMinorLocator()
            ax.yaxis.set_minor_locator(minLocY)
        elif ScaleType == 'log':
            locmaj = LogLocator(base=10.0,
                                subs=(1.0, ),
                                numticks=100)
            ax.yaxis.set_major_locator(locmaj)
            locmin = LogLocator(base=10.0,
                                subs=np.arange(2, 10) * .1,
                                numticks=100)
            ax.yaxis.set_minor_locator(locmin)
            # ax.yaxis.set_minor_formatter(NullFormatter())
        ax.xaxis.grid(True, which='major')
        if drawMinorGrid:
            ax.xaxis.grid(True, which='minor',linestyle=':')
        else:
            ax.xaxis.grid(False, which='minor')

    plt.tight_layout()
    print('Saving %s%s%s ...'%(J.CYAN,figname,J.ENDC))
    plt.savefig(figname)
    print(J.GREEN+'ok'+J.ENDC)


################################################################################
#########################         Massflow         #############################
################################################################################

massflows = dict()

for zone in I.getZones(t):
    massflowNode = I.getNodeFromName(zone, 'MassFlow')
    if massflowNode is not None:
        massflow = I.getValue(massflowNode)
        iterations = I.getValue(I.getNodeFromName(zone, 'IterationNumber'))
        massflows[I.getName(zone)] = dict(
            massflow = np.abs(massflow),
            iterations = iterations
        )

    else:
        massflowInNode = I.getNodeFromName(zone, 'MassFlowIn')
        massflowOutNode = I.getNodeFromName(zone, 'MassFlowOut')
        if massflowInNode is not None and massflowOutNode is not None:
            massflowIn = I.getValue(massflowInNode)
            massflowOut = I.getValue(massflowOutNode)
            iterations = I.getValue(I.getNodeFromName(zone, 'IterationNumber'))
            massflows[I.getName(zone)+'_In'] = dict(
                massflow = np.abs(massflowIn),
                iterations = iterations
            )
            massflows[I.getName(zone)+'_Out'] = dict(
                massflow = np.abs(massflowOut),
                iterations = iterations
            )

if massflows.keys() != []:
    plt.figure()
    zones = sorted(massflows.keys())
    for zone in zones:
        plt.plot(massflows[zone]['iterations'], massflows[zone]['massflow'], label=zone)
    plt.xlabel('Iterations')
    plt.ylabel('MassFlow (kg/s)')
    plt.legend(loc='best')
    plt.grid()
    figname = "massflow.png"
    print('Saving %s%s%s ...'%(J.CYAN,figname,J.ENDC))
    plt.savefig(figname, dpi=150, bbox_inches='tight')
    print(J.GREEN+'ok'+J.ENDC)


################################################################################
#########################         Residuals         ############################
################################################################################

ConvergenceHistory = I.getNodeFromName(t, 'GlobalConvergenceHistory')
if ConvergenceHistory:
    residuals = dict()
    FS = I.getNodeFromType(ConvergenceHistory, 'FlowSolution_t')
    for node in I.getNodesFromType(FS, 'DataArray_t'):
        residuals[I.getName(node)] = I.getValue(node)

    varList = list(residuals)
    varList.remove('IterationNumber')
    varList.sort()
    plt.figure()
    for varname in varList:
        plt.plot(residuals['IterationNumber'], residuals[varname], label=varname)
    plt.yscale('log')
    plt.xlabel('Iterations')
    plt.ylabel('Residuals')
    plt.legend(loc='best')
    plt.grid()
    figname = "residuals.png"
    print('Saving %s%s%s ...'%(J.CYAN,figname,J.ENDC))
    plt.savefig(figname, dpi=150, bbox_inches='tight')
    print(J.GREEN+'ok'+J.ENDC)

plt.show()
>>>>>>> 62c4dd0f
<|MERGE_RESOLUTION|>--- conflicted
+++ resolved
@@ -1,4 +1,20 @@
-<<<<<<< HEAD
+#    Copyright 2023 ONERA - contact luis.bernardos@onera.fr
+#
+#    This file is part of MOLA.
+#
+#    MOLA is free software: you can redistribute it and/or modify
+#    it under the terms of the GNU General Public License as published by
+#    the Free Software Foundation, either version 3 of the License, or
+#    (at your option) any later version.
+#
+#    MOLA is distributed in the hope that it will be useful,
+#    but WITHOUT ANY WARRANTY; without even the implied warranty of
+#    MERCHANTABILITY or FITNESS FOR A PARTICULAR PURPOSE.  See the
+#    GNU General Public License for more details.
+#
+#    You should have received a copy of the GNU General Public License
+#    along with MOLA.  If not, see <http://www.gnu.org/licenses/>.
+
 '''
 Template for reading and showing the arrays.cgns file using Matplotlib
 
@@ -215,239 +231,4 @@
     plt.savefig(figname, dpi=150, bbox_inches='tight')
     print(J.GREEN+'ok'+J.ENDC)
 
-plt.show()
-=======
-#    Copyright 2023 ONERA - contact luis.bernardos@onera.fr
-#
-#    This file is part of MOLA.
-#
-#    MOLA is free software: you can redistribute it and/or modify
-#    it under the terms of the GNU General Public License as published by
-#    the Free Software Foundation, either version 3 of the License, or
-#    (at your option) any later version.
-#
-#    MOLA is distributed in the hope that it will be useful,
-#    but WITHOUT ANY WARRANTY; without even the implied warranty of
-#    MERCHANTABILITY or FITNESS FOR A PARTICULAR PURPOSE.  See the
-#    GNU General Public License for more details.
-#
-#    You should have received a copy of the GNU General Public License
-#    along with MOLA.  If not, see <http://www.gnu.org/licenses/>.
-
-'''
-Template for reading and showing the arrays.cgns file using Matplotlib
-
-MOLA v1.10 - 04/03/2021 - L. Bernardos
-'''
-
-
-import sys
-import copy
-import numpy as np
-
-import Converter.PyTree as C
-import Converter.Internal as I
-import Converter.Filter as Filter
-
-import MOLA.InternalShortcuts as J
-
-import matplotlib.pyplot as plt
-from matplotlib.ticker import AutoMinorLocator, LogLocator, NullFormatter
-
-FILE_ARRAYS = 'OUTPUT/arrays.cgns'
-
-################################################################################
-#########################        Performance       #############################
-################################################################################
-
-ordering = dict(MassFlowIn=0,
-    PressureStagnationRatio=1,
-    TemperatureStagnationRatio=2,
-    EfficiencyIsentropic=3,
-    PressureStagnationLossCoeff=4
-    )
-
-t = C.convertFile2PyTree(FILE_ARRAYS)
-zones = I.getNodesFromNameAndType(t, 'PERFOS_*', 'Zone_t')
-
-def shortvarname(varname):
-    if varname == 'MassFlowIn':
-        return 'mf in'
-    elif varname == 'MassFlowOut':
-        return 'mf out'
-    elif varname == 'PressureStagnationRatio':
-        return 'Pt ratio'
-    elif varname == 'TemperatureStagnationRatio':
-        return 'Tt ratio'
-    elif varname == 'EfficiencyIsentropic':
-        return 'eta'
-    elif varname == 'PressureStagnationLossCoeff':
-        return 'cPt'
-    else:
-        return varname
-
-for zone in zones:
-
-    row = I.getName(zone).replace('PERFOS_', '')
-    figname = 'perfos_{}.png'.format(row)
-
-    # Get variables in zone
-    FS = I.getNodeFromType(zone, 'FlowSolution_t')
-    varnames = [I.getName(n) for n in I.getNodesFromType(FS, 'DataArray_t')]
-    varnames.remove('IterationNumber')
-    varnames.remove('MassFlowOut')
-    for var in copy.deepcopy(varnames):
-        if any([pattern in var for pattern in ['avg-', 'std-', 'rsd-', 'TemperatureStagnationRatio']]):
-            varnames.remove(var)
-    varnames = sorted(varnames, key=lambda k: ordering[k])
-    Nvars = len(varnames)
-
-    fig, axes = plt.subplots(Nvars,2,figsize=(8.,8.),dpi=120, sharex=True)
-
-    if Nvars == 1: axes = [axes]
-
-    for varname, ax in zip(varnames, axes):
-        svar = shortvarname(varname)
-        v = J.getVars2Dict(zone, ['IterationNumber',
-                                  varname,
-                                  'avg-'+varname,
-                                  'rsd-'+varname,])
-        ax[0].set_title('{} {}'.format(row, varname.rstrip('In')))
-
-        ax[0].plot(v['IterationNumber'], v[varname], label=svar, color='k')
-        if v['avg-'+varname][0] is not None:
-            ax[0].plot(v['IterationNumber'], v['avg-'+varname], \
-                label='avg %s'%svar, color='k', linestyle='--')
-        if v['rsd-'+varname][0] is not None:
-            ax[1].plot(v['IterationNumber'], v['rsd-'+varname], \
-                label='rsd %s'%svar, color='k')
-
-        if varname == 'MassFlowIn':
-            varname = 'MassFlowOut'
-            svar = shortvarname(varname)
-
-            v = J.getVars2Dict(zone, ['IterationNumber',
-                                  varname,
-                                  'avg-'+varname,
-                                  'rsd-'+varname,])
-
-            ax[0].plot(v['IterationNumber'], v[varname], label=svar, color='C0')
-            if v['avg-'+varname][0] is not None:
-                ax[0].plot(v['IterationNumber'], v['avg-'+varname], \
-                    label='avg %s'%svar, color='C0', linestyle='--')
-            if v['rsd-'+varname][0] is not None:
-                ax[1].plot(v['IterationNumber'], v['rsd-'+varname], \
-                    label='rsd %s'%svar, color='C0')
-
-        ax[1].set_yscale('log')
-        for a in ax:
-            a.set_xlabel('iteration')
-            a.legend(loc='best')
-
-    FlatListAxes = [i for j in axes for i in j]
-    drawMinorGrid = True
-    for ax in FlatListAxes:
-        minLocX = AutoMinorLocator()
-        ax.xaxis.set_minor_locator(minLocX)
-        ScaleType = ax.get_yscale()
-        if ScaleType == 'linear':
-            minLocY = AutoMinorLocator()
-            ax.yaxis.set_minor_locator(minLocY)
-        elif ScaleType == 'log':
-            locmaj = LogLocator(base=10.0,
-                                subs=(1.0, ),
-                                numticks=100)
-            ax.yaxis.set_major_locator(locmaj)
-            locmin = LogLocator(base=10.0,
-                                subs=np.arange(2, 10) * .1,
-                                numticks=100)
-            ax.yaxis.set_minor_locator(locmin)
-            # ax.yaxis.set_minor_formatter(NullFormatter())
-        ax.xaxis.grid(True, which='major')
-        if drawMinorGrid:
-            ax.xaxis.grid(True, which='minor',linestyle=':')
-        else:
-            ax.xaxis.grid(False, which='minor')
-
-    plt.tight_layout()
-    print('Saving %s%s%s ...'%(J.CYAN,figname,J.ENDC))
-    plt.savefig(figname)
-    print(J.GREEN+'ok'+J.ENDC)
-
-
-################################################################################
-#########################         Massflow         #############################
-################################################################################
-
-massflows = dict()
-
-for zone in I.getZones(t):
-    massflowNode = I.getNodeFromName(zone, 'MassFlow')
-    if massflowNode is not None:
-        massflow = I.getValue(massflowNode)
-        iterations = I.getValue(I.getNodeFromName(zone, 'IterationNumber'))
-        massflows[I.getName(zone)] = dict(
-            massflow = np.abs(massflow),
-            iterations = iterations
-        )
-
-    else:
-        massflowInNode = I.getNodeFromName(zone, 'MassFlowIn')
-        massflowOutNode = I.getNodeFromName(zone, 'MassFlowOut')
-        if massflowInNode is not None and massflowOutNode is not None:
-            massflowIn = I.getValue(massflowInNode)
-            massflowOut = I.getValue(massflowOutNode)
-            iterations = I.getValue(I.getNodeFromName(zone, 'IterationNumber'))
-            massflows[I.getName(zone)+'_In'] = dict(
-                massflow = np.abs(massflowIn),
-                iterations = iterations
-            )
-            massflows[I.getName(zone)+'_Out'] = dict(
-                massflow = np.abs(massflowOut),
-                iterations = iterations
-            )
-
-if massflows.keys() != []:
-    plt.figure()
-    zones = sorted(massflows.keys())
-    for zone in zones:
-        plt.plot(massflows[zone]['iterations'], massflows[zone]['massflow'], label=zone)
-    plt.xlabel('Iterations')
-    plt.ylabel('MassFlow (kg/s)')
-    plt.legend(loc='best')
-    plt.grid()
-    figname = "massflow.png"
-    print('Saving %s%s%s ...'%(J.CYAN,figname,J.ENDC))
-    plt.savefig(figname, dpi=150, bbox_inches='tight')
-    print(J.GREEN+'ok'+J.ENDC)
-
-
-################################################################################
-#########################         Residuals         ############################
-################################################################################
-
-ConvergenceHistory = I.getNodeFromName(t, 'GlobalConvergenceHistory')
-if ConvergenceHistory:
-    residuals = dict()
-    FS = I.getNodeFromType(ConvergenceHistory, 'FlowSolution_t')
-    for node in I.getNodesFromType(FS, 'DataArray_t'):
-        residuals[I.getName(node)] = I.getValue(node)
-
-    varList = list(residuals)
-    varList.remove('IterationNumber')
-    varList.sort()
-    plt.figure()
-    for varname in varList:
-        plt.plot(residuals['IterationNumber'], residuals[varname], label=varname)
-    plt.yscale('log')
-    plt.xlabel('Iterations')
-    plt.ylabel('Residuals')
-    plt.legend(loc='best')
-    plt.grid()
-    figname = "residuals.png"
-    print('Saving %s%s%s ...'%(J.CYAN,figname,J.ENDC))
-    plt.savefig(figname, dpi=150, bbox_inches='tight')
-    print(J.GREEN+'ok'+J.ENDC)
-
-plt.show()
->>>>>>> 62c4dd0f
+plt.show()