--- conflicted
+++ resolved
@@ -1,171 +1,168 @@
-'''
-elsA compute.py script for general configuration
-
-File History:
-23/12/2020 - L. Bernardos
-'''
-
-# ----------------------- IMPORT SYSTEM MODULES ----------------------- #
-import sys
-import os
-import imp
-import numpy as np
-# np.seterr(all='raise')
-import timeit
-LaunchTime = timeit.default_timer()
-from mpi4py import MPI
-comm   = MPI.COMM_WORLD
-rank   = comm.Get_rank()
-NProcs = comm.Get_size()
-
-# ------------------------- IMPORT  CASSIOPEE ------------------------- #
-import Converter.PyTree as C
-import Converter.Internal as I
-import Converter.Filter as Filter
-import Converter.Mpi as Cmpi
-
-# ---------------------------- IMPORT MOLA ---------------------------- #
-import MOLA.Coprocess as CO
-import MOLA.Postprocess as POST
-import MOLA.InternalShortcuts as J
-
-# ------------------------------ SETTINGS ------------------------------ #
-FULL_CGNS_MODE   = False
-FILE_SETUP       = 'setup.py'
-FILE_CGNS        = 'main.cgns'
-FILE_SURFACES    = 'surfaces.cgns'
-FILE_LOADS       = 'loads.cgns'
-FILE_FIELDS      = 'tmp-fields.cgns' # BEWARE of tmp- suffix
-FILE_COLOG       = 'coprocess.log'
-FILE_BODYFORCESRC= 'BodyForceSources.cgns'
-DIRECTORY_OUTPUT = 'OUTPUT'
-DIRECTORY_LOGS   = 'LOGS'
-
-# ------------------ IMPORT AND SET CURRENT SETUP DATA ------------------ #
-setup = imp.load_source('setup', FILE_SETUP)
-
-# Load and appropriately set variables of coprocess module
-CO.FULL_CGNS_MODE   = FULL_CGNS_MODE
-CO.FILE_SETUP       = FILE_SETUP
-CO.FILE_CGNS        = FILE_CGNS
-CO.FILE_SURFACES    = FILE_SURFACES
-CO.FILE_LOADS       = FILE_LOADS
-CO.FILE_FIELDS      = FILE_FIELDS
-CO.FILE_COLOG       = FILE_COLOG
-CO.FILE_BODYFORCESRC= FILE_BODYFORCESRC
-CO.DIRECTORY_OUTPUT = DIRECTORY_OUTPUT
-CO.setup            = setup
-
-if rank==0:
-    try: os.makedirs(DIRECTORY_OUTPUT)
-    except: pass
-    try: os.makedirs(DIRECTORY_LOGS)
-    except: pass
-
-# --------------------------- END OF IMPORTS --------------------------- #
-
-# ----------------- DECLARE ADDITIONAL GLOBAL VARIABLES ----------------- #
-try: BodyForceInputData = setup.BodyForceInputData
-except: BodyForceInputData = None
-CO.invokeCoprocessLogFile()
-loads = CO.invokeLoads()
-
-niter    = setup.elsAkeysNumerics['niter']
-inititer = setup.elsAkeysNumerics['inititer']
-itmax    = inititer+niter-1 # BEWARE last iteration accessible trigger-state-16
-
-Skeleton = Cmpi.convertFile2SkeletonTree(FILE_CGNS)
-I._rmNodesByName(Skeleton, 'FlowSolution*')
-
-# Add GridCoordinates and Height parametrization for turbomachinery
-PartTree = Cmpi.convertFile2PyTree(FILE_CGNS, proc=rank)
-for zone in I.getZones(PartTree):
-    path = I.getPath(PartTree, zone)
-    coords = I.getNodeFromName(zone, 'GridCoordinates')
-    Skeleton = I.append(Skeleton, coords, path)
-    ch = I.getNodeFromName(zone, 'FlowSolution#Height')
-    if ch:
-        Skeleton = I.append(Skeleton, ch, path)
-
-# ========================== LAUNCH ELSA ========================== #
-
-if not FULL_CGNS_MODE:
-    import elsA_user
-
-    Cfdpb = elsA_user.cfdpb(name='cfd')
-    Mod   = elsA_user.model(name='Mod')
-    Num   = elsA_user.numerics(name='Num')
-
-    CfdDict  = setup.elsAkeysCFD
-    ModDict  = setup.elsAkeysModel
-    NumDict  = setup.elsAkeysNumerics
-
-    elsAobjs = [Cfdpb,   Mod,     Num]
-    elsAdics = [CfdDict, ModDict, NumDict]
-
-    for obj, dic in zip(elsAobjs, elsAdics):
-        [obj.set(v,dic[v]) for v in dic if not isinstance(dic[v], dict)]
-
-    for k in NumDict:
-        if '.Solver#Function' in k:
-            funDict = NumDict[k]
-            funName = funDict['name']
-            if funName == 'f_cfl':
-                f_cfl=elsA_user.function(funDict['function_type'],name=funName)
-                for v in funDict:
-                    if v in ('iterf','iteri','valf','vali'):
-                        f_cfl.set(v,  funDict[v])
-                Num.attach('cfl', function=f_cfl)
-
-import elsAxdt
-elsAxdt.trace(0)
-CO.elsAxdt = elsAxdt
-
-e=elsAxdt.XdtCGNS(FILE_CGNS)
-
-
-# ------------------------------- BODYFORCE ------------------------------- #
-toWithSourceTerms = []
-BodyForceDisks = []
-BODYFORCE_INITIATED = False
-if BodyForceInputData:
-    LocalBodyForceInputData = LL.getLocalBodyForceInputData(BodyForceInputData)
-    LL.invokeAndAppendLocalObjectsForBodyForce(LocalBodyForceInputData)
-    NumberOfSerialRuns = LL.getNumberOfSerialRuns(BodyForceInputData, NProcs)
-# ------------------------------------------------------------------------- #
-
-e.action=elsAxdt.READ_ALL
-e.mode |=elsAxdt.CGNS_CHIMERACOEFF
-
-e.compute()
-
-to = elsAxdt.get(elsAxdt.OUTPUT_TREE)
-CO.adaptEndOfRun(to)
-toWithSkeleton = I.merge([Skeleton, to])
-
-# save loads
-CO.extractIntegralData(to, loads, Extractions=[],
-                        DesiredStatistics=DesiredStatistics)
-CO.addMemoryUsage2Loads(loads)
-loadsTree = CO.loadsDict2PyTree(loads)
-CO.save(loadsTree, os.path.join(DIRECTORY_OUTPUT,FILE_LOADS))
-
-# save surfaces
-surfs = CO.extractSurfaces(toWithSkeleton, setup.Extractions)
-<<<<<<< HEAD
-CO.monitorTurboPerformance(surfs, loads, DesiredStatistics)
-surfs = POST.absolute2Relative(surfs, loc='nodes')
-=======
->>>>>>> dbc4b797
-CO.save(surfs,os.path.join(DIRECTORY_OUTPUT,FILE_SURFACES))
-
-# save fields
-tmp_fields = os.path.join(DIRECTORY_OUTPUT,FILE_FIELDS)
-CO.save(toWithSkeleton,tmp_fields)
-
-elsAxdt.free("xdt-runtime-tree")
-elsAxdt.free("xdt-output-tree")
-
-CO.moveTemporaryFile(tmp_fields)
-
-CO.printCo('END OF compute.py',0)
+'''
+elsA compute.py script for general configuration
+
+File History:
+23/12/2020 - L. Bernardos
+'''
+
+# ----------------------- IMPORT SYSTEM MODULES ----------------------- #
+import sys
+import os
+import imp
+import numpy as np
+# np.seterr(all='raise')
+import timeit
+LaunchTime = timeit.default_timer()
+from mpi4py import MPI
+comm   = MPI.COMM_WORLD
+rank   = comm.Get_rank()
+NProcs = comm.Get_size()
+
+# ------------------------- IMPORT  CASSIOPEE ------------------------- #
+import Converter.PyTree as C
+import Converter.Internal as I
+import Converter.Filter as Filter
+import Converter.Mpi as Cmpi
+
+# ---------------------------- IMPORT MOLA ---------------------------- #
+import MOLA.Coprocess as CO
+import MOLA.Postprocess as POST
+import MOLA.InternalShortcuts as J
+
+# ------------------------------ SETTINGS ------------------------------ #
+FULL_CGNS_MODE   = False
+FILE_SETUP       = 'setup.py'
+FILE_CGNS        = 'main.cgns'
+FILE_SURFACES    = 'surfaces.cgns'
+FILE_LOADS       = 'loads.cgns'
+FILE_FIELDS      = 'tmp-fields.cgns' # BEWARE of tmp- suffix
+FILE_COLOG       = 'coprocess.log'
+FILE_BODYFORCESRC= 'BodyForceSources.cgns'
+DIRECTORY_OUTPUT = 'OUTPUT'
+DIRECTORY_LOGS   = 'LOGS'
+
+# ------------------ IMPORT AND SET CURRENT SETUP DATA ------------------ #
+setup = imp.load_source('setup', FILE_SETUP)
+
+# Load and appropriately set variables of coprocess module
+CO.FULL_CGNS_MODE   = FULL_CGNS_MODE
+CO.FILE_SETUP       = FILE_SETUP
+CO.FILE_CGNS        = FILE_CGNS
+CO.FILE_SURFACES    = FILE_SURFACES
+CO.FILE_LOADS       = FILE_LOADS
+CO.FILE_FIELDS      = FILE_FIELDS
+CO.FILE_COLOG       = FILE_COLOG
+CO.FILE_BODYFORCESRC= FILE_BODYFORCESRC
+CO.DIRECTORY_OUTPUT = DIRECTORY_OUTPUT
+CO.setup            = setup
+
+if rank==0:
+    try: os.makedirs(DIRECTORY_OUTPUT)
+    except: pass
+    try: os.makedirs(DIRECTORY_LOGS)
+    except: pass
+
+# --------------------------- END OF IMPORTS --------------------------- #
+
+# ----------------- DECLARE ADDITIONAL GLOBAL VARIABLES ----------------- #
+try: BodyForceInputData = setup.BodyForceInputData
+except: BodyForceInputData = None
+CO.invokeCoprocessLogFile()
+loads = CO.invokeLoads()
+
+niter    = setup.elsAkeysNumerics['niter']
+inititer = setup.elsAkeysNumerics['inititer']
+itmax    = inititer+niter-1 # BEWARE last iteration accessible trigger-state-16
+
+Skeleton = Cmpi.convertFile2SkeletonTree(FILE_CGNS)
+I._rmNodesByName(Skeleton, 'FlowSolution*')
+
+# Add GridCoordinates and Height parametrization for turbomachinery
+PartTree = Cmpi.convertFile2PyTree(FILE_CGNS, proc=rank)
+for zone in I.getZones(PartTree):
+    path = I.getPath(PartTree, zone)
+    coords = I.getNodeFromName(zone, 'GridCoordinates')
+    Skeleton = I.append(Skeleton, coords, path)
+    ch = I.getNodeFromName(zone, 'FlowSolution#Height')
+    if ch:
+        Skeleton = I.append(Skeleton, ch, path)
+
+# ========================== LAUNCH ELSA ========================== #
+
+if not FULL_CGNS_MODE:
+    import elsA_user
+
+    Cfdpb = elsA_user.cfdpb(name='cfd')
+    Mod   = elsA_user.model(name='Mod')
+    Num   = elsA_user.numerics(name='Num')
+
+    CfdDict  = setup.elsAkeysCFD
+    ModDict  = setup.elsAkeysModel
+    NumDict  = setup.elsAkeysNumerics
+
+    elsAobjs = [Cfdpb,   Mod,     Num]
+    elsAdics = [CfdDict, ModDict, NumDict]
+
+    for obj, dic in zip(elsAobjs, elsAdics):
+        [obj.set(v,dic[v]) for v in dic if not isinstance(dic[v], dict)]
+
+    for k in NumDict:
+        if '.Solver#Function' in k:
+            funDict = NumDict[k]
+            funName = funDict['name']
+            if funName == 'f_cfl':
+                f_cfl=elsA_user.function(funDict['function_type'],name=funName)
+                for v in funDict:
+                    if v in ('iterf','iteri','valf','vali'):
+                        f_cfl.set(v,  funDict[v])
+                Num.attach('cfl', function=f_cfl)
+
+import elsAxdt
+elsAxdt.trace(0)
+CO.elsAxdt = elsAxdt
+
+e=elsAxdt.XdtCGNS(FILE_CGNS)
+
+
+# ------------------------------- BODYFORCE ------------------------------- #
+toWithSourceTerms = []
+BodyForceDisks = []
+BODYFORCE_INITIATED = False
+if BodyForceInputData:
+    LocalBodyForceInputData = LL.getLocalBodyForceInputData(BodyForceInputData)
+    LL.invokeAndAppendLocalObjectsForBodyForce(LocalBodyForceInputData)
+    NumberOfSerialRuns = LL.getNumberOfSerialRuns(BodyForceInputData, NProcs)
+# ------------------------------------------------------------------------- #
+
+e.action=elsAxdt.READ_ALL
+e.mode |=elsAxdt.CGNS_CHIMERACOEFF
+
+e.compute()
+
+to = elsAxdt.get(elsAxdt.OUTPUT_TREE)
+CO.adaptEndOfRun(to)
+toWithSkeleton = I.merge([Skeleton, to])
+
+# save loads
+CO.extractIntegralData(to, loads, Extractions=[],
+                        DesiredStatistics=DesiredStatistics)
+CO.addMemoryUsage2Loads(loads)
+loadsTree = CO.loadsDict2PyTree(loads)
+CO.save(loadsTree, os.path.join(DIRECTORY_OUTPUT,FILE_LOADS))
+
+# save surfaces
+surfs = CO.extractSurfaces(toWithSkeleton, setup.Extractions)
+CO.monitorTurboPerformance(surfs, loads, DesiredStatistics)
+surfs = POST.absolute2Relative(surfs, loc='nodes')
+CO.save(surfs,os.path.join(DIRECTORY_OUTPUT,FILE_SURFACES))
+
+# save fields
+tmp_fields = os.path.join(DIRECTORY_OUTPUT,FILE_FIELDS)
+CO.save(toWithSkeleton,tmp_fields)
+
+elsAxdt.free("xdt-runtime-tree")
+elsAxdt.free("xdt-output-tree")
+
+CO.moveTemporaryFile(tmp_fields)
+
+CO.printCo('END OF compute.py',0)