'''
elsA compute.py script for general configuration

File History:
23/12/2020 - L. Bernardos
'''

# ----------------------- IMPORT SYSTEM MODULES ----------------------- #
import sys
import os
import numpy as np
import timeit
LaunchTime = timeit.default_timer()
from mpi4py import MPI
comm   = MPI.COMM_WORLD
rank   = comm.Get_rank()
NumberOfProcessors = comm.Get_size()

# ------------------------- IMPORT  CASSIOPEE ------------------------- #
import Converter.PyTree as C
import Converter.Internal as I
import Converter.Filter as Filter
import Converter.Mpi as Cmpi

# ---------------------------- IMPORT MOLA ---------------------------- #
import MOLA.Coprocess as CO
import MOLA.InternalShortcuts as J

# ------------------------------ SETTINGS ------------------------------ #
FULL_CGNS_MODE   = False
FILE_SETUP       = 'setup.py'
FILE_CGNS        = 'main.cgns'
FILE_SURFACES    = 'surfaces.cgns'
FILE_ARRAYS      = 'arrays.cgns'
FILE_FIELDS      = 'tmp-fields.cgns' # BEWARE of tmp- suffix
FILE_COLOG       = 'coprocess.log'
FILE_BODYFORCESRC= 'bodyforce.cgns'
DIRECTORY_OUTPUT = 'OUTPUT'
DIRECTORY_LOGS   = 'LOGS'

# ------------------ IMPORT AND SET CURRENT SETUP DATA ------------------ #
setup = J.load_source('setup',FILE_SETUP)

# Load and appropriately set variables of coprocess module
CO.FULL_CGNS_MODE   = FULL_CGNS_MODE
CO.FILE_SETUP       = FILE_SETUP
CO.FILE_CGNS        = FILE_CGNS
CO.FILE_SURFACES    = FILE_SURFACES
CO.FILE_ARRAYS       = FILE_ARRAYS
CO.FILE_FIELDS      = FILE_FIELDS
CO.FILE_COLOG       = FILE_COLOG
CO.FILE_BODYFORCESRC= FILE_BODYFORCESRC
CO.DIRECTORY_OUTPUT = DIRECTORY_OUTPUT
CO.DIRECTORY_LOGS   = DIRECTORY_LOGS
CO.setup            = setup

if rank==0:
    try: os.makedirs(DIRECTORY_OUTPUT)
    except: pass
    try: os.makedirs(DIRECTORY_LOGS)
    except: pass

# --------------------------- END OF IMPORTS --------------------------- #

# ----------------- DECLARE ADDITIONAL GLOBAL VARIABLES ----------------- #
try: Splitter = setup.Splitter
except: Splitter = None
try: BodyForceInputData = setup.BodyForceInputData
except: BodyForceInputData = None
CO.invokeCoprocessLogFile()
arrays = CO.invokeArrays()

niter    = setup.elsAkeysNumerics['niter']
if niter == 0:
    CO.printCo('niter = 0: Please update this value and run the simulation again', proc=0, color=J.WARN)
    exit()
inititer = setup.elsAkeysNumerics['inititer']
itmax    = inititer+niter-2 # BEWARE last iteration accessible trigger-state-16

if Splitter == 'PyPart':
    t, Skeleton, PyPartBase, Distribution = CO.splitWithPyPart()
    CO.PyPartBase = PyPartBase
else:
    Skeleton = CO.loadSkeleton()

# ========================== LAUNCH ELSA ========================== #

if not FULL_CGNS_MODE:
    import elsA_user

    Cfdpb = elsA_user.cfdpb(name='cfd')
    Mod   = elsA_user.model(name='Mod')
    Num   = elsA_user.numerics(name='Num')

    CfdDict  = setup.elsAkeysCFD
    ModDict  = setup.elsAkeysModel
    NumDict  = setup.elsAkeysNumerics

    elsAobjs = [Cfdpb,   Mod,     Num]
    elsAdics = [CfdDict, ModDict, NumDict]

    for obj, dic in zip(elsAobjs, elsAdics):
        [obj.set(v,dic[v]) for v in dic if not isinstance(dic[v], dict)]

    for k in NumDict:
        if '.Solver#Function' in k:
            funDict = NumDict[k]
            funName = funDict['name']
            if funName == 'f_cfl':
                f_cfl=elsA_user.function(funDict['function_type'],name=funName)
                for v in funDict:
                    if v in ('iterf','iteri','valf','vali'):
                        f_cfl.set(v,  funDict[v])
                Num.attach('cfl', function=f_cfl)

import elsAxdt
elsAxdt.trace(0)
CO.elsAxdt = elsAxdt

if Splitter == 'PyPart':
    e = elsAxdt.XdtCGNS(tree=t, links=[], paths=[])
    e.distribution = Distribution
else:
    e=elsAxdt.XdtCGNS(FILE_CGNS)

# ------------------------------- BODYFORCE ------------------------------- #
toWithSourceTerms = []
BODYFORCE_INITIATED = False
COMPUTE_BODYFORCE   = False
# ------------------------------------------------------------------------- #

e.action=elsAxdt.COMPUTE
e.mode=elsAxdt.READ_ALL
e.compute()


CO.CurrentIteration += 1
CO.printCo('iteration %d -> end of run'%CO.CurrentIteration, proc=0, color=J.MAGE)
CO.updateAndWriteSetup(setup)
t = CO.extractFields(Skeleton)

# save surfaces
surfs = CO.extractSurfaces(t, setup.Extractions)
surfs = CO._extendSurfacesWithWorkflowQuantities(surfs, arrays)
CO.monitorTurboPerformance(surfs, arrays, RequestedStatistics)
CO.save(surfs, os.path.join(DIRECTORY_OUTPUT, FILE_SURFACES))

# save arrays
arraysTree = CO.extractArrays(t, arrays, RequestedStatistics=RequestedStatistics,
          Extractions=setup.Extractions, addMemoryUsage=True)
CO.save(arraysTree, os.path.join(DIRECTORY_OUTPUT,FILE_ARRAYS))

<<<<<<< HEAD
=======
# save surfaces
surfs = CO.extractSurfaces(t, setup.Extractions)
CO.save(surfs, os.path.join(DIRECTORY_OUTPUT,FILE_SURFACES),
               tagWithIteration=TagSurfacesWithIteration)

# save bodyforce disks
CO.save(BodyForceDisks,os.path.join(DIRECTORY_OUTPUT,FILE_BODYFORCESRC))

>>>>>>> 88426a02
# save fields
CO.save(t, os.path.join(DIRECTORY_OUTPUT,FILE_FIELDS))

elsAxdt.free("xdt-runtime-tree")
elsAxdt.free("xdt-output-tree")

CO.moveTemporaryFile(os.path.join(DIRECTORY_OUTPUT,FILE_FIELDS))

CO.printCo('END OF compute.py',0)
CO.moveLogFiles()
<|MERGE_RESOLUTION|>--- conflicted
+++ resolved
@@ -1,173 +1,162 @@
-'''
-elsA compute.py script for general configuration
-
-File History:
-23/12/2020 - L. Bernardos
-'''
-
-# ----------------------- IMPORT SYSTEM MODULES ----------------------- #
-import sys
-import os
-import numpy as np
-import timeit
-LaunchTime = timeit.default_timer()
-from mpi4py import MPI
-comm   = MPI.COMM_WORLD
-rank   = comm.Get_rank()
-NumberOfProcessors = comm.Get_size()
-
-# ------------------------- IMPORT  CASSIOPEE ------------------------- #
-import Converter.PyTree as C
-import Converter.Internal as I
-import Converter.Filter as Filter
-import Converter.Mpi as Cmpi
-
-# ---------------------------- IMPORT MOLA ---------------------------- #
-import MOLA.Coprocess as CO
-import MOLA.InternalShortcuts as J
-
-# ------------------------------ SETTINGS ------------------------------ #
-FULL_CGNS_MODE   = False
-FILE_SETUP       = 'setup.py'
-FILE_CGNS        = 'main.cgns'
-FILE_SURFACES    = 'surfaces.cgns'
-FILE_ARRAYS      = 'arrays.cgns'
-FILE_FIELDS      = 'tmp-fields.cgns' # BEWARE of tmp- suffix
-FILE_COLOG       = 'coprocess.log'
-FILE_BODYFORCESRC= 'bodyforce.cgns'
-DIRECTORY_OUTPUT = 'OUTPUT'
-DIRECTORY_LOGS   = 'LOGS'
-
-# ------------------ IMPORT AND SET CURRENT SETUP DATA ------------------ #
-setup = J.load_source('setup',FILE_SETUP)
-
-# Load and appropriately set variables of coprocess module
-CO.FULL_CGNS_MODE   = FULL_CGNS_MODE
-CO.FILE_SETUP       = FILE_SETUP
-CO.FILE_CGNS        = FILE_CGNS
-CO.FILE_SURFACES    = FILE_SURFACES
-CO.FILE_ARRAYS       = FILE_ARRAYS
-CO.FILE_FIELDS      = FILE_FIELDS
-CO.FILE_COLOG       = FILE_COLOG
-CO.FILE_BODYFORCESRC= FILE_BODYFORCESRC
-CO.DIRECTORY_OUTPUT = DIRECTORY_OUTPUT
-CO.DIRECTORY_LOGS   = DIRECTORY_LOGS
-CO.setup            = setup
-
-if rank==0:
-    try: os.makedirs(DIRECTORY_OUTPUT)
-    except: pass
-    try: os.makedirs(DIRECTORY_LOGS)
-    except: pass
-
-# --------------------------- END OF IMPORTS --------------------------- #
-
-# ----------------- DECLARE ADDITIONAL GLOBAL VARIABLES ----------------- #
-try: Splitter = setup.Splitter
-except: Splitter = None
-try: BodyForceInputData = setup.BodyForceInputData
-except: BodyForceInputData = None
-CO.invokeCoprocessLogFile()
-arrays = CO.invokeArrays()
-
-niter    = setup.elsAkeysNumerics['niter']
-if niter == 0:
-    CO.printCo('niter = 0: Please update this value and run the simulation again', proc=0, color=J.WARN)
-    exit()
-inititer = setup.elsAkeysNumerics['inititer']
-itmax    = inititer+niter-2 # BEWARE last iteration accessible trigger-state-16
-
-if Splitter == 'PyPart':
-    t, Skeleton, PyPartBase, Distribution = CO.splitWithPyPart()
-    CO.PyPartBase = PyPartBase
-else:
-    Skeleton = CO.loadSkeleton()
-
-# ========================== LAUNCH ELSA ========================== #
-
-if not FULL_CGNS_MODE:
-    import elsA_user
-
-    Cfdpb = elsA_user.cfdpb(name='cfd')
-    Mod   = elsA_user.model(name='Mod')
-    Num   = elsA_user.numerics(name='Num')
-
-    CfdDict  = setup.elsAkeysCFD
-    ModDict  = setup.elsAkeysModel
-    NumDict  = setup.elsAkeysNumerics
-
-    elsAobjs = [Cfdpb,   Mod,     Num]
-    elsAdics = [CfdDict, ModDict, NumDict]
-
-    for obj, dic in zip(elsAobjs, elsAdics):
-        [obj.set(v,dic[v]) for v in dic if not isinstance(dic[v], dict)]
-
-    for k in NumDict:
-        if '.Solver#Function' in k:
-            funDict = NumDict[k]
-            funName = funDict['name']
-            if funName == 'f_cfl':
-                f_cfl=elsA_user.function(funDict['function_type'],name=funName)
-                for v in funDict:
-                    if v in ('iterf','iteri','valf','vali'):
-                        f_cfl.set(v,  funDict[v])
-                Num.attach('cfl', function=f_cfl)
-
-import elsAxdt
-elsAxdt.trace(0)
-CO.elsAxdt = elsAxdt
-
-if Splitter == 'PyPart':
-    e = elsAxdt.XdtCGNS(tree=t, links=[], paths=[])
-    e.distribution = Distribution
-else:
-    e=elsAxdt.XdtCGNS(FILE_CGNS)
-
-# ------------------------------- BODYFORCE ------------------------------- #
-toWithSourceTerms = []
-BODYFORCE_INITIATED = False
-COMPUTE_BODYFORCE   = False
-# ------------------------------------------------------------------------- #
-
-e.action=elsAxdt.COMPUTE
-e.mode=elsAxdt.READ_ALL
-e.compute()
-
-
-CO.CurrentIteration += 1
-CO.printCo('iteration %d -> end of run'%CO.CurrentIteration, proc=0, color=J.MAGE)
-CO.updateAndWriteSetup(setup)
-t = CO.extractFields(Skeleton)
-
-# save surfaces
-surfs = CO.extractSurfaces(t, setup.Extractions)
-surfs = CO._extendSurfacesWithWorkflowQuantities(surfs, arrays)
-CO.monitorTurboPerformance(surfs, arrays, RequestedStatistics)
-CO.save(surfs, os.path.join(DIRECTORY_OUTPUT, FILE_SURFACES))
-
-# save arrays
-arraysTree = CO.extractArrays(t, arrays, RequestedStatistics=RequestedStatistics,
-          Extractions=setup.Extractions, addMemoryUsage=True)
-CO.save(arraysTree, os.path.join(DIRECTORY_OUTPUT,FILE_ARRAYS))
-
-<<<<<<< HEAD
-=======
-# save surfaces
-surfs = CO.extractSurfaces(t, setup.Extractions)
-CO.save(surfs, os.path.join(DIRECTORY_OUTPUT,FILE_SURFACES),
-               tagWithIteration=TagSurfacesWithIteration)
-
-# save bodyforce disks
-CO.save(BodyForceDisks,os.path.join(DIRECTORY_OUTPUT,FILE_BODYFORCESRC))
-
->>>>>>> 88426a02
-# save fields
-CO.save(t, os.path.join(DIRECTORY_OUTPUT,FILE_FIELDS))
-
-elsAxdt.free("xdt-runtime-tree")
-elsAxdt.free("xdt-output-tree")
-
-CO.moveTemporaryFile(os.path.join(DIRECTORY_OUTPUT,FILE_FIELDS))
-
-CO.printCo('END OF compute.py',0)
-CO.moveLogFiles()
+'''
+elsA compute.py script for general configuration
+
+File History:
+23/12/2020 - L. Bernardos
+'''
+
+# ----------------------- IMPORT SYSTEM MODULES ----------------------- #
+import sys
+import os
+import numpy as np
+import timeit
+LaunchTime = timeit.default_timer()
+from mpi4py import MPI
+comm   = MPI.COMM_WORLD
+rank   = comm.Get_rank()
+NumberOfProcessors = comm.Get_size()
+
+# ------------------------- IMPORT  CASSIOPEE ------------------------- #
+import Converter.PyTree as C
+import Converter.Internal as I
+import Converter.Filter as Filter
+import Converter.Mpi as Cmpi
+
+# ---------------------------- IMPORT MOLA ---------------------------- #
+import MOLA.Coprocess as CO
+import MOLA.InternalShortcuts as J
+
+# ------------------------------ SETTINGS ------------------------------ #
+FULL_CGNS_MODE   = False
+FILE_SETUP       = 'setup.py'
+FILE_CGNS        = 'main.cgns'
+FILE_SURFACES    = 'surfaces.cgns'
+FILE_ARRAYS      = 'arrays.cgns'
+FILE_FIELDS      = 'tmp-fields.cgns' # BEWARE of tmp- suffix
+FILE_COLOG       = 'coprocess.log'
+FILE_BODYFORCESRC= 'bodyforce.cgns'
+DIRECTORY_OUTPUT = 'OUTPUT'
+DIRECTORY_LOGS   = 'LOGS'
+
+# ------------------ IMPORT AND SET CURRENT SETUP DATA ------------------ #
+setup = J.load_source('setup',FILE_SETUP)
+
+# Load and appropriately set variables of coprocess module
+CO.FULL_CGNS_MODE   = FULL_CGNS_MODE
+CO.FILE_SETUP       = FILE_SETUP
+CO.FILE_CGNS        = FILE_CGNS
+CO.FILE_SURFACES    = FILE_SURFACES
+CO.FILE_ARRAYS       = FILE_ARRAYS
+CO.FILE_FIELDS      = FILE_FIELDS
+CO.FILE_COLOG       = FILE_COLOG
+CO.FILE_BODYFORCESRC= FILE_BODYFORCESRC
+CO.DIRECTORY_OUTPUT = DIRECTORY_OUTPUT
+CO.DIRECTORY_LOGS   = DIRECTORY_LOGS
+CO.setup            = setup
+
+if rank==0:
+    try: os.makedirs(DIRECTORY_OUTPUT)
+    except: pass
+    try: os.makedirs(DIRECTORY_LOGS)
+    except: pass
+
+# --------------------------- END OF IMPORTS --------------------------- #
+
+# ----------------- DECLARE ADDITIONAL GLOBAL VARIABLES ----------------- #
+try: Splitter = setup.Splitter
+except: Splitter = None
+try: BodyForceInputData = setup.BodyForceInputData
+except: BodyForceInputData = None
+CO.invokeCoprocessLogFile()
+arrays = CO.invokeArrays()
+
+niter    = setup.elsAkeysNumerics['niter']
+if niter == 0:
+    CO.printCo('niter = 0: Please update this value and run the simulation again', proc=0, color=J.WARN)
+    exit()
+inititer = setup.elsAkeysNumerics['inititer']
+itmax    = inititer+niter-2 # BEWARE last iteration accessible trigger-state-16
+
+if Splitter == 'PyPart':
+    t, Skeleton, PyPartBase, Distribution = CO.splitWithPyPart()
+    CO.PyPartBase = PyPartBase
+else:
+    Skeleton = CO.loadSkeleton()
+
+# ========================== LAUNCH ELSA ========================== #
+
+if not FULL_CGNS_MODE:
+    import elsA_user
+
+    Cfdpb = elsA_user.cfdpb(name='cfd')
+    Mod   = elsA_user.model(name='Mod')
+    Num   = elsA_user.numerics(name='Num')
+
+    CfdDict  = setup.elsAkeysCFD
+    ModDict  = setup.elsAkeysModel
+    NumDict  = setup.elsAkeysNumerics
+
+    elsAobjs = [Cfdpb,   Mod,     Num]
+    elsAdics = [CfdDict, ModDict, NumDict]
+
+    for obj, dic in zip(elsAobjs, elsAdics):
+        [obj.set(v,dic[v]) for v in dic if not isinstance(dic[v], dict)]
+
+    for k in NumDict:
+        if '.Solver#Function' in k:
+            funDict = NumDict[k]
+            funName = funDict['name']
+            if funName == 'f_cfl':
+                f_cfl=elsA_user.function(funDict['function_type'],name=funName)
+                for v in funDict:
+                    if v in ('iterf','iteri','valf','vali'):
+                        f_cfl.set(v,  funDict[v])
+                Num.attach('cfl', function=f_cfl)
+
+import elsAxdt
+elsAxdt.trace(0)
+CO.elsAxdt = elsAxdt
+
+if Splitter == 'PyPart':
+    e = elsAxdt.XdtCGNS(tree=t, links=[], paths=[])
+    e.distribution = Distribution
+else:
+    e=elsAxdt.XdtCGNS(FILE_CGNS)
+
+# ------------------------------- BODYFORCE ------------------------------- #
+toWithSourceTerms = []
+BODYFORCE_INITIATED = False
+COMPUTE_BODYFORCE   = False
+# ------------------------------------------------------------------------- #
+
+e.action=elsAxdt.COMPUTE
+e.mode=elsAxdt.READ_ALL
+e.compute()
+
+
+CO.CurrentIteration += 1
+CO.printCo('iteration %d -> end of run'%CO.CurrentIteration, proc=0, color=J.MAGE)
+CO.updateAndWriteSetup(setup)
+t = CO.extractFields(Skeleton)
+
+# save surfaces
+surfs = CO.extractSurfaces(t, setup.Extractions)
+surfs = CO._extendSurfacesWithWorkflowQuantities(surfs, arrays)
+CO.monitorTurboPerformance(surfs, arrays, RequestedStatistics)
+CO.save(surfs, os.path.join(DIRECTORY_OUTPUT, FILE_SURFACES))
+
+# save arrays
+arraysTree = CO.extractArrays(t, arrays, RequestedStatistics=RequestedStatistics,
+          Extractions=setup.Extractions, addMemoryUsage=True)
+CO.save(arraysTree, os.path.join(DIRECTORY_OUTPUT,FILE_ARRAYS))
+
+# save fields
+CO.save(t, os.path.join(DIRECTORY_OUTPUT,FILE_FIELDS))
+
+elsAxdt.free("xdt-runtime-tree")
+elsAxdt.free("xdt-output-tree")
+
+CO.moveTemporaryFile(os.path.join(DIRECTORY_OUTPUT,FILE_FIELDS))
+
+CO.printCo('END OF compute.py',0)
+CO.moveLogFiles()