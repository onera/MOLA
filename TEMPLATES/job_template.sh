--- conflicted
+++ resolved
@@ -4,12 +4,8 @@
 #SBATCH -o output.%j.log
 #SBATCH -e error.%j.log
 #SBATCH -t 0-15:00
-<<<<<<< HEAD
+#SBATCH --constraint="csl"
 #SBATCH -n <NumberOfProcessors>
-=======
-#SBATCH --constraint="csl"
-#SBATCH -n 48
->>>>>>> 8c18134a
 
 # NOTE : if job is used in SPIRO, then flag --qos (e.g. c1_test_giga)
 #        must also be provided
