#!/bin/bash
#SBATCH -J <JobName>
#SBATCH --comment <AERnumber> # only relevant for sator
#SBATCH -o output.%j.log
#SBATCH -e error.%j.log
#SBATCH -t 0-15:00
#SBATCH -n <NumberOfProcessors>
<<<<<<< HEAD
# #SBATCH --qos <qos>
# #SBATCH --constraint="csl"
=======
#SBATCH --constraint="csl"
>>>>>>> 8d62726e
# NOTE : if job is used in SPIRO, then flag --qos (e.g. c1_test_giga)
#        must also be provided


###############################################################################
# -------------- THESE LINES MUST BE ADAPTED BY DEVELOPERS ------------------ #
export MOLAVER=Dev
if [ -f "/tmp_user/sator/lbernard/MOLA/$MOLAVER/env_MOLA.sh" ]; then
    source /tmp_user/sator/lbernard/MOLA/$MOLAVER/env_MOLA.sh
else
    source /stck/lbernard/MOLA/$MOLAVER/env_MOLA.sh
fi
if [ "$MAC" = "ld" ] ; then export OMP_NUM_THREADS=1; fi # ticket elsA 11143
###############################################################################

mpirun $OPENMPIOVERSUBSCRIBE -np $NPROCMPI elsA.x -C xdt-runtime-tree -- compute.py 1>stdout.log 2>stderr.log

if [ -f "NEWJOB_REQUIRED" ]; then
    # check if script is started via SLURM or bash
    if [ ! -z "$SLURM_JOB_ID" ];  then
        # check the original location through scontrol and $SLURM_JOB_ID
        SCRIPT_PATH=$(scontrol show job $SLURM_JOBID | awk -F= '/Command=/{print $2}')
        echo "LAUNCHING ${SCRIPT_PATH} AGAIN USING SLURM"
        sbatch ${SCRIPT_PATH} --dependency=singleton
    else
        # otherwise: started with bash. Get the real location.
        SCRIPT_PATH=${0}
        echo "LAUNCHING ${SCRIPT_PATH} AGAIN USING BASH"
        ${SCRIPT_PATH} &
    fi
    rm -f NEWJOB_REQUIRED
    exit 0
fi<|MERGE_RESOLUTION|>--- conflicted
+++ resolved
@@ -5,12 +5,8 @@
 #SBATCH -e error.%j.log
 #SBATCH -t 0-15:00
 #SBATCH -n <NumberOfProcessors>
-<<<<<<< HEAD
+#SBATCH --constraint="csl"
 # #SBATCH --qos <qos>
-# #SBATCH --constraint="csl"
-=======
-#SBATCH --constraint="csl"
->>>>>>> 8d62726e
 # NOTE : if job is used in SPIRO, then flag --qos (e.g. c1_test_giga)
 #        must also be provided
 
