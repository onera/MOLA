'''
MOLA - InternalShortcuts.py

This module defines some handy shortcuts of the Cassiopee's
Converter.Internal module.

To complete sphinx doc

First creation:
27/02/2019 - L. Bernardos
'''

# System modules
import sys
usingPython2 = sys.version_info[0] == 2
import os
import threading
import time
import glob
import numpy as np
from itertools import product
from timeit import default_timer as tic
from fnmatch import fnmatch

import Converter.PyTree as C
import Converter.Internal as I
from . import __version__, __MOLA_PATH__

FAIL  = '\033[91m'
GREEN = '\033[92m'
WARN  = '\033[93m'
MAGE  = '\033[95m'
CYAN  = '\033[96m'
ENDC  = '\033[0m'
BOLD = '\033[1m'
UNDERLINE = '\033[4m'


def set(parent, childname, childType='UserDefinedData_t', **kwargs):
    '''
    Set (or add, if inexistent) a child node containing an arbitrary number
    of nodes.

    Return the pointers of the new CGNS nodes as a python dictionary get()

    Parameters
    ----------

        parent : node
            root node where children will be added

        childname : str
            name of the new child node.

        **kwargs
            Each pair *name* = **value** will be a node of
            type `DataArray_t`_ added as child to the node named *childname*.
            If **value** is a python dictionary, then their contents are added
            recursively following the same logic

    Returns
    -------

        pointers : dict
            literally, result of :py:func:`get` once all nodes have been
            added
    '''
    children = []
    SubChildren = []
    SubSet = []
    for v in kwargs:
        if isinstance(kwargs[v], dict):
            SubChildren += [[v,kwargs[v]]]
        elif isinstance(kwargs[v], list):
            if len(kwargs[v])>0:
                if isinstance(kwargs[v][0], str):
                    value = ' '.join(kwargs[v])
                elif isinstance(kwargs[v][0], dict):
                    p = I.createNode(v, childType)
                    for i in range(len(kwargs[v])):
                        set(p, 'set.%d'%i, **kwargs[v][i])
                    SubSet += [p]
                    continue
                else:
                    value = np.atleast_1d(kwargs[v])
            else:
                value = None
            children += [[v,value]]
        else:
            children += [[v,kwargs[v]]]
    _addSetOfNodes(parent,childname,children, type1=childType)
    NewNode = I.getNodeFromName1(parent,childname)
    NewNode[2].extend(SubSet)
    for sc in SubChildren: set(NewNode, sc[0], **sc[1])

    return get(parent, childname)


def get(parent, childname):
    '''
    Recover the name and values of children of a node named *childname* inside a
    *parent* node. Such pair of name and values are
    recovered as a python dictionary:
    Dict[*nodename*] = **nodevalue**

    Parameters
    ----------
        parent : node
            the CGNS node where the child named *childname* is found
        childname : str
            a child node name contained in node *parent*, from which children
            are extracted. This operation is recursive.

    Returns
    -------
        pointers - (dict):
            A dictionary Dict[*nodename*] = **nodevalue**

    See Also
    --------
    set : set a CGNS node containing children
    '''

    child_n = I.getNodeFromName1(parent,childname)
    Dict = {}
    if child_n is not None:
        for n in child_n[2]:
            if n[1] is not None:
                if isinstance(n[1], float) or isinstance(n[1], int):
                    Dict[n[0]] = np.atleast_1d(n[1])
                elif n[1].dtype == '|S1':
                    Dict[n[0]] = I.getValue(n) # Cannot further modify
                else:
                    Dict[n[0]] = np.atleast_1d(n[1]) # Can further modify
            elif n[2]:
                Dict[n[0]] = get(child_n, n[0])
            else:
                Dict[n[0]] = None
    return Dict



def getVars(zone, VariablesName, Container='FlowSolution'):
    """
    Get the list of numpy arrays from a *zone* of the variables
    specified in *VariablesName*.

    Parameters
    ----------

        zone : zone
            The CGNS zone from which numpy arrays are being retreived

        VariablesName : :py:class:`list` of :py:class:`str`
            List of the field names to be retreived

        Container : str
            The name of the node to look for the requested variable
            (e.g. ``'FlowSolution'``). Container should be at 1 depth level
            inside zone.

    Returns
    -------
        numpies : list of numpy.ndarray
            If a variable is not found, :py:obj:`None` is returned by the function.

    Examples
    --------
    ::

        import Converter.PyTree as C
        import Generator.PyTree as G
        import MOLA.InternalShortcuts as J

        zone = G.cart((0,0,0),(1,1,1),(3,3,3))

        C._initVars(zone,'ViscosityMolecular',1.78938e-5)
        C._initVars(zone,'Density',1.225)

        mu, rho = J.getVars(zone,['ViscosityMolecular', 'Density'])

        print(mu)
        print(mu.shape)

    will produce the following output ::

        [[[1.78938e-05 1.78938e-05 1.78938e-05]
          [1.78938e-05 1.78938e-05 1.78938e-05]
          [1.78938e-05 1.78938e-05 1.78938e-05]]

         [[1.78938e-05 1.78938e-05 1.78938e-05]
          [1.78938e-05 1.78938e-05 1.78938e-05]
          [1.78938e-05 1.78938e-05 1.78938e-05]]

         [[1.78938e-05 1.78938e-05 1.78938e-05]
          [1.78938e-05 1.78938e-05 1.78938e-05]
          [1.78938e-05 1.78938e-05 1.78938e-05]]]
        (3, 3, 3)

    See also
    --------
    getVars2Dict
    """
    Pointers = []
    FlowSolution = I.getNodeFromName1(zone, Container)
    for v in VariablesName:
        node = I.getNodeFromName1(FlowSolution,v) if FlowSolution else None

        if node:
            Pointers += [node[1]]
        else:
            Pointers += [None]
            print ("Field %s not found in container %s of zone %s. Check spelling or data."%(v,Container,zone[0]))

    return Pointers


def getVars2Dict(zone, VariablesName=None, Container='FlowSolution'):
    """
    Get a dict containing the numpy arrays from a *zone* of the variables
    specified in *VariablesName*.

    Parameters
    ----------
        zone : zone
            The CGNS zone from which numpy arrays are being retreived
        VariablesName : :py:class:`list` of :py:class:`str`
            List of the field names to be retreived.
            If : py:obj:`None`, all variables in the **Container** are retreived.
        Container : str
            The name of the node to look for the requested variable
            (e.g. ``'FlowSolution'``). Container should be at 1 depth level
            inside zone.

    Returns
    -------
        VarsDict : dict
            Contains the numpy arrays as ``VarsDict[<FieldName>]``

            .. note:: if a variable is not found, :py:obj:`None` is returned for such
                occurrence.

    Examples
    --------
    ::

        import Converter.PyTree as C
        import Generator.PyTree as G
        import MOLA.InternalShortcuts as J

        zone = G.cart((0,0,0),(1,1,1),(3,3,3))

        C._initVars(zone,'ViscosityMolecular',1.78938e-5)
        C._initVars(zone,'Density',1.225)

        v = J.getVars2Dict(zone,['ViscosityMolecular', 'Density'])

        print(v['ViscosityMolecular'])
        print(v['ViscosityMolecular'].shape)

    will produce the following output ::

        [[[1.78938e-05 1.78938e-05 1.78938e-05]
          [1.78938e-05 1.78938e-05 1.78938e-05]
          [1.78938e-05 1.78938e-05 1.78938e-05]]

         [[1.78938e-05 1.78938e-05 1.78938e-05]
          [1.78938e-05 1.78938e-05 1.78938e-05]
          [1.78938e-05 1.78938e-05 1.78938e-05]]

         [[1.78938e-05 1.78938e-05 1.78938e-05]
          [1.78938e-05 1.78938e-05 1.78938e-05]
          [1.78938e-05 1.78938e-05 1.78938e-05]]]
        (3, 3, 3)
    """
    Pointers = {}
    FlowSolution = I.getNodeFromName1(zone,Container)
    if VariablesName is None:
        VariablesName = [I.getName(n) for n in I.getNodesFromType1(FlowSolution, 'DataArray_t')]
    for v in VariablesName:
        node = I.getNodeFromName1(FlowSolution,v)
        if node is not None:
            Pointers[v] = node[1]
        else:
            Pointers[v] = [None]
            print ("Field %s not found in container %s of zone %s. Check spelling or data."%(v,Container,zone[0]))
    return Pointers


def invokeFields(zone, VariableNames, locationTag='nodes:'):
    """
    Initializes the variables by the names provided as argument
    for the input zone. Returns the list of numpy arrays of such
    new created variables.
    Exists also inplace :py:func:`_invokeFields` and returns :py:obj:`None`.

    Parameters
    ----------
        zone : zone
            CGNS zone where fields are initialized
        VariablesName : :py:class:`list` of :py:class:`str`
            List of the variables names.
        locationTag : str
            Can be either ``nodes:`` or ``centers:``

    Returns
    -------
        numpies : list of numpy.ndarray
            List of numpy.array of the newly created fields.
    """
    _invokeFields(zone,VariableNames,locationTag=locationTag)
    # TODO: replace locationTag by general Container
    Container = I.__FlowSolutionNodes__ if locationTag == 'nodes:' else I.__FlowSolutionCenters__

    return getVars(zone,VariableNames,Container)


def _invokeFields(zone,VariableNames,locationTag='nodes:'):
    '''
    See documentation of :py:func:`invokeFields`.
    '''
    # TODO: Make more efficient variables initialization (using numpy and
    # adding children)
    # TODO: replace locationTag by general Container
    for v in VariableNames: C._initVars(zone,locationTag+v,0.)


def invokeFieldsDict(zone,VariableNames,locationTag='nodes:'):
    """
    Initializes the variables by the names provided as argument
    for the input zone. Returns a dictionary of numpy arrays of
    such newly created variables.

    Parameters
    ----------
        zone : zone
            The CGNS zone from which numpy arrays are being retreived
        VariablesName : :py:class:`list` of :py:class:`str`
            List of the field names to be retreived
        Container : str
            The name of the node to look for the requested variable
            (e.g. ``'FlowSolution'``). Container should be at 1 depth level
            inside zone.

    Returns
    -------
        VarsDict : dict
            Contains the numpy arrays as ``VarsDict[<FieldName>]``

            .. note:: if a variable is not found, :py:obj:`None` is returned for such
                occurrence.
    """
    # TODO: replace locationTag by general Container
    ListOfVars = invokeFields(zone,VariableNames,locationTag=locationTag)
    VarsDict = {}
    for i, VariableName in enumerate(VariableNames):
        VarsDict[VariableName] = ListOfVars[i]

    return VarsDict


def _setField(zone, FieldName, FieldNumpy, locationTag='nodes:'):
    '''
    Set field named <FieldName> contained in <zone> at FlowSolution of tag
    <locationTag> using a numpy array <FieldNumpy>.
    '''
    # TODO: replace locationTag by general Container
    Field, = invokeFields(zone, [FieldName], locationTag=locationTag)
    Field[:] = FieldNumpy


def _add2Field(zone,FieldName,FieldNumpy):
    '''
    Add to field named <FieldName> contained in <zone> at FlowSolution of tag
    <locationTag> a numpy array <FieldNumpy>.
    '''
    # TODO: replace locationTag by general Container
    Field, = invokeFields(zone, [FieldName], locationTag=locationTag)
    Field[:] += FieldNumpy


def getx(zone):
    '''
    Get the pointer of the numpy array of *CoordinateX*.

    Parameters
    ----------
        zone : zone
            Zone PyTree node from where *CoordinateX* is being extracted

    Returns
    -------

        x : numpy.ndarray
            the x-coordinate

    See also
    --------
    gety, getz, getxy, getxyz
    '''
    return I.getNodeFromName2(zone,'CoordinateX')[1]


def gety(zone):
    '''
    Get the pointer of the numpy array of *CoordinateY*.

    Parameters
    ----------

        zone : zone
            Zone PyTree node from where *CoordinateY* is being extracted

    Returns
    -------

        y : numpy.ndarray
            the y-coordinate

    See also
    --------
    getx, getz, getxy, getxyz
    '''
    return I.getNodeFromName2(zone,'CoordinateY')[1]

def getz(zone):
    '''
    Get the pointer of the numpy array of *CoordinateZ*.

    Parameters
    ----------

        zone : zone
            Zone PyTree node from where *CoordinateZ* is being extracted

    Returns
    -------

        z : numpy.ndarray
            the z-coordinate

    See also
    --------
    getx, gety, getxy, getxyz
    '''
    return I.getNodeFromName2(zone,'CoordinateZ')[1]

def getxy(zone):
    '''
    Get the pointers of the numpy array of *CoordinateX* and *CoordinateY*.

    Parameters
    ----------

        zone : zone
            Zone PyTree node from where *CoordinateX* and *CoordinateY* are
            being extracted

    Returns
    -------

        x : numpy.ndarray
            the x-coordinate

        y : numpy.ndarray
            the y-coordinate

    See also
    --------
    getx, gety, getz, getxyz
    '''
    return getx(zone), gety(zone)


def getxyz(zone):
    '''
    Get the pointers of the numpy array of *CoordinateX*,
    *CoordinateY* and *CoordinateZ*.

    Parameters
    ----------

        zone : zone
            Zone PyTree node from where coordinates are being extracted

    Returns
    -------

        x : numpy.ndarray
            the x-coordinate

        y : numpy.ndarray
            the y-coordinate

        z : numpy.ndarray
            the z-coordinate

    See also
    --------
    getx, gety, getz, getxy
    '''
    return getx(zone), gety(zone), getz(zone)

def getRadiusTheta(zone, axis=(1,0,0)):
    '''
    Get the radius and the angle theta.

    Parameters
    ----------

        zone : zone
            Zone PyTree node from where coordinates are being extracted

        axis : tuple
            Axis of the cylindrical frame of reference

    Returns
    -------

        r : numpy.ndarray
            radius

        theta : numpy.ndarray
            angle in radians

    See also
    --------
    getx, gety, getz, getxy, getxyz
    '''
    x, y, z = getxyz(zone)
    if axis != (1,0,0):
        raise Exception('getRadiusTheta is available only for axis=(1,0,0)')

    r = (y**2 + z**2)**0.5
    theta = np.arctan2(z, y)
    return r, theta

def getNearestPointIndex(a,P):
    '''

    .. danger:: AVOID USAGE - this function will be replaced in future

    '''
    NPts = len(P) if isinstance(P, list) else 1

    if I.isTopTree(a): # a is a tree
        zones = I.getNodesFromType2(a,'Zone_t')
        res = []
        Points = [P] if NPts == 1 else P
        for pt in Points:
            IndxDist4AllZones = map(lambda zone: getNearestPointIndexOfZone__(zone,pt), zones)
            Distances = np.array(map(lambda i:IndxDist4AllZones[i][1],range(NPts)))
            NearestZoneNb = np.argmin(Distances)
            res += [IndxDist4AllZones[NearestZoneNb]]
        return res

    else:
        stdNode = I.isStdNode(a)
        if stdNode == -1: # a is a zone
            if NPts == 1:
                return getNearestPointIndexOfZone__(a,P)
            else:
                return map(lambda pt: getNearestPointIndexOfZone__(a,pt), P)
        elif stdNode == 0: # a is a :py:class:`list` of zone
            zones = a
            res = []
            Points = [P] if NPts == 1 else P
            for pt in Points:
                IndxDist4AllZones = map(lambda zone: getNearestPointIndexOfZone__(zone,pt), zones)
                Distances = np.array(map(lambda i:IndxDist4AllZones[i][1],range(NPts)))
                NearestZoneNb = np.argmin(Distances)
                res += [IndxDist4AllZones[NearestZoneNb]]
            return res
        else:
            raise AttributeError('Could not recognize the first argument. Please provide Tree, Zone or :py:class:`list` of zone')


def getNearestPointIndexOfZone__(zone1, Point):
    '''

    .. danger:: AVOID USAGE - this function will be replaced in future

    '''
    x = I.getNodeFromName2(zone1,'CoordinateX')[1].ravel(order='F')
    y = I.getNodeFromName2(zone1,'CoordinateY')[1].ravel(order='F')
    z = I.getNodeFromName2(zone1,'CoordinateZ')[1].ravel(order='F')

    x2, y2, z2 = Point

    Distances = ((x2-x)**2+(y2-y)**2+(z2-z)**2)**0.5
    NearPtIndx = np.argmin(Distances)
    NearPtDist = Distances[NearPtIndx]

    return NearPtIndx, NearPtDist


def getNearestZone(ZonesOrPyTree, Point):
    '''
    Retrieve the nearest zone with respect to a provided Point
    from a provided :py:class:`list` of zone.

    .. warning:: this function is being deprecated

    Parameters
    ----------
        ZonesOrPyTree : PyTree or :py:class:`list` of zone
        Point : Tuple of 3-float (x,y,z) or PyTree Point
            Location from which the distance between zones and this Point is
            measured

    Returns
    -------
        NearestZone : zone
            It is the closest zone from the :py:class:`list` of zone with respect to the
            provided *Point*.
        NearestZoneNo : int
            The nearest zone index.
    '''
    if I.isStdNode(Point) == -1: Point = getxyz(Point)

    if I.isStdNode(ZonesOrPyTree) == 0:
        zones = ZonesOrPyTree
    else:
        zones = I.getNodesFromType(ZonesOrPyTree,'Zone_t')

    # TODO replace getNearestPointIndex !!
    Distances = [getNearestPointIndex(z,Point)[1] for z in zones]
    DistancesNumpy = np.array(Distances)
    NearestZoneNo  = np.argmin(DistancesNumpy)
    NearestZone    = zones[NearestZoneNo]

    return NearestZone, NearestZoneNo


def createZone(Name, Arrays, Vars):
    """
    Convenient function for creating a PyTree zone for I/O
    and writing data.

    Parameters
    ----------
        Name : str
            Name of the new zone
        Arrays : list of numpy.ndarray
            List of the numpy arrays defining the list (coordinates and
            fields).

            .. note:: all numpy arrays contained in argument *Arrays* must
                have the **same** dimensions

        Vars : :py:class:`list` of :py:class:`str`
            The field name (or coordinate name) corresponding to the provided
            array, in the same order.

            .. note:: since all fields must have a name, one must verify
                ``len(Arrays) == len(Vars)``

    Returns
    -------
        zone : zone
            newly created zone

    Examples
    --------
    ::

        import numpy as np
        import Converter.PyTree as C
        import MOLA.InternalShortcuts as J

        x = np.linspace(0,1,10)
        y = x*1.5
        z = y*1.5
        Ro = np.zeros((10)) + 1.225
        MyZone = J.createZone('MyTitle',
                              [            x,            y,            z,       Ro],
                              ['CoordinateX','CoordinateY','CoordinateZ','Density'])
        C.convertPyTree2File(MyZone,'MyZone.cgns')


    """
    if not Vars: return
    ni,nj,nk=(list(Arrays[0].shape)+[1,1,1])[:3]
    if ni==0 or nj==0 or nk==0: return
    try:
        ar=np.concatenate([aa.reshape((1,ni*nj*nk),order='F') for aa in Arrays],axis=0)
    except ValueError:
        ERRMSG = FAIL+'ERROR - COULD NOT CONCATENATE ARRAYS:\n'
        for i,v in enumerate(Vars):
            ERRMSG += v+' with shape: '+str(Arrays[i].shape)+'\n'
        ERRMSG += ENDC
        raise ValueError(ERRMSG)

    zone = I.createZoneNode(Name,array=[','.join(Vars),ar,ni,nj,nk])

    return zone


def _addSetOfNodes(parent, name, ListOfNodes, type1='UserDefinedData_t', type2='DataArray_t'):
    '''
    parent : Parent node
    name : name of the node
    ListOfNodes : First element is the node name,
    and the second element is its value...
    ... -> [[nodename1, value1],[nodename2, value2],etc...]
    '''

    children = []
    for e in ListOfNodes:
        typeOfNode = type2 if len(e) == 2 else e[2]
        children += [I.createNode(e[0],typeOfNode,value=e[1])]

    node = I.createUniqueChild(parent,name,type1, children=children)
    I._rmNodesByName1(parent, node[0])
    I.addChild(parent, node)


def convertNode2Tetra(zone):
    '''
    Makes use of scipy's Delaunay function in order to produce
    a TRI (2D) or TETRA (3D) mesh from a point cloud defined by
    the input zone of type NODE. If FlowSolutions exist in the
    input zone, those are preserved in the final output.

    Parameters
    ----------

        zone : zone
            Points cloud zone as a form of `NODE`_ zone (as got from
            ``C.convertArray2Node()``).

            .. note:: if all values of CoordinateZ are the same, then **zone**
                is supposed to be 2D.

    Returns
    -------

        zoneUns : zone
            Unstructured meshed of type TRI (2D) or TETRA (3D).

        Delaunay : scipy's Delaunay object
            Returns also the scipy's Delaunay object
    '''

    from scipy.spatial import Delaunay

    x,y,z = getxyz(zone)

    zoneIs2D = np.unique(z).size == 1

    # Stack coordinates
    points = np.vstack((x.flatten(),y.flatten())).T if zoneIs2D else np.vstack((x.flatten(),y.flatten(),z.flatten())).T

    # Apply Delaunay's function
    tri = Delaunay(points, qhull_options='Qj')

    # Create the unstructured zone
    NPts = len(tri.points[:,0])
    NElts= len(tri.vertices[:,0])

    zoneUns = I.createNode(zone[0],ntype='Zone_t',value=np.array([[NPts, NElts,0]],dtype=np.int32,order='F'))
    zt_n = I.createNode('ZoneType', ntype='ZoneType_t',parent=zoneUns)
    I.setValue(zt_n,'Unstructured')
    # Add grid coordinates
    gc_n = I.newGridCoordinates(parent=zoneUns)
    I.createNode('CoordinateX',ntype='DataArray_t',value=tri.points[:,0].reshape((NPts),order='F'), parent=gc_n)
    I.createNode('CoordinateY',ntype='DataArray_t',value=tri.points[:,1].reshape((NPts),order='F'), parent=gc_n)
    Zcoords = z.reshape((NPts),order='F') if zoneIs2D else tri.points[:,2].reshape((NPts),order='F')
    I.createNode('CoordinateZ',ntype='DataArray_t',value=Zcoords, parent=gc_n)
    # Add grid elements
    GEval = 6 if zoneIs2D else 10
    ge_n = I.createNode('GridElements', ntype='Elements_t', value=np.array([GEval,0],dtype=np.int32, order='F'), parent=zoneUns)
    I.createNode('ElementRange', ntype='Inderange_t', value=np.array([1,NElts],dtype=np.int32, order='F'), parent=ge_n)
    I.createNode('ElementConnectivity', ntype='DataArray_t', value=tri.vertices.flatten()+1, parent=ge_n)

    FS_n = I.getNodeFromName(zone,'FlowSolution')
    if FS_n is not None:
        I.addChild(zoneUns,FS_n)
        for child in FS_n[2]:
            child[1] = child[1].ravel(order='C') # 'C' important

    return zoneUns, tri

def interpolate__(AbscissaRequest, AbscissaData, ValuesData,
                  Law='interp1d_linear', axis= -1, **kwargs):
    """
    This is a general-purpose interpolation macro for
    N-dimensional data. This function conveniently wraps
    a set of `scipy.interpolate <https://docs.scipy.org/doc/scipy/reference/interpolate.html>`_
    functions. Future implementations may include other 3rd party libraries.

    Interpolations (and extrapolations) are applied on the last
    axis of **ValuesData**, based on the reference vector
    **AbscissaData**, for the requested points contained in the
    vector **AbscissaRequest**.

    Parameters
    ----------

        AbscissaRequest : 1D numpy array
            The user-requested points where inter/extrapolation will be
            performed.

        AbscissaData : 1D numpy array
            Reference abscissa where **ValuesData** are coherent.

            .. warning:: **AbscissaData** must be monotonically increasing.

        ValuesData : N-d numpy array
            Set of data to interpolate.

            .. warning:: the last dimension of **ValuesData** must be equal to
                the length of **AbscissaData**.

        Law : str
            Controls the algorithm of interpolation
            to be employed. Current implementation includes:

            ``'linear'`` : linear interpolation :math:`\mathcal{O}(1)` mode
                Makes use of the function `numpy.interp() <https://numpy.org/doc/stable/reference/generated/numpy.interp.html>`_

            ``'interp1d_<kind>'`` : one-dimensional interpolation (multiple orders)
                Makes use of the function
                `scipy.interpolate.interp1d <https://docs.scipy.org/doc/scipy/reference/generated/scipy.interpolate.interp1d.html>`_,
                where ``<kind>`` may be one of *(for scipy v1.4.1)*:
                (``linear``, ``nearest``, ``zero``, ``slinear``, ``quadratic``,
                ``cubic``, ``previous`` or ``next``).

            ``'pchip'`` : Piecewise Cubic Hermite Interpolating Polynomial :math:`\mathcal{O}(3)`
                Makes use of the function `scipy.interpolate.PchipInterpolator <https://docs.scipy.org/doc/scipy/reference/generated/scipy.interpolate.PchipInterpolator.html>`_

            ``'akima'`` : Akima interpolator :math:`\mathcal{O}(3)`
                Makes use of the function `scipy.interpolate.Akima1DInterpolator <https://docs.scipy.org/doc/scipy/reference/generated/scipy.interpolate.Akima1DInterpolator.html>`_

            ``'cubic'`` : Cubic spline :math:`\mathcal{O}(3)`
                Makes use of the function `scipy.interpolate.CubicSpline <https://docs.scipy.org/doc/scipy/reference/generated/scipy.interpolate.CubicSpline.html>`_

                In this case, an additional keyword is available for
                specification of spline's *boundary conditions* in **kwargs**,
                for example:

                ::

                    CubicSplineBoundaryConditions = ('clamped', 'not_a_knot')

                The first element of the tupple indicates the boundary
                condition of the spline at the start and the second one
                indicates the boundary condition at the end.

    Returns
    -------

        Result : N-dimension numpy array
            Result of interpolation
    """
    import scipy.interpolate
    LawLower = Law.lower()

    if 'linear' == LawLower:
        return np.interp(AbscissaRequest, AbscissaData, ValuesData)

    elif 'interp1d' in LawLower:
        ScipyLaw =  Law.split('_')[1]
        interp = scipy.interpolate.interp1d( AbscissaData, ValuesData, axis=axis, kind=ScipyLaw, bounds_error=False, fill_value='extrapolate', assume_sorted=True, copy=False)
        return interp(AbscissaRequest)

    elif 'pchip' == LawLower:
        interp = scipy.interpolate.PchipInterpolator(AbscissaData, ValuesData, axis=axis, extrapolate=True)
        return interp(AbscissaRequest)

    elif 'akima' == LawLower:
        interp = scipy.interpolate.Akima1DInterpolator(AbscissaData, ValuesData, axis=axis)
        return interp(AbscissaRequest, extrapolate=True)

    elif 'cubic' == LawLower:
        try: bc_type = kwargs['CubicSplineBoundaryConditions']
        except KeyError: bc_type = 'not-a-knot'

        interp = scipy.interpolate.CubicSpline(AbscissaData, ValuesData, axis=axis, bc_type=bc_type, extrapolate=True)
        return interp(AbscissaRequest)

    else:
        raise AttributeError('interpolate__(): Law %s not recognized.'%Law)


def getDistributionFromHeterogeneousInput__(InputDistrib):
    """
    This function accepts a polymorphic object **InputDistrib** and
    conveniently translates it into 1D numpy distributions
    and ``D.getDistribution()``-compliant distribution zone.

    Parameters
    ----------

        InputDistrib : polymorphic
            One of the following objects are accepted:

            * numpy 1D vector
                for example,
                ::

                    np.array([15., 20., 25., 30.])

            * Python list of float
                for example,
                ::

                    [15., 20., 25., 30.]

            * Python dictionary
                A ``W.linelaw()``-compliant dictionary which must
                include, at least, the following keys:

                ``'P1'``, ``'P2'`` and ``'N'``.

                Other possible keys are the
                ``distrib`` possible keys and values of ``W.linelaw()``.

                For example,
                ::

                    dict(P1=(15,0,0), P2=(20,0,0),
                         N=100, kind='tanhOneSide',
                         FirstCellHeight=0.01)

    Returns
    -------

        Span : 1D numpy
            vector monotonically increasing. **Absolute length** dimensions.

        Abscissa : 1D numpy
            corresponding curvilinear abscissa (from 0 to 1) **dimensionless**.

        Distribution : zone
            ``G.map()``-compliant 1D PyTree curve as got from
            ``D.getDistribution()``
    """
    import Geom.PyTree as D

    def buildResultFromNode__(n):
        x,y,z = getxyz(n)
        xIsNone = x is None
        yIsNone = y is None
        zIsNone = z is None
        if (xIsNone and yIsNone and zIsNone):
            ErrMsg = "Input argument was a PyTree node (named %s), but no coordinates were found.\nPerhaps you forgot GridCoordinates nodes?"%n[0]
            raise AttributeError(ErrMsg)
        else:
            if xIsNone:
                if not yIsNone: x = y*0
                else:           x = z*0
            if yIsNone: y = x*0
            if zIsNone: z = x*0
        zone = createZone('distribution',[x,y,z],['CoordinateX', 'CoordinateY', 'CoordinateZ'])
        D._getCurvilinearAbscissa(zone)
        Abscissa, = getVars(zone,['s'])
        Distribution = D.getDistribution(zone)
        x,y,z = getxyz(zone)
        Span = np.sqrt(x*x+y*y+z*z)

        return Span, Abscissa, Distribution


    typeInput=type(InputDistrib)
    NodeKind = I.isStdNode(InputDistrib)
    if NodeKind == -1: # It is a node
        return buildResultFromNode__(InputDistrib)
    elif NodeKind == 0: # List of Nodes
        return buildResultFromNode__(InputDistrib[0])
    elif typeInput is np.ndarray: # It is a numpy array
        s  = InputDistrib
        if len(s.shape)>1:
            ErrMsg = "Input argument was detected as a numpy array of dimension %g!\nInput distribution MUST be a monotonically increasing VECTOR (1D numpy array)."%len(s.shape)
            raise AttributeError(ErrMsg)
        if any( np.diff(s)<0):
            ErrMsg = "Input argument was detected as a numpy array.\nHowever, it was NOT monotonically increasing. Input distribution MUST be monotonically increasing. Check that, please."
            raise AttributeError(ErrMsg)

        zone = createZone('distribution',[s,s*0,s*0],['CoordinateX', 'CoordinateY', 'CoordinateZ'])
        return buildResultFromNode__(zone)

    elif isinstance(InputDistrib, list): # It is a list
        try:
            s = np.array(InputDistrib,dtype=np.float64)
        except:
            raise AttributeError('Could not transform InputDistrib argument into a numpy array.\nCheck your InputDistrib argument.')
        if len(s.shape)>1:
            ErrMsg = "InputDistrib argument was converted from list to a numpy array of shape %s!\nSpan MUST be a monotonically increasing VECTOR (1D numpy array)."%(str(s.shape))
            raise AttributeError(ErrMsg)
        if any( np.diff(s)<0):
            ErrMsg = "Input argument was detected as a numpy array.\nHowever, it was NOT monotonically increasing. Input distribution MUST be monotonically increasing. Check that, please."
            raise AttributeError(ErrMsg)

        zone = createZone('distribution',[s,s*0,s*0],['CoordinateX', 'CoordinateY', 'CoordinateZ'])
        return buildResultFromNode__(zone)

    elif isinstance(InputDistrib,dict):
        from . import Wireframe as W
        try: P1 = InputDistrib['P1']
        except KeyError: P1 = (0,0,0)
        try: P2 = InputDistrib['P2']
        except KeyError: P2 = (1,0,0)
        try: N = InputDistrib['N']
        except KeyError: raise AttributeError('distribution requires number of pts "N"')
        zone = W.linelaw(P1=P1, P2=P2, N=InputDistrib['N'],Distribution=InputDistrib)
        return buildResultFromNode__(zone)

    else:
        raise AttributeError('Type of Span argument not recognized. Check your input.')



def get2DQhullZone__(x,y,rescale=True):
    '''
    Construct the convex-hull *(Qhull)* of 2D data defined by a set of
    scattered **(x, y)** points.

    Parameters
    ----------

        x : 1D-numpy array
            A vector containing all X-values defining the scattered data

        y : 1D-numpy array
            A vector containing all Y-values defining the scattered data

        rescale : bool
            if :py:obj:`True`, then rescales the data for computation of Qhull.

    Returns
    -------

        QhullZone : zone
            a CGNS Structured zone containing the curve of the convex-hull
            around the provided scattered data

        xScale : float
            Employed value for rescaling X-data

        yScale : float
            Employed value for rescaling Y-data

    See also
    --------
    sampleIn2DQhull__
    '''
    from scipy.spatial import ConvexHull
    import Transform.PyTree as T

    if rescale:
        xScale = x.max()-x.min()
        yScale = y.max()-y.min()
    else:
        xScale = 1.0
        yScale = 1.0

    x /= xScale
    y /= yScale

    points = np.vstack((x.flatten(),y.flatten())).T

    hull = ConvexHull(points)

    curves = [createZone('Curve%d'%i,[points[hull.simplices[i],0], points[hull.simplices[i],1], 0*points[hull.simplices[i],1]],['CoordinateX', 'CoordinateY', 'CoordinateZ'] ) for i in range(len(hull.simplices))]

    QhullZone = T.merge(curves)[0]
    xq, yq = getxy(QhullZone)
    xq *= xScale
    yq *= yScale
    x *= xScale
    y *= yScale

    return QhullZone, xScale, yScale


def sampleIn2DQhull__(x,y,QhullNPts=20,QhullScale=1.2, grading=0.1, rescale=True):
    '''
    Produce a new set of scattered data **(x,y)**.

    The technique performs a 2D discretization of initially provided scattered
    data, by first constructing  the convex-hull (*Qhull*), and then making
    a sampling of points *inside* the *Qhull*.

    Parameters
    ----------

        x : 1D-numpy array
            A vector containing all X-values defining the scattered data

        y : 1D-numpy array
            A vector containing all Y-values defining the scattered data

        QhullNPts : int
            Number of points used to uniformly discretize the *Qhull*

        QhullScale : float
            Scaling factor used for deforming resulting *Qhull* from its
            barycenter.

            .. hint:: use **QhullScale** slightly greater than 1 in order to
                obtain a margin for sampling the interior of a scattered region.

        grading : float
            Refinement criterion used for sampling the interior points of the
            *Qhull*, as employed by **grading** attribute of function
            ``G.T3mesher2D``

        rescale : bool
            if :py:obj:`True`, then rescales the scatter data from which *Qhull*
            is computed.

    Returns
    -------

        xnew : 1D numpy vector
            New set of X-values defining scattered data at the interior of
            the *Qhull*

        ynew : 1D numpy vector
            New set of Y-values defining scattered data at the interior of
            the *Qhull*

        QhullZone : zone
            a CGNS Structured zone containing the curve of the convex-hull
            around the provided scattered data

    See also
    --------
    get2DQhullZone__
    '''
    import Generator.PyTree as G
    import Transform.PyTree as T
    from . import Wireframe as W

    QhullZone, xScale, yScale = get2DQhullZone__(x,y,rescale)
    xq, yq = getxy(QhullZone)
    xq /= xScale
    yq /= yScale

    QhullZone = W.discretize(QhullZone,QhullNPts)
    T._scale(QhullZone,QhullScale)
    QhullZoneBAR = C.convertArray2Tetra(QhullZone)
    QhullZoneBAR = G.close(QhullZoneBAR)
    mesh = G.T3mesher2D(QhullZoneBAR, triangulateOnly=0, grading=grading, metricInterpType=0)

    # Rescale back to original
    x *= xScale
    y *= yScale
    xhull, yhull = getxy(QhullZone)
    xhull *= xScale
    yhull *= yScale
    xnew, ynew = getxy(mesh)
    xnew *= xScale
    ynew *= yScale

    return xnew, ynew, QhullZone


def secant(fun, x0=None, x1=None, ftol=1e-6, bounds=None, maxiter=20, args=()):
    '''
    Optimization function with similar interface as scipy's `root_scalar <https://docs.scipy.org/doc/scipy/reference/generated/scipy.optimize.root_scalar.html>`_
    routine, but this version yields enhanced capabilities of error and bounds
    managment.

    Parameters
    ----------

        fun : callable function
            the scalar callable function where root has to be found.

            .. attention:: for convenience, ``fun()`` can
                return more than two objects, but **only the first one** is
                intended to be the float value where root has to be found.

        ftol : float
            absolute tolerance of function for termination.

        x0 : float
            first guess of the secant method

        x1 : float
            second guess of the secant method

        bounds : 2-float tuple
            minimum and maximum bounds of **x** for accepted search of the root.

        maxiter : int
            maximum number of search iterations. If
            algorithm reaches this number and **ftol** is not satisfied,
            then it returns the closest candidate to the root

        args : tuple
            Additional set of arguments to be passed to the function

    Returns
    -------

        sol : dict
            Contains the optimization problem solution and information
    '''

    if bounds is None: bounds = (-np.inf, +np.inf)

    # Allocate variables
    xguess=np.zeros(maxiter,dtype=np.float64)
    fval  =np.zeros(maxiter,dtype=np.float64)
    root  =np.array([0.0])
    froot =np.array([0.0])
    iters =np.array([0])

    sol = dict(
        xguess = xguess,
        fval   = fval,
        root   = root,
        froot  = froot,
        iters  = iters,
        converged = False,
        message = '',
        )


    def linearRootGuess(x,y,samples=2):
        xs = x[-samples:]
        if xs.max() - xs.min() < 1.e-6: return xs[-1], [0,0,0]
        p = np.polyfit(xs,y[-samples:],1)
        Roots = np.roots(p)
        if len(Roots) > 0: Xroot = Roots[0]
        else: Xroot = np.mean(x)

        return Xroot, p

    def parabolicRootGuess(x,y,samples=3):
        xs = x[-samples:]
        # Check if exist at least three different values in xs
        v0, v1, v2 = xs[-1], xs[-2], xs[-3]
        tol = 1.e-6
        if abs(v0-v1)<tol or abs(v0-v2)<tol or abs(v1-v2)<tol:
            return np.nan, [0,0,0]

        p = np.polyfit(xs,y[-samples:],2)
        roots = np.roots(p)
        dist = np.array([np.min(np.abs(xs-roots[0])),np.min(np.abs(xs-roots[1]))])
        closestRoot = np.argmin(dist)
        Xroot = roots[closestRoot]
        return Xroot, p


    # -------------- ROOT SEARCH ALGORITHM -------------- #
    GoodProgressSamplesCriterion = 5
    CheckIts = np.arange(GoodProgressSamplesCriterion)

    # Initialization
    xguess[0] = x0
    xguess[1] = x1
    fval[0]   = fun(x0,*args)
    fval[1]   = fun(x1,*args)
    bestInitialGuess = np.argmin(np.abs(fval[:2]))
    root[0] = bestInitialGuess
    iters[0] = 2

    for it in range(2,maxiter):

        iters[0] = it

        # Make new guess based on linear and parabolic fit
        rootL, pL = linearRootGuess(xguess[:it],fval[:it])
        rootP = rootL if it==2 else parabolicRootGuess(xguess[:it],fval[:it])[0]
        if np.iscomplex(rootP) or np.isnan(rootP): rootP=rootL
        newguess = 0.5*(rootL+rootP)

        # Handle bounds
        OutOfMaxBound =   newguess > bounds[1]
        if OutOfMaxBound: newguess = bounds[0]
        OutOfMinBound =   newguess < bounds[0]
        if OutOfMinBound: newguess = bounds[1]

        if OutOfMinBound or OutOfMaxBound:
            xguess[it] = newguess
            fval[it] = fun(newguess,*args)
            # Attempt largest set linear fit including new guess
            rootL, pL = linearRootGuess(xguess[:it+1],fval[:it+1],2)
            newguess = rootL

            inBounds = newguess >= bounds[0] and newguess <= bounds[1]

            if not inBounds:
                # Still not in bounds. Attempt to find a new
                # local gradient close to minimum bound
                xguessNew = np.array([bounds[0],bounds[0]+0.01*(bounds[1]-bounds[0])])
                fvalNew = xguessNew*0
                fvalNew[0] = fun(xguessNew[0],*args)
                fvalNew[1] = fun(xguessNew[1],*args)

                rootL, pL = linearRootGuess(xguessNew,fvalNew,2)
                newguess = rootL

                inBounds = newguess >= bounds[0] and newguess <= bounds[1]
                if not inBounds:
                    # Still not in bounds. Last attempt: try
                    # find root estimate in bounds by making
                    # a large linear fit on all iterations
                    rootL, pL = linearRootGuess(np.hstack((xguess[:it+1],xguessNew)),np.hstack((fval[:it+1],fvalNew)),it)
                    newguess = rootL
                    inBounds = newguess >= bounds[0] and newguess <= bounds[1]
                    if not inBounds:
                        # Ok, I give up now
                        # store current best guess
                        indBestGuess = np.argmin(np.abs(fval[:it+1]))
                        root[0]  = xguess[indBestGuess]
                        froot[0] = fval[indBestGuess]

                        sol['message'] = 'Out of bounds guess (%g). If your problem has a solution, try increasing the bounds and/or xtol.'%newguess
                        sol['converged'] = False
                        return sol

        # new guess may be acceptable
        if newguess == xguess[it-1]:
            newguess = np.mean(xguess[:it])
        if newguess == xguess[it-1]:
            newguess = 0.5*(bounds[0]+bounds[1])
        xguess[it] = newguess
        fval[it]   = fun(newguess,*args)

        # stores current best guess
        indBestGuess = np.argmin(np.abs(fval[:it+1]))
        root[0]  = xguess[indBestGuess]
        froot[0] = fval[indBestGuess]

        # Check if solution falls within tolerance
        converged = np.abs(fval[it]) < ftol
        sol['converged'] = converged
        if converged:
            sol['message'] = 'Solution converged within tolerance (ftol=%g)'%ftol
            sol['converged'] = converged
            break

        # Check if algorithm is making good progress
        GoodProgress = True
        if it >= GoodProgressSamplesCriterion:
            FinalIt, progress = linearRootGuess(it+CheckIts,fval[:it],GoodProgressSamplesCriterion)

            # if progress[1] <= 0:
            #     GoodProgress = False
            #     sol['message'] = 'Algorithm is making bad progress in the last %d iterations. Convergence would be obtained after %d iters, which is greater than user-provided maxiters (%d). Aborting.'%(GoodProgressSamplesCriterion, FinalIt,maxiter)
            #     return sol

            if FinalIt > maxiter:
                GoodProgress = False
                sol['message'] = 'Algorithm is not making good enough progress. Convergence would be obtained after %d iters, which is greater than user-provided maxiters (%d).'%(FinalIt,maxiter)

    if not converged:
        sol['message'] += '\nMaximum number of iterations reached.'

    return sol


def writePythonFile(filename,DictOfVariables,writemode='w'):
    '''
    This function writes a Python-compatible file using a dictionary
    where each key corresponds to the variable name and the value is
    associated to the assignment.


    Parameters
    ----------

        filename : str
            New file name (e.g. ``'toto.py'``)

        DictOfVariables : dict
            Pairs of key:value to be written as ``key = value``

        writemode : str
            ``'w'``-for write or ``'a'``-for append

    Returns
    -------

        writes file : None

    Examples
    --------

    >>> writePythonFile('toto.py', {'MyValue':50.0,'MyList':[1.,2.,3]})

    will create a file ``toto.py`` containing:

    ::

        MyValue=50.
        MyList=[1.,2.,3.]


    '''
    import pprint

    with open(filename,writemode) as f:
            if writemode == "w":
                Header = "'''\n%s file automatically generated\n'''\n\n"%filename
                f.write(Header)

            for k in DictOfVariables:
                Variable = str(k)
                PrettyVariable = pprint.pformat(DictOfVariables[k])
                if Variable == "#":
                    f.write(Variable+' '+PrettyVariable+'\n\n')
                else:
                    f.write(Variable+'='+PrettyVariable+'\n\n\n')


def migrateFields(Donor, Receiver, keepMigrationDataForReuse=False,
                 forceAddMigrationData=False):
    '''
    Migrate all fields contained in ``FlowSolution_t`` type nodes of **Donor**
    towards **Receiver** using a zero-th order interpolation (nearest) strategy.

    The same structure of FlowSolution containers of **Donor** are kept in
    **Receiver**. Specifically, interpolations are done from Vertex containers
    towards vertex containers and CellCenter containers towards CellCenter
    containers.

    Parameters
    ----------

        Donor : Tree/base/zone, :py:class:`list` of zone/bases/Trees
            Donor elements.

        Receiver : Tree/base/zone, :py:class:`list` of zone/bases/Trees
            Receiver elements.

            .. important:: **Receiver** is modified.

        keepMigrationDataForReuse : bool
            if :py:obj:`True`, special nodes ``.MigrationData``
            are stored on **Receiver** zones so that migration can be further
            reused, for numerical efficiency. Otherwise, special nodes
            ``.MigrationData`` are destroyed.

            .. hint:: use ``keepMigrationDataForReuse=True`` if you plan
                doing additional migrations of fields **only if** **Donor** and
                **Receiver** fields do not move.

        forceAddMigrationData : bool
            if True, re-compute special nodes ``.MigrationData``, regardless of
            their previous existence.

    '''
    import Geom.PyTree as D


    def addMigrationDataIfForcedOrNotExisting(DonorZones, ReceiverZones):
        for ReceiverZone in ReceiverZones:

            MigrationNode = I.getNodeFromName1(ReceiverZone,
                                               MigrateDataNodeReservedName)


            if forceAddMigrationData or not MigrationNode:
                I._rmNode(ReceiverZone, MigrateDataNodeReservedName)
                MigrationNode = I.createNode(MigrateDataNodeReservedName,
                                            'UserDefinedData_t',
                                            parent=ReceiverZone)

                for DonorZone in DonorZones:
                    addMigrationDataAtReceiver(DonorZone,
                                               ReceiverZone,
                                               MigrationNode)

                updateMasks(ReceiverZone)


    def invokeFieldsAtReceiver(DonorZones, ReceiverZones):
        for DonorZone, ReceiverZone in product(DonorZones, ReceiverZones):

            ContainersNames = getFlowSolutionNamesBasedOnLocations(DonorZone)
            VertexNames, CentersNames = ContainersNames
            for VertexName in VertexNames:
                FlowSolution = I.getNodeFromNameAndType(DonorZone,
                                                        VertexName,
                                                       'FlowSolution_t')
                FieldNames = [I.getName(c) for c in I.getChildren(FlowSolution)]

                invokeReceiverZoneFieldsByContainer(ReceiverZone, VertexName,
                                                    FieldNames, 'Vertex')

            for CentersName in CentersNames:
                FlowSolution = I.getNodeFromNameAndType(DonorZone,
                                                        CentersName,
                                                       'FlowSolution_t')
                FieldNames = [I.getName(c) for c in I.getChildren(FlowSolution)]

                invokeReceiverZoneFieldsByContainer(ReceiverZone, CentersName,
                                                    FieldNames, 'CellCenter')


    def invokeReceiverZoneFieldsByContainer(ReceiverZone, ContainerName,
                                            FieldNames, GridLocation):
        PreviousNodesInternalName = I.__FlowSolutionNodes__[:]
        PreviousCentersInternalName = I.__FlowSolutionCenters__[:]


        DimensionOfReceiver = I.getZoneDim(ReceiverZone)[4]
        isCellCenter = GridLocation == 'CellCenter' and DimensionOfReceiver > 1
        FieldSuffix = 'centers:' if isCellCenter else 'nodes:'


        if isCellCenter:
            I.__FlowSolutionCenters__ = ContainerName
        else:
            I.__FlowSolutionNodes__ = ContainerName

        for FieldName in FieldNames:
            FullVarName = FieldSuffix+FieldName
            FieldNotPresent = C.isNamePresent(ReceiverZone, FullVarName) == -1
            if FieldName != 'GridLocation' and FieldNotPresent:
                C._initVars(ReceiverZone, FullVarName, 0.)

        if isCellCenter:
            I.__FlowSolutionCenters__ = PreviousCentersInternalName

        else:
            I.__FlowSolutionNodes__ = PreviousNodesInternalName


    def migrateDonorFields2ReceiverZone(DonorZones, ReceiverZone):
        MigrationDataNode = I.getNodeFromName1(ReceiverZone,
                                               MigrateDataNodeReservedName)
        DonorMigrationNodes = I.getChildren(MigrationDataNode)

        for DonorMigrationNode in DonorMigrationNodes:
            DonorName = I.getName(DonorMigrationNode)
            DonorZone = getZoneFromListByName(DonorZones, DonorName)
            if not DonorZone:
                C.convertPyTree2File(ReceiverZone,'debug.cgns')
                raise ValueError('could not find DonorZone %s. Check debug.cgns.'%DonorName)
            FlowSolutions = I.getNodesFromType1(DonorZone, 'FlowSolution_t')

            for FlowSolution in FlowSolutions:
                GridLocation = getGridLocationOfFlowSolutionNode(FlowSolution)

                Keyname = 'Point' if GridLocation == 'Vertex' else 'Cell'
                MaskNode = I.getNodeFromName(DonorMigrationNode,
                                             Keyname+'Mask')
                Mask = I.getValue(MaskNode)
                Mask = np.asarray(Mask, dtype=np.bool, order='F')
                PointListDonorNode = I.getNodeFromName(DonorMigrationNode,
                                                 Keyname+'ListDonor')
                PointListDonor = PointListDonorNode[1]

                FlowSolutionName = I.getName(FlowSolution)
                FieldsNodes = I.getChildren(FlowSolution)
                for FieldNode in FieldsNodes:
                    assignReceiverFieldFromDonorFieldNode(FieldNode,
                                                          ReceiverZone,
                                                          Mask,
                                                          PointListDonor,
                                                          FlowSolutionName)


    def assignReceiverFieldFromDonorFieldNode(FieldNode, ReceiverZone, Mask,
                                              PointListDonor, FlowSolutionName):
        FieldName = I.getName(FieldNode)
        if FieldName == 'GridLocation': return

        DonorFieldArray = FieldNode[1]
        isNumpyArray = type(DonorFieldArray) == np.ndarray

        if not isNumpyArray: return
        DonorFieldArray = DonorFieldArray.ravel(order='F')

        ReceiverFlowSolution = I.getNodeFromName1(ReceiverZone,FlowSolutionName)
        ReceiverFieldNode = I.getNodeFromName1(ReceiverFlowSolution, FieldName)

        if ReceiverFieldNode:
            ReceiverFieldArray = ReceiverFieldNode[1].ravel(order='F')
            try:
                ReceiverFieldArray[Mask] = DonorFieldArray[PointListDonor][Mask]
            except IndexError:
                print(len(Mask))
                print(len(PointListDonor))
                ERRMSG = ('Wrong dimensions for '
                          '{FieldName} on {RcvName}/{FlowSolName} container.'
                          ).format(
                          FieldName=FieldName,
                          RcvName=I.getName(ReceiverZone),
                          FlowSolName=FlowSolutionName,
                          )
                raise ValueError(ERRMSG)

        else:
            ERRMSG = ('Did not find field '
                      '{FieldName} on {RcvName}/{FlowSolName} container.\n'
                      'Try migrateFields() function again using option '
                      'forceAddMigrationData=True').format(
                      FieldName=FieldName,
                      RcvName=I.getName(ReceiverZone),
                      FlowSolName=FlowSolutionName)
            raise ValueError(ERRMSG)


    def addMigrationDataAtReceiver(DonorZone, ReceiverZone, MigrationNode):
        hasVertexField = hasFlowSolutionAtVertex(DonorZone)
        if hasVertexField:
            addMigrationDataFromZoneAndKeyName(ReceiverZone,
                                               DonorZone,
                                               MigrationNode,
                                               Keyname='Point')

        hasCenterField = hasFlowSolutionAtCenters(DonorZone)
        if hasCenterField:
            DonorZoneName = I.getName(DonorZone)
            ReceiverZoneRef = I.copyRef(ReceiverZone)
            I._rmNodesByType1(ReceiverZoneRef, 'FlowSolution_t')
            ReceiverZoneCenters = C.node2Center(ReceiverZoneRef)
            DonorZoneRef = I.copyRef(DonorZone)
            I._rmNodesByType1(DonorZoneRef, 'FlowSolution_t')
            DonorZoneCenters = C.node2Center(DonorZoneRef)
            I.setName(DonorZoneCenters, DonorZoneName)
            addMigrationDataFromZoneAndKeyName(ReceiverZoneCenters,
                                               DonorZoneCenters,
                                               MigrationNode,
                                               Keyname='Cell')


    def addMigrationDataFromZoneAndKeyName(zone, DonorZone, MigrationNode,
                                           Keyname='Point'):
        RcvX = I.getNodeFromName2(zone, 'CoordinateX')[1].ravel(order='F')
        RcvY = I.getNodeFromName2(zone, 'CoordinateY')[1].ravel(order='F')
        RcvZ = I.getNodeFromName2(zone, 'CoordinateZ')[1].ravel(order='F')
        NPts = len(RcvX)
        ReceiverAsPoints = [(RcvX[i], RcvY[i], RcvZ[i]) for i in range(NPts)]

        # The following function call is the most costly part
        PointIndex = D.getNearestPointIndex(DonorZone, ReceiverAsPoints)

        PointListDonor = []
        SquaredDistances = []
        for Index, SquaredDistance in PointIndex:
            PointListDonor.append(Index)
            SquaredDistances.append(SquaredDistance)
        PointListDonor = np.array(PointListDonor, dtype=np.int32, order='F')
        SquaredDistances = np.array(SquaredDistances, order='F')

        PointListDonorNode = I.createNode(Keyname+'ListDonor',
                                          'DataArray_t',
                                          value=PointListDonor)

        SquaredDistancesNode = I.createNode(Keyname+'SquaredDistances',
                                            'DataArray_t',
                                            value=SquaredDistances)

        MaskNode = I.createNode(Keyname+'Mask',
                                'DataArray_t',
                                value=np.zeros(NPts,dtype=np.int32, order='F'))

        DonorMigrationDataChildren = [PointListDonorNode,
                                      SquaredDistancesNode,
                                      MaskNode]
        DonorMigrationDataName = DonorZone[0]

        DonorZoneMigrationNode = I.getNodeFromName1(MigrationNode,
                                                    DonorMigrationDataName)
        if not DonorZoneMigrationNode:
            DonorZoneMigrationNode = I.createNode(DonorMigrationDataName,
                                                 'UserDefinedData_t',
                                                  parent=MigrationNode)
        DonorZoneMigrationNode[2].extend(DonorMigrationDataChildren)


    def hasFlowSolutionAtCenters(DonorZone):
        return hasFlowSolutionAtRequestedLocation(DonorZone, 'CellCenter')


    def hasFlowSolutionAtVertex(DonorZone):
        return hasFlowSolutionAtRequestedLocation(DonorZone, 'Vertex')


    def hasFlowSolutionAtRequestedLocation(DonorZone, RequestedLocation):
        FlowSolutionNodes = I.getNodesFromType1(DonorZone, 'FlowSolution_t')
        for FlowSolutionNode in FlowSolutionNodes:
            GridLocation = getGridLocationOfFlowSolutionNode(FlowSolutionNode)
            if GridLocation == RequestedLocation:
                return True
        return False


    def getGridLocationOfFlowSolutionNode(FlowSolutionNode):
        GridLocationNode = I.getNodeFromType1(FlowSolutionNode,
                                              'GridLocation_t')
        return I.getValue(GridLocationNode)



    def getFlowSolutionNamesBasedOnLocations(DonorZone):
        VertexNames = []
        CenterNames = []
        FlowSolutionNodes = I.getNodesFromType1(DonorZone, 'FlowSolution_t')
        for FlowSolutionNode in FlowSolutionNodes:
            GridLocationNode = I.getNodeFromName1(FlowSolutionNode,
                                                  'GridLocation')
            GridLocation = I.getValue(GridLocationNode)
            FlowSolutionName = I.getName(FlowSolutionNode)
            if GridLocation == 'Vertex':
                VertexNames.append(FlowSolutionName)
            elif GridLocation == 'CellCenter':
                CenterNames.append(FlowSolutionName)

        return VertexNames, CenterNames


    def addGridLocationNodeIfAbsent(DonorZones):
        for DonorZone in DonorZones:
            GridDimension = I.getZoneDim(DonorZone)[1]
            FlowSolutionNodes = I.getNodesFromType1(DonorZone, 'FlowSolution_t')
            for FlowSolutionNode in FlowSolutionNodes:
                GridLocationNode = I.getNodeFromName1(FlowSolutionNode,
                                                      'GridLocation')
                if not GridLocationNode:
                    FieldDimension = getFlowSolutionDimension(FlowSolutionNode)
                    if GridDimension == FieldDimension:
                        Location = 'Vertex'
                    else:
                        Location = 'CellCenter'
                    GridLocationNode = I.createNode('GridLocation',
                                                    'GridLocation_t',
                                                    Location)
                    I.addChild(FlowSolutionNode, GridLocationNode, pos=0)


    def getFlowSolutionDimension(FlowSolutionNode):
        for Field in I.getChildren(FlowSolutionNode):
            if I.getName(Field) == 'GridLocation':
                continue
            else:
                return I.getValue(Field).shape[0]


    def raiseErrorIfNotValidDonorZoneNames(DonorZones):
        for DonorZone in DonorZones:
            DonorZoneName = I.getName(DonorZone)
            if DonorZoneName[-2:] == '.c':
                ERRMSG = ('Invalid donor zone name {}. '
                          'It cannot end with reserved suffix "{}"').format(
                          DonorZoneName, CenterReservedSuffix)
                raise ValueError(ERRMSG)

    def updateMasks(ReceiverZone):
        MigrationDataNode = I.getNodeFromName1(ReceiverZone,
                                               MigrateDataNodeReservedName)

        for LocationKey in ('Point', 'Cell'):
            SquaredDistances = []
            Masks            = []
            for MigrationDonorZone in I.getChildren(MigrationDataNode):
                SquaredDistanceNode = I.getNodeFromName(MigrationDonorZone,
                                                LocationKey+'SquaredDistances')
                if not SquaredDistanceNode: continue
                SquaredDistance = SquaredDistanceNode[1]
                MaskNode = I.getNodeFromName(MigrationDonorZone,
                                       LocationKey+'Mask')
                Mask = MaskNode[1]
                SquaredDistances.append(SquaredDistance)
                Masks.append(Mask)

            if len(Masks) == 0: continue

            ReceiverZoneNPts = len(Masks[0])
            for i in range(ReceiverZoneNPts):
                LocalPointDistances = np.array([s[i] for s in SquaredDistances])
                ClosestPointOfDonorZoneNumber = np.argmin(LocalPointDistances)
                for maskNumber, mask in enumerate(Masks):
                    if maskNumber == ClosestPointOfDonorZoneNumber:
                        mask[i] = 1
                        break

    def getZoneFromListByName(ZoneList, ZoneName):
        for zone in ZoneList:
            if I.getName(zone) == ZoneName:
                return zone

    MigrateDataNodeReservedName = '.MigrateData'

    Donor = I.copyRef( Donor )
    DonorZones = I.getZones( Donor )
    ReceiverZones = I.getZones( Receiver )

    raiseErrorIfNotValidDonorZoneNames( DonorZones )

    addGridLocationNodeIfAbsent( DonorZones )

    addMigrationDataIfForcedOrNotExisting(DonorZones, ReceiverZones)

    invokeFieldsAtReceiver(DonorZones, ReceiverZones)

    for ReceiverZone in ReceiverZones:
        migrateDonorFields2ReceiverZone(DonorZones,
                                        ReceiverZone)

    if not keepMigrationDataForReuse:
        I._rmNodesByName(Receiver, MigrateDataNodeReservedName)


def checkEmptyBC(t):
    '''
    Check if input PyTree has undefined zones in it and prints a message.

    Parameters
    ----------

        t : PyTree
            the tree to be checked

    Returns
    -------

        hasEmpty : bool
            :py:obj:`True` if **t** has at least one empty BC
    '''
    def isEmpty(emptyBC):
        if isinstance(emptyBC, list):
            for i in emptyBC:
                return isEmpty(i)
            return False
        elif isinstance(emptyBC, int) or isinstance(emptyBC, float):
            return True
        else:
            raise ValueError('unexpected type %s'%type(emptyBC))

    emptyBC = C.getEmptyBC(t, dim=3)
    hasEmpty = isEmpty(emptyBC)
    if hasEmpty:
        print(FAIL+'UNDEFINED BC IN PYTREE'+ENDC)
    else:
        print(GREEN+'No undefined BC found on PyTree'+ENDC)

    return hasEmpty


def sortListsUsingSortOrderOfFirstList(*arraysOrLists):
    '''
    This function accepts an arbitrary number of lists (or arrays) as input.
    It sorts all input lists (or arrays) following the ordering of the first
    list after sorting.

    Returns all lists with new ordering.

    Parameters
    ----------

        arraysOrLists : comma-separated arrays or lists
            Arbitrary number of arrays or lists

    Returns
    -------

        NewArrays : list
            list containing the new sorted arrays or lists following the order
            of first the list or array (after sorting).

    Examples
    --------

    ::

        import numpy as np
        import MOLA.InternalShortcuts as J

        First = [5,1,6,4]
        Second = ['a','c','f','h']
        Third = np.array([10,20,30,40])

        NewFirst, NewSecond, NewThird = J.sortListsUsingSortOrderOfFirstList(First,Second,Third)
        print(NewFirst)
        print(NewSecond)
        print(NewThird)

    will produce

    ::

        [1, 4, 5, 6]
        ['c', 'h', 'a', 'f']
        [20, 40, 10, 30]

    '''
    SortInd = np.argsort(arraysOrLists[0])
    NewArrays = []
    for a in arraysOrLists:
        if type(a) == 'ndarray':
            NewArray = np.copy(a,order='K')
            for i in SortInd:
                NewArray[i] = a[i]

        else:
            NewArray = [a[i] for i in SortInd]

        NewArrays.append( NewArray )

    return NewArrays


def getSkeleton(t, keepNumpyOfSizeLessThan=20):
    '''
    .. danger:: workaround. See ticket `8815 <https://elsa.onera.fr/issues/8815>`_
    '''
    tR = I.copyRef(t)
    nodes = I.getNodesFromType(tR, 'DataArray_t')
    for n in nodes:
        try:
            if n[1].size > keepNumpyOfSizeLessThan-1: n[1] = None
        except:
            pass
    return tR

def getStructure(t):
    '''
    Get a PyTree's base structure (children of base nodes are empty)

    Parameters
    ----------

        t : PyTree
            tree from which structure is to be extracted

    Returns
    -------
        Structure : PyTree
            reference copy of **t**, with empty bases
    '''
    tR = I.copyRef(t)
    for n in I.getZones(tR):
        n[2] = []
    return tR


def forceZoneDimensionsCoherency(t):
    for zone in I.getZones(t):
        ZoneType = I.getValue(I.getNodeFromName(zone,'ZoneType'))
        if ZoneType == 'Structured':
            x = I.getNodeFromName(zone,'CoordinateX')[1]
            if x is None: continue
            dim = len(x.shape)
            if dim == 1:
                zone[1] = np.array([x.shape[0],x.shape[0]-1,0],
                                    dtype=np.int32,order='F')
            elif dim == 2:
                zone[1] = np.array([[x.shape[0],x.shape[0]-1,0],
                                    [x.shape[1],x.shape[1]-1,0]],
                                    dtype=np.int32,order='F')
            elif dim == 3:
                zone[1] = np.array([[x.shape[0],x.shape[0]-1,0],
                                    [x.shape[1],x.shape[1]-1,0],
                                    [x.shape[2],x.shape[2]-1,0],],
                                    dtype=np.int32,order='F')


def getZones(t):
    '''
    .. danger:: workaround. See ticket `8816 <https://elsa.onera.fr/issues/8816>`_
    '''
    if t is None: return []
    else: return I.getZones(t)


def deprecated(v1, v2=None, comment=None):
    """This is a decorator which can be used to mark functions
    as deprecated. It will result in a warning being emitted
    when the function is used."""
    import functools
    import warnings
    def decorator(f):
        @functools.wraps(f)
        def decorated(*args, **kwargs):
            WMSG = '{} deprecated since version {}'.format(f.__name__, v1)
            if v2:
                WMSG += ', will be removed in version {}'.format(v2)
            if comment: WMSG += '\n{}'.format(comment)
            warnings.simplefilter('always', DeprecationWarning)  # turn off filter
            warnings.warn(WARN+WMSG+ENDC, category=DeprecationWarning, stacklevel=2)
            warnings.simplefilter('default', DeprecationWarning)  # reset filter
            return f(*args, **kwargs)
        return decorated
    return decorator

def mute_stdout(func):
    '''
    This is a decorator to redirect standard output to /dev/null.
    '''
    def wrap(*args, **kwargs):
        with open(os.devnull, 'w') as devnull:
            old_stdout = sys.stdout
            sys.stdout = devnull
            res = func(*args, **kwargs)
            sys.stdout = old_stdout
        return res
    return wrap

def mute_stderr(func):
    '''
    This is a decorator to redirect standard error to /dev/null.
    '''
    def wrap(*args, **kwargs):
        with open(os.devnull, 'w') as devnull:
            old_stderr = sys.stderr
            sys.stderr = devnull
            res = func(*args, **kwargs)
            sys.stderr = old_stderr
        return res
    return wrap

class OutputGrabber(object):
    """
    Class used to grab standard output or another stream.
    """
    escape_char = "\b"

    def __init__(self, stream=None, threaded=False):
        self.origstream = stream
        self.threaded = threaded
        if self.origstream is None:
            self.origstream = sys.stdout
        self.origstreamfd = self.origstream.fileno()
        self.capturedtext = ""
        # Create a pipe so the stream can be captured:
        self.pipe_out, self.pipe_in = os.pipe()

    def __enter__(self):
        self.start()
        return self

    def __exit__(self, type, value, traceback):
        self.stop()

    def start(self):
        """
        Start capturing the stream data.
        """
        self.capturedtext = ""
        # Save a copy of the stream:
        self.streamfd = os.dup(self.origstreamfd)
        # Replace the original stream with our write pipe:
        os.dup2(self.pipe_in, self.origstreamfd)
        if self.threaded:
            # Start thread that will read the stream:
            self.workerThread = threading.Thread(target=self.readOutput)
            self.workerThread.start()
            # Make sure that the thread is running and os.read() has executed:
            time.sleep(0.01)

    def stop(self):
        """
        Stop capturing the stream data and save the text in `capturedtext`.
        """
        # Print the escape character to make the readOutput method stop:
        self.origstream.write(self.escape_char)
        # Flush the stream to make sure all our data goes in before
        # the escape character:
        self.origstream.flush()
        if self.threaded:
            # wait until the thread finishes so we are sure that
            # we have until the last character:
            self.workerThread.join()
        else:
            self.readOutput()
        # Close the pipe:
        os.close(self.pipe_in)
        os.close(self.pipe_out)
        # Restore the original stream:
        os.dup2(self.streamfd, self.origstreamfd)
        # Close the duplicate stream:
        os.close(self.streamfd)

    def readOutput(self):
        """
        Read the stream data (one byte at a time)
        and save the text in `capturedtext`.
        """
        while True:
            if sys.version_info.major == 3:
                char = os.read(self.pipe_out, 1).decode(self.origstream.encoding)
            else:
                char = os.read(self.pipe_out, 1)
            if not char or self.escape_char in char:
                break
            self.capturedtext += char

def selectZonesExceptThatWithHighestNumberOfPoints(ListOfZones):
    '''
    return a list of zones excluding the zone yielding the highest number
    of points

    Parameters
    ----------

        ListOfZones : PyTree, base, :py:class:`list` of zone
            Container of zones from which the selection will be applied

    Returns
    -------

        Zones : :py:class:`list` of zone
            as the input, but excluding the zone with highest number of points
    '''
    zones = I.getZones(ListOfZones)
    ListOfNPts = [C.getNPts(z) for z in zones]
    IndexOfZoneWithMaximumNPts = np.argmax(ListOfNPts)
    return [z for i, z in enumerate(zones) if i != IndexOfZoneWithMaximumNPts]

def selectZoneWithHighestNumberOfPoints(ListOfZones):
    '''
    return the zone with highest number of points

    Parameters
    ----------

        ListOfZones : PyTree, base, :py:class:`list` of zone
            Container of zones from which the selection will be applied

    Returns
    -------

        zone : zone
            the zone with highest number of points
    '''
    zones = I.getZones(ListOfZones)
    ListOfNPts = [C.getNPts(z) for z in zones]
    IndexOfZoneWithMaximumNPts = np.argmax(ListOfNPts)
    return zones[IndexOfZoneWithMaximumNPts]

def load_source(ModuleName, filename, safe=True):
    '''
    Load a python file as a module guaranteeing intercompatibility between
    different Python versions

    Parameters
    ----------

        ModuleName : str
            name to be provided to the new module

        filename : str
            full or relative path of the file containing the source (moudule)
            to be loaded

        safe : bool
            if :py:obj:`True`, then cached files of previously loaded versions
            are explicitely removed

    Returns
    -------

        module : module
            the loaded module
    '''
    if safe:
        current_path_file = filename.split(os.path.sep)[-1]
        for fn in [filename, current_path_file]:
            try: os.remove(fn+'c')
            except: pass
        try: shutil.rmtree('__pycache__')
        except: pass

    if sys.version_info[0] == 3 and sys.version_info[1] >= 5:
        import importlib.util
        spec = importlib.util.spec_from_file_location(ModuleName, filename)
        LoadedModule = importlib.util.module_from_spec(spec)
        sys.modules[ModuleName] = LoadedModule
        spec.loader.exec_module(LoadedModule)
    elif sys.version_info[0] == 3 and sys.version_info[1] < 5:
        from importlib.machinery import SourceFileLoader
        LoadedModule = SourceFileLoader(ModuleName, filename).load_module()
    elif sys.version_info[0] == 2:
        import imp
        LoadedModule = imp.load_source(ModuleName, filename)
    else:
        raise ValueError("Not supporting Python version "+sys.version)
    return LoadedModule

def reload_source(module):
    '''
    Reload a python module guaranteeing intercompatibility between
    different Python versions

    Parameters
    ----------

        module : module
            pointer towards the previously loaded module
    '''
    if sys.version_info[0] == 3:
        import importlib
        importlib.reload(module)
    elif sys.version_info[0] == 2:
        import imp
        imp.reload(module)
    else:
        raise ValueError("Not supporting Python version "+sys.version)


def printEnvironment():

    def getMajorMinorMicro(version_string):
        version_string = version_string.replace('v','')
        MajorMinorMicro = version_string.split('.')
        try:
            Major, Minor, Micro = MajorMinorMicro
        except ValueError:
            Major, Minor = MajorMinorMicro
            Micro = '0'
        return int(Major), int(Minor), int(Micro)

    def gatherMOLAversions():
        ALL_MOLAS_DIR = os.path.sep+os.path.join(*__MOLA_PATH__.split(os.path.sep)[:-1])+os.path.sep
        ALL_MOLAS_VER = [v.replace(ALL_MOLAS_DIR,'') for v in glob.glob(os.path.join(ALL_MOLAS_DIR,'*'))]
        v = {}
        for ver in ALL_MOLAS_VER:
            if not ver.startswith('v'): continue
            M, m, n = getMajorMinorMicro(ver)
            if M not in v:
                v.update({M:{m:[n]}})
            elif m not in v[M]:
                v[M][m] = [n]
            else:
                v[M][m].append(n)

        return v

    def mostUpToDateVersion(AllVersions):
        Major = max(list(AllVersions))
        Minor = max(list(AllVersions[Major]))
        Micro = max(list(AllVersions[Major][Minor]))
        MajorMinorMicro = [str(Major),str(Minor)]
        if Micro > 0: MajorMinorMicro.append( str(Micro) )
        return 'v'+'.'.join(MajorMinorMicro)

    def mostUpToDateMicroVersion(AllVersions, Major, Minor):
        return max(AllVersions[Major][Minor])

    def fullStringOfMostUpToDateMicroVersion(AllVersions, Major, Minor):
        Micro = mostUpToDateMicroVersion(AllVersions, Major, Minor)
        fullString = 'v'+'.'.join([str(Major),str(Minor)])
        if Micro != '0': fullString += '.'+str(Micro)
        return fullString

    def microVersionIsUpToDate(AllVersions, Major, Minor, Micro):
        mostUpToDateMicro = mostUpToDateMicroVersion(AllVersions, Major, Minor)
        return mostUpToDateMicro == Micro

    def usingMostUpToDateVersion(AllVersions, Major, Minor, Micro):
        latestVersion = mostUpToDateVersion(AllVersions)
        MajorMinorMicro = [str(Major),str(Minor)]
        if Micro > 0: MajorMinorMicro.append( str(Micro) )
        usedVersion =  'v'+'.'.join(MajorMinorMicro)
        return usedVersion == latestVersion

    machine = os.getenv('MAC', 'UNKNOWN')
    vELSA = os.getenv('ELSAVERSION', 'UNAVAILABLE')
    totoV = __version__
    if totoV == 'Dev':
        vMOLA = WARN + totoV + ENDC
    else:
        vMOLA = totoV
    print('\nMOLA version '+vMOLA+' at '+machine)
    print(' --> Python '+sys.version.split(' ')[0])

    # elsA
    if vELSA == 'UNAVAILABLE': vELSA = FAIL + vELSA + ENDC
    print(' --> elsA '+vELSA)

    # elsA tools chain
    try:
        import etc
        vETC = etc.version
    except:
        vETC = FAIL + 'UNAVAILABLE' + ENDC
    print(' --> ETC '+vETC)

    # Cassiopee
    try:
        import Converter.PyTree as C
        vCASSIOPEE = C.__version__
    except:
        vCASSIOPEE = FAIL + 'UNAVAILABLE' + ENDC
    print(' --> Cassiopee '+vCASSIOPEE)

    # Vortex Particle Method
    try:
        import VortexParticleMethod as VPM
        vVPM = VPM.__version__
    except:
        vVPM = FAIL + 'UNAVAILABLE' + ENDC
    print(' --> VPM '+vVPM)

    # TreeLab
    try:
        import TreeLab
        vTREELAB = TreeLab.__version__
    except:
        vTREELAB = FAIL + 'UNAVAILABLE' + ENDC
    print(' --> TreeLab '+vTREELAB)

    # PUMA
    vPUMA = os.getenv('PUMAVERSION', 'UNAVAILABLE')
    if vPUMA == 'UNAVAILABLE':
        vPUMA = FAIL + vPUMA + ENDC
    else:
        try:
            silence = OutputGrabber()
            with silence:
                import PUMA
        except:
            vPUMA = FAIL + 'UNAVAILABLE' + ENDC
    print(' --> PUMA '+vPUMA)

    # turbo
    vTURBO = os.getenv('TURBOVERSION', 'UNAVAILABLE')
    if vTURBO == 'UNAVAILABLE': vTURBO = FAIL + vTURBO + ENDC
    print(' --> turbo '+vTURBO)

    # ErsatZ
    try:
        import Ersatz
        vERSATZ = Ersatz.__file__.split('/')[-4].lstrip('ersatZ_')
    except:
        vERSATZ = FAIL + 'UNAVAILABLE' + ENDC
    print(' --> Ersatz '+vERSATZ)


    if totoV == 'Dev':
        print(WARN+'WARNING: you are using an UNSTABLE version of MOLA.\nConsider using a stable version.'+ENDC)
    else:
        Major, Minor, Micro = getMajorMinorMicro(totoV)
        AllVersions = gatherMOLAversions()
        if not microVersionIsUpToDate(AllVersions, Major, Minor, Micro):
            print(WARN+'WARNING: a most updated micro version exist: '+fullStringOfMostUpToDateMicroVersion(AllVersions, Major, Minor)+ENDC)
        if not usingMostUpToDateVersion(AllVersions,Major, Minor, Micro):
            print('INFO: a most updated version exist: '+mostUpToDateVersion(AllVersions)+ENDC)
        else:
            print(GREEN+'You are using the latest version of MOLA'+ENDC)


def getBCFamilies(t):
    '''
    Get all the Families of BC in the tree **t**.

    Parameters
    ----------

        t : PyTree
            May be a top tree, a base or a zone.

    Returns
    -------

        familyNames : :py:class:`list` of :py:class:`str`
            list of all found families of BCs
    '''
    familyNames = []
    # Automatically get BC Families
    if I.getType(t) == 'Zone_t':
        for BC in I.getNodesFromType2(t, 'BC_t'):
            FamilyName = I.getValue(I.getNodeFromType1(BC, 'FamilyName_t'))
            if FamilyName not in familyNames:
                familyNames.append(FamilyName)
    else:
        # assume that t is a top tree or a base
        for fam in I.getNodesFromType(t, 'Family_t'):
            if I.getNodeFromType(fam, 'FamilyBC_t'):
                familyNames.append(I.getName(fam))
    return familyNames

def createSymbolicLink(src, dst):
    try:
        if os.path.islink(dst):
            os.unlink(dst)
        else:
            os.remove(dst)
    except:
        pass
    os.symlink(src, dst)

def getSignal(filename):
    '''
    Get a signal using an temporary auxiliar file technique.

    If the intermediary file exists (signal received) then it is removed, and
    the function returns :py:obj:`True`. Otherwise, it returns
    :py:obj:`False`.

    This function is employed for controling a simulation in a simple manner,
    for example using UNIX command ``touch``:

    .. code-block:: bash

        touch filename

    at the same directory where :py:func:`getSignal` is called.

    Parameters
    ----------

        filename : str
            the name of the file (the signal keyword)

    Returns
    -------

        isOrder : bool
            :py:obj:`True` if the signal is received, otherwise :py:obj:`False`
    '''
    isOrder = False
    try:
        os.remove(filename)
        isOrder = True
        print(CYAN+"Received signal %s"%filename+ENDC)
    except:
        pass
    return isOrder

def rampFunction(iteri, iterf, vali, valf):
    '''
    Create a ramp function, going from **vali** to **valf** between **iteri** to **iterf**.
    If **iteri**=**iterf**, then the return ramp function is a constant equal to **valf**.

    Parameters
    ----------

        iteri, iterf, vali, valf : float

    Returns
    -------

        f : function
            Ramp function. Could be called in ``x`` with:

            >> f(x)
    '''
    if iteri == iterf: 
        return lambda x:  valf
    slope = (valf-vali) / (iterf-iteri)
    if vali == valf:
        f = lambda x: vali*np.ones(np.shape(x))
    elif vali < valf:
        f = lambda x: np.maximum(vali, np.minimum(valf, slope*(x-iteri)+vali))
    else:
        f = lambda x: np.minimum(vali, np.maximum(valf, slope*(x-iteri)+vali))
    return f


def joinFamilies(t, pattern):
    '''
    In the CGNS tree t, gather all the Families <ROW_I>_<PATTERN>_<SUFFIXE> into
    Families <ROW_I>_<PATTERN>, so as many as rows.
    Useful to join all the row_i_HUB* or (row_i_SHROUD*) together

    Parameters
    ----------

        t : PyTree
            A PyTree read by Cassiopee

        pattern : str
            The pattern used to gather CGNS families. Should be for example 'HUB' or 'SHROUD'
    '''
    fam2remove = []
    fam2keep = []
    # Loop on the BCs in the tree
    for bc in I.getNodesFromType(t, 'BC_t'):
        # Get BC family name
        famBC_node = I.getNodeFromType(bc, 'FamilyName_t')
        famBC = I.getValue(famBC_node)
        # Check if the pattern is present in FamilyBC name
        if pattern not in famBC:
            continue
        # Split to get the short name based on pattern
        split_fanBC = famBC.split(pattern)
        assert len(split_fanBC) == 2, 'The pattern {} is present more than once in the FamilyBC {}. It must be more selective.'.format(
            pattern, famBC)
        preffix, suffix = split_fanBC
        # Add the short name to the set fam2keep
        short_name = '{}{}'.format(preffix, pattern)
        if short_name not in fam2keep: 
            fam2keep.append(short_name)
        if suffix != '':
            # Change the family name
            I.setValue(famBC_node, '{}'.format(short_name))
            if famBC not in fam2remove: 
                fam2remove.append(famBC)

    # Remove families
    for fam in fam2remove:
        print('Remove family {}'.format(fam))
        I._rmNodesByNameAndType(t, fam, 'Family_t')

    # Check that families to keep still exist
    base = I.getNodeFromType(t, 'CGNSBase_t')
    for fam in fam2keep:
        fam_node = I.getNodeFromNameAndType(t, fam, 'Family_t')
        if fam_node is None:
            print('Add family {}'.format(fam))
            I.newFamily(fam, parent=base)

def _getBaseWithZoneName(t,zone_name):
    for base in I.getBases(t):
        for child in base[2]:
            if child[0] == zone_name and child[3] == 'Zone_t':
                return base

def zoneOfFamily(zone, family_name, wildcard_used=False):
    families = I.getNodesFromType1(zone,'FamilyName_t')
    families += I.getNodesFromType1(zone,'AdditionalFamilyName_t')
    for f in families:
        if wildcard_used:
            if fnmatch(I.getValue(f), family_name): return True
        elif f[0] == family_name: return True
    return False

def selectZones(t, baseName=None, familyName=None, zoneName=None):
    '''
    Gather zones contained in **t** such that they verify a given set of 
    conditions defined by pair of keyword-argument. All conditions are taken 
    as ``AND`` condition (all must be verified simultaneously).

    .. note::
        if a condition is given the value :py:obj:`None`, then it is interpreted
        as *any* (criterion is verified).

    Parameters
    ----------

        t : PyTree
            input tree where zones will be selected

        baseName : str
            select only zones that are contained in a base name **baseName**.

            .. hint:: wildcards are accepted (e.g. ``Iso*``)
            
        familyName : str
            select only zones that belongs to a family named **familyName**.

            .. hint:: wildcards are accepted (e.g. ``BLADE*``)

        zoneName : str
            select only zones that has name **zoneName**.

            .. hint:: wildcards are accepted (e.g. ``cart*``)

    Returns
    -------

        zones : :py:class:`list` of zone
            zones verifying the selection conditions
    '''
    allzones = I.getZones(t)
    zones = []
    for zone in allzones:
        zoneWithBaseName = _getBaseWithZoneName(t,zone[0])[0]
        BaseMatch = fnmatch(zoneWithBaseName, baseName) if baseName is not None else True
        FamilyMatch = zoneOfFamily(zone, familyName, wildcard_used=True) if familyName is not None else True
        ZoneMatch = fnmatch(zone[0], zoneName) if zoneName is not None else True
        if BaseMatch == ZoneMatch == FamilyMatch == True: zones += [ zone ]


<<<<<<< HEAD
def _reorderBases(t):
    '''Reorder bases of the PyTree **t** in the alphabetical order.'''
    tmp = {}
    for base in I.getBases(t):
        tmp[I.getName(base)] = base
        I._rmNode(t, base)

    for tmpKey in sorted(tmp):
        I.addChild(t, tmp[tmpKey])
=======
def moveFields(t, origin='FlowSolution#EndOfRun#Relative',
        destination='FlowSolution#Init'):
    '''
    For each zone contained in PyTree **t**, move all the fields of container
    **origin** into the container **destination**, possibly overriding nodes of 
    same name already present in **destination**.

    Parameters
    ----------

        t : PyTree
            tree to modify

        origin : str 
            name of the container where fields to be moved are present

        destination : str
            name of the container where fields of **origin** are being moved
    '''
    
    for zone in I.getZones(t):
    
        container_origin = I.getNodeFromName1(zone, origin)
        if not container_origin: continue
        
        container_destination = I.getNodeFromName1(zone, destination)
        if not container_destination:
            container_origin[0] = destination
            continue

        for field_src in container_origin[2]:
            
            if field_src[3] != 'DataArray_t': continue
            
            replaced = False
            for i, field_dst in enumerate(container_destination[2]):
                if field_dst[0] == field_src[0]:
                    del container_destination[2][i]
                    container_destination[2].insert(i, field_src)
                    replaced = True
                    break
            if not replaced: container_destionation += [ field_src ]

        I._rmNode(zone, container_origin)

def load(*args, **kwargs):
    '''
    literally, a shortcut of C.convertFile2PyTree
    '''
    return C.convertFile2PyTree(*args, **kwargs)

def save(*args, **kwargs):
    '''
    literally, a shortcut of C.convertPyTree2File
    '''
    C.convertPyTree2File(*args, **kwargs)
>>>>>>> 88426a02
<|MERGE_RESOLUTION|>--- conflicted
+++ resolved
@@ -2562,8 +2562,6 @@
         ZoneMatch = fnmatch(zone[0], zoneName) if zoneName is not None else True
         if BaseMatch == ZoneMatch == FamilyMatch == True: zones += [ zone ]
 
-
-<<<<<<< HEAD
 def _reorderBases(t):
     '''Reorder bases of the PyTree **t** in the alphabetical order.'''
     tmp = {}
@@ -2573,7 +2571,7 @@
 
     for tmpKey in sorted(tmp):
         I.addChild(t, tmp[tmpKey])
-=======
+
 def moveFields(t, origin='FlowSolution#EndOfRun#Relative',
         destination='FlowSolution#Init'):
     '''
@@ -2629,5 +2627,4 @@
     '''
     literally, a shortcut of C.convertPyTree2File
     '''
-    C.convertPyTree2File(*args, **kwargs)
->>>>>>> 88426a02
+    C.convertPyTree2File(*args, **kwargs)