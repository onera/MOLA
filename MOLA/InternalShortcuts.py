--- conflicted
+++ resolved
@@ -2965,7 +2965,6 @@
 def anyNotNGon(t):
     return any(elt_type not in ['NGON_n', 'NFACE_n'] for elt_type in elementTypes(t))
 
-<<<<<<< HEAD
 def checkUniqueChildren(t, recursive=False):
     nodes_names_and_types = [(I.getName(child), I.getType(child)) for child in I.getChildren(t)]
     # Check unicity of each child
@@ -2980,7 +2979,7 @@
     if recursive:
         for node in I.getChildren(t):
             checkUniqueChildren(node, recursive=True)
-=======
+
 def printElapsedTime(message='', previous_timer=0.0):
     ElapsedTime = str(datetime.timedelta(seconds=tic()-previous_timer))
     hours, minutes, seconds = ElapsedTime.split(':')
@@ -2997,5 +2996,4 @@
         sm = 's' if int_hours!=1 else ''
         ElapsedTimeHuman = f'{int_hours} hour{sh} {int_minutes} minute{sm} and {seconds} seconds'
     msg = message + ' ' + ElapsedTimeHuman
-    print(BOLD+msg+ENDC)
->>>>>>> 49e331b1
+    print(BOLD+msg+ENDC)