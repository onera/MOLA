--- conflicted
+++ resolved
@@ -26,13 +26,8 @@
 try:
     setup = J.load_source('setup', 'setup.py')
 except:
-<<<<<<< HEAD
-    None
-
-=======
     setup = None
     
->>>>>>> a824b0a4
 class RefState(object):
     def __init__(self, setup):
       self.Gamma = setup.FluidProperties['Gamma']
