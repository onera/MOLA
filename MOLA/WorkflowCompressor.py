--- conflicted
+++ resolved
@@ -1,3354 +1,3345 @@
-'''
-MOLA - WorkflowCompressor.py
+'''
+MOLA - WorkflowCompressor.py
+
+WORKFLOW COMPRESSOR
+
+Collection of functions designed for Workflow Compressor
+
+File history:
+31/08/2021 - T. Bontemps - Creation
+'''
+
+import sys
+import os
+import numpy as np
+import pprint
+import copy
+import scipy.optimize
+
+import Converter.PyTree    as C
+import Converter.Internal  as I
+import Distributor2.PyTree as D2
+import Post.PyTree         as P
+import Generator.PyTree    as G
+import Transform.PyTree    as T
+import Connector.PyTree    as X
+
+from . import InternalShortcuts as J
+from . import Preprocess        as PRE
+from . import JobManager        as JM
+
+try:
+    from . import ParametrizeChannelHeight as ParamHeight
+except ImportError:
+    MSG = 'Fail to import ParametrizeChannelHeight: function parametrizeChannelHeight is unavailable'.format(__name__)
+    print(J.WARN + MSG + J.ENDC)
+    ParamHeight = None
+
+try:
+    from . import WorkflowCompressorETC as ETC
+except ImportError:
+    MSG = 'Fail to import ETC module: Some functions of {} are unavailable'.format(__name__)
+    print(J.WARN + MSG + J.ENDC)
+    ETC = None
+
+
+def checkDependencies():
+    '''
+    Make a series of functional tests in order to determine if the user
+    environment is correctly set for using the Workflow Compressor
+    '''
+    JM.checkDependencies()
+
+    print('Checking ETC...')
+    if ETC is None:
+        MSG = 'Fail to import ETC module: Some functions of {} are unavailable'.format(__name__)
+        print(J.FAIL + MSG + J.ENDC)
+    else:
+        print(J.GREEN+'ETC module is available'+J.ENDC)
+
+    print('Checking MOLA.ParametrizeChannelHeight...')
+    if ParamHeight is None:
+        MSG = 'Fail to import MOLA.ParametrizeChannelHeight module: Some functions of {} are unavailable'.format(__name__)
+        print(J.FAIL + MSG + J.ENDC)
+    else:
+        print(J.GREEN+'MOLA.ParametrizeChannelHeight module is available'+J.ENDC)
+
+    print('\nVERIFICATIONS TERMINATED')
+
+
+def prepareMesh4ElsA(mesh, InputMeshes=None, NProcs=None,
+                    duplicationInfos={}, blocksToRename={}, SplitBlocks=False,
+                    scale=1., rotation='fromAG5', PeriodicTranslation=None):
+    '''
+    This is a macro-function used to prepare the mesh for an elsA computation
+    from a CGNS file provided by Autogrid 5.
+
+    The sequence of operations performed are the following:
+
+    #. load and clean the mesh from Autogrid 5
+    #. apply transformations
+    #. add grid connectivities
+    #. duplicate the mesh in rotation (if needed)
+    #. split the mesh (only if PyPart is not used)
+    #. distribute the mesh (only if PyPart is not used)
+    #. make final elsA-specific adaptations of CGNS data
+
+    .. warning::
+        The following assumptions on the input mesh are made:
+
+        * it does not need any scaling
+
+        * the shaft axis is the Z-axis, pointing downstream (convention in
+          Autgrid 5). The mesh will be rotated to follow the elsA convention,
+          thus the shaft axis will be the X-axis, pointing downstream.
+
+    Parameters
+    ----------
+
+        mesh : :py:class:`str` or PyTree
+            Name of the CGNS mesh file from Autogrid 5 or already read PyTree.
+
+        InputMeshes : :py:class:`list` of :py:class:`dict`
+            User-provided data. See documentation of Preprocess.prepareMesh4ElsA
+
+        NProcs : :py:class:`int` or ``'auto'``
+            If a positive integer is provided, then the
+            distribution of the tree (and eventually the splitting) will be done in
+            order to satisfy a total number of processors provided by this value.
+            If ``'auto'``, the distribution is computed automatically to
+            optimize load balancing (see :func:`MOLA.Preprocess.splitAndDistribute`).
+
+        duplicationInfos : dict
+            User-provided data related to domain duplication.
+            Each key corresponds to a row FamilyName.
+            The associated element is a dictionary with the following parameters:
+
+                * NumberOfBlades: number of blades in the row (in reality)
+
+                * NumberOfDuplications: number of duplications to make of the
+                  input row domain.
+
+                * MergeBlocks: boolean, if True the duplicated blocks are merged.
+
+        blocksToRename : dict
+            Each key corresponds to the name of a zone to modify, and the associated
+            value is the new name to give.
+
+        SplitBlocks : bool
+            if :py:obj:`False`, do not split and distribute the mesh (use this
+            option if the simulation will run with PyPart).
+
+        scale : float
+            Homothety factor to apply on the mesh. Default is 1.
+
+        rotation : :py:class:'str' or :py:class:`list`
+            List of rotations to apply on the mesh. If **rotation** =
+            ``fromAG5``, then default rotations are applied:
+
+            >>> rotation = [((0,0,0), (0,1,0), 90), ((0,0,0), (1,0,0), 90)]
+
+            Else, **rotation** must be a list of rotation to apply to the grid
+            component. Each rotation is defined by 3 elements:
+
+                * a 3-tuple corresponding to the center coordinates
+
+                * a 3-tuple corresponding to the rotation axis
+
+                * a float (or integer) defining the angle of rotation in
+                  degrees
+
+
+        PeriodicTranslation : :py:obj:'None' or :py:class:`list` of :py:class:`float`
+            If not :py:obj:'None', the configuration is considered to be with
+            a periodicity in the direction **PeriodicTranslation**. This argument
+            has to be used for linear cascade configurations.
+
+    Returns
+    -------
+
+        t : PyTree
+            the pre-processed mesh tree (usually saved as ``mesh.cgns``)
+
+            .. important:: This tree is **NOT** ready for elsA computation yet !
+                The user shall employ function :py:func:`prepareMainCGNS4ElsA`
+                as next step
+    '''
+    if isinstance(mesh,str):
+        t = C.convertFile2PyTree(mesh)
+    elif I.isTopTree(mesh):
+        t = mesh
+    else:
+        raise ValueError('parameter mesh must be either a filename or a PyTree')
+
+    I._fixNGon(t) # Needed for an unstructured mesh
+
+    if InputMeshes is None:
+        InputMeshes = generateInputMeshesFromAG5(t, SplitBlocks=SplitBlocks,
+            scale=scale, rotation=rotation, PeriodicTranslation=PeriodicTranslation)
+
+    PRE.checkFamiliesInZonesAndBC(t)
+    t = cleanMeshFromAutogrid(t, basename=InputMeshes[0]['baseName'], blocksToRename=blocksToRename)
+    PRE.transform(t, InputMeshes)
+    for row, rowParams in duplicationInfos.items():
+        try: MergeBlocks = rowParams['MergeBlocks']
+        except: MergeBlocks = False
+        duplicate(t, row, rowParams['NumberOfBlades'],
+                nDupli=rowParams['NumberOfDuplications'], merge=MergeBlocks)
+
+    if not any([InputMesh['SplitBlocks'] for InputMesh in InputMeshes]):
+        t = PRE.connectMesh(t, InputMeshes)
+    else:
+        t = splitAndDistribute(t, InputMeshes, NProcs=NProcs)
+    # WARNING: Names of BC_t nodes must be unique to use PyPart on globborders
+    for l in [2,3,4]: I._correctPyTree(t, level=l)
+    PRE.adapt2elsA(t, InputMeshes)
+    J.checkEmptyBC(t)
+
+    return t
+
+def prepareMainCGNS4ElsA(mesh='mesh.cgns', ReferenceValuesParams={},
+        NumericalParams={}, TurboConfiguration={}, Extractions={}, BoundaryConditions={},
+        BodyForceInputData=[], writeOutputFields=True, bladeFamilyNames=['Blade'],
+        Initialization={'method':'uniform'}, FULL_CGNS_MODE=False):
+    '''
+    This is mainly a function similar to :func:`MOLA.Preprocess.prepareMainCGNS4ElsA`
+    but adapted to compressor computations. Its purpose is adapting the CGNS to
+    elsA.
+
+    Parameters
+    ----------
+
+        mesh : :py:class:`str` or PyTree
+            if the input is a :py:class:`str`, then such string specifies the
+            path to file (usually named ``mesh.cgns``) where the result of
+            function :py:func:`prepareMesh4ElsA` has been writen. Otherwise,
+            **mesh** can directly be the PyTree resulting from :func:`prepareMesh4ElsA`
+
+        ReferenceValuesParams : dict
+            Python dictionary containing the
+            Reference Values and other relevant data of the specific case to be
+            run using elsA. For information on acceptable values, please
+            see the documentation of function :func:`computeReferenceValues`.
+
+            .. note:: internally, this dictionary is passed as *kwargs* as follows:
+
+                >>> MOLA.Preprocess.computeReferenceValues(arg, **ReferenceValuesParams)
+
+        NumericalParams : dict
+            dictionary containing the numerical
+            settings for elsA. For information on acceptable values, please see
+            the documentation of function :func:`MOLA.Preprocess.getElsAkeysNumerics`
+
+            .. note:: internally, this dictionary is passed as *kwargs* as follows:
+
+                >>> MOLA.Preprocess.getElsAkeysNumerics(arg, **NumericalParams)
+
+        TurboConfiguration : dict
+            Dictionary concerning the compressor properties.
+            For details, refer to documentation of :func:`getTurboConfiguration`
+
+        Extractions : :py:class:`list` of :py:class:`dict`
+            List of extractions to perform during the simulation. See
+            documentation of :func:`MOLA.Preprocess.prepareMainCGNS4ElsA`
+
+        BoundaryConditions : :py:class:`list` of :py:class:`dict`
+            List of boundary conditions to set on the given mesh.
+            For details, refer to documentation of :func:`setBoundaryConditions`
+
+        BodyForceInputData : :py:class:`list` of :py:class:`dict`
+
+        writeOutputFields : bool
+            if :py:obj:`True`, write initialized fields overriding
+            a possibly existing ``OUTPUT/fields.cgns`` file. If :py:obj:`False`, no
+            ``OUTPUT/fields.cgns`` file is writen, but in this case the user must
+            provide a compatible ``OUTPUT/fields.cgns`` file to elsA (for example,
+            using a previous computation result).
+
+        bladeFamilyNames : :py:class:`list` of :py:class:`str`
+            list of patterns to find families related to blades.
+
+        Initialization : dict
+            dictionary defining the type of initialization, using the key
+            **method**. See documentation of :func:`MOLA.Preprocess.initializeFlowSolution`
+
+        FULL_CGNS_MODE : bool
+            if :py:obj:`True`, put all elsA keys in a node ``.Solver#Compute``
+            to run in full CGNS mode.
+
+    Returns
+    -------
+
+        files : None
+            A number of files are written:
+
+            * ``main.cgns``
+                main CGNS file to be read directly by elsA
+
+            * ``OUTPUT/fields.cgns``
+                file containing the initial fields (if ``writeOutputFields=True``)
+
+            * ``setup.py``
+                ultra-light file containing all relevant info of the simulation
+    '''
+
+    def addFieldExtraction(fieldname):
+        try:
+            FieldsExtr = ReferenceValuesParams['FieldsAdditionalExtractions']
+            if fieldname not in FieldsExtr.split():
+                FieldsExtr += ' '+fieldname
+        except:
+            ReferenceValuesParams['FieldsAdditionalExtractions'] = fieldname
+
+    if isinstance(mesh,str):
+        t = C.convertFile2PyTree(mesh)
+    elif I.isTopTree(mesh):
+        t = mesh
+    else:
+        raise ValueError('parameter mesh must be either a filename or a PyTree')
+
+    hasBCOverlap = True if C.extractBCOfType(t, 'BCOverlap') else False
+
+
+    if hasBCOverlap: addFieldExtraction('ChimeraCellType')
+    if BodyForceInputData: addFieldExtraction('Temperature')
+
+    IsUnstructured = PRE.hasAnyUnstructuredZones(t)
+
+    TurboConfiguration = getTurboConfiguration(t, **TurboConfiguration)
+    FluidProperties = PRE.computeFluidProperties()
+    if not 'Surface' in ReferenceValuesParams:
+        ReferenceValuesParams['Surface'] = getReferenceSurface(t, BoundaryConditions, TurboConfiguration)
+
+    if 'PeriodicTranslation' in TurboConfiguration:
+        MainDirection = np.array([1,0,0]) # Strong assumption here
+        YawAxis = np.array(TurboConfiguration['PeriodicTranslation'])
+        YawAxis /= np.sqrt(np.sum(YawAxis**2))
+        PitchAxis = np.cross(YawAxis, MainDirection)
+        ReferenceValuesParams.update(dict(PitchAxis=PitchAxis, YawAxis=YawAxis))
+
+    ReferenceValues = computeReferenceValues(FluidProperties, **ReferenceValuesParams)
+
+    if I.getNodeFromName(t, 'proc'):
+        NProc = max([I.getNodeFromName(z,'proc')[1][0][0] for z in I.getZones(t)])+1
+        ReferenceValues['NProc'] = int(NProc)
+        ReferenceValuesParams['NProc'] = int(NProc)
+        Splitter = None
+    else:
+        ReferenceValues['NProc'] = 0
+        Splitter = 'PyPart'
+
+    elsAkeysCFD      = PRE.getElsAkeysCFD(nomatch_linem_tol=1e-6, unstructured=IsUnstructured)
+    elsAkeysModel    = PRE.getElsAkeysModel(FluidProperties, ReferenceValues, unstructured=IsUnstructured)
+    if BodyForceInputData: NumericalParams['useBodyForce'] = True
+    if not 'NumericalScheme' in NumericalParams:
+        NumericalParams['NumericalScheme'] = 'roe'
+    elsAkeysNumerics = PRE.getElsAkeysNumerics(ReferenceValues,
+                            unstructured=IsUnstructured, **NumericalParams)
+
+    PRE.initializeFlowSolution(t, Initialization, ReferenceValues)
+
+    if not 'PeriodicTranslation' in TurboConfiguration and \
+        any([rowParams['NumberOfBladesSimulated'] > rowParams['NumberOfBladesInInitialMesh'] \
+            for rowParams in TurboConfiguration['Rows'].values()]):
+        t = duplicateFlowSolution(t, TurboConfiguration)
+
+    setBoundaryConditions(t, BoundaryConditions, TurboConfiguration,
+                            FluidProperties, ReferenceValues,
+                            bladeFamilyNames=bladeFamilyNames)
+
+    computeFluxCoefByRow(t, ReferenceValues, TurboConfiguration)
+
+    if not 'PeriodicTranslation' in TurboConfiguration:
+        addMonitoredRowsInExtractions(Extractions, TurboConfiguration)
+
+    AllSetupDics = dict(FluidProperties=FluidProperties,
+                        ReferenceValues=ReferenceValues,
+                        elsAkeysCFD=elsAkeysCFD,
+                        elsAkeysModel=elsAkeysModel,
+                        elsAkeysNumerics=elsAkeysNumerics,
+                        TurboConfiguration=TurboConfiguration,
+                        Extractions=Extractions,
+                        Splitter=Splitter)
+    if BodyForceInputData: AllSetupDics['BodyForceInputData'] = BodyForceInputData
+
+    BCExtractions = dict(
+        BCWall = ['normalvector', 'frictionvector','psta', 'bl_quantities_2d', 'yplusmeshsize'],
+        BCInflow = ['convflux_ro'],
+        BCOutflow = ['convflux_ro'],
+        BCWallViscousIsothermal = ['normalvector', 'frictionvector','psta',
+                'bl_quantities_2d', 'yplusmeshsize', 'tsta', 'normalheatflux', 'hpar'],
+    )
+
+    PRE.addTrigger(t)
+    PRE.addExtractions(t, AllSetupDics['ReferenceValues'],
+                      AllSetupDics['elsAkeysModel'],
+                      extractCoords=False, BCExtractions=BCExtractions)
+
+    if elsAkeysNumerics['time_algo'] != 'steady':
+        PRE.addAverageFieldExtractions(t, AllSetupDics['ReferenceValues'],
+            AllSetupDics['ReferenceValues']['CoprocessOptions']['FirstIterationForAverage'])
+
+    PRE.addReferenceState(t, AllSetupDics['FluidProperties'],
+                         AllSetupDics['ReferenceValues'])
+    dim = int(AllSetupDics['elsAkeysCFD']['config'][0])
+    PRE.addGoverningEquations(t, dim=dim)
+    AllSetupDics['ReferenceValues']['NProc'] = int(max(PRE.getProc(t))+1)
+    PRE.writeSetup(AllSetupDics)
+
+    if FULL_CGNS_MODE:
+        PRE.addElsAKeys2CGNS(t, [AllSetupDics['elsAkeysCFD'],
+                                 AllSetupDics['elsAkeysModel'],
+                                 AllSetupDics['elsAkeysNumerics']])
+
+    PRE.saveMainCGNSwithLinkToOutputFields(t,writeOutputFields=writeOutputFields)
+
+    if not Splitter:
+        print('REMEMBER : configuration shall be run using %s%d%s procs'%(J.CYAN,
+                                                   ReferenceValues['NProc'],J.ENDC))
+    else:
+        print('REMEMBER : configuration shall be run using %s'%(J.CYAN + \
+            Splitter + J.ENDC))
+
+def parametrizeChannelHeight(t, nbslice=101, fsname='FlowSolution#Height',
+    hlines='hub_shroud_lines.plt', subTree=None):
+    '''
+    Compute the variable *ChannelHeight* from a mesh PyTree **t**. This function
+    relies on the ETC module.
+
+    Parameters
+    ----------
+
+        t : PyTree
+            input mesh tree
+
+        nbslice : int
+            Number of axial positions used to compute the iso-lines in
+            *ChannelHeight*. Change the axial discretization.
+
+        fsname : str
+            Name of the ``FlowSolution_t`` container to stock the variable at
+            nodes *ChannelHeight*.
+
+        hlines : str
+            Name of the intermediate file that contains (x,r) coordinates of hub
+            and shroud lines.
+
+        subTree : PyTree
+            Part of the main tree **t** used to compute *ChannelHeigth*. For
+            zones in **t** but not in **subTree**, *ChannelHeigth* will be equal
+            to -1. This option is useful to exclude irelevant zones for height
+            computation, for example the domain (if it exists) around the
+            nacelle with the external flow. To extract **subTree** based on a
+            Family, one may use:
+
+            >>> subTree = C.getFamilyZones(t, Family)
+
+    Returns
+    -------
+
+        t : PyTree
+            modified tree
+
+    '''
+    print(J.CYAN + 'Add ChannelHeight in the mesh...' + J.ENDC)
+    excludeZones = True
+    if not subTree:
+        subTree = t
+        excludeZones = False
+
+    ParamHeight.generateHLinesAxial(subTree, hlines, nbslice=nbslice)
+    try: ParamHeight.plot_hub_and_shroud_lines(hlines)
+    except: pass
+    I._rmNodesByName(t, fsname)
+    t = ParamHeight.computeHeight(t, hlines, fsname=fsname, writeMask='mask.cgns')
+
+    if excludeZones:
+        OLD_FlowSolutionNodes = I.__FlowSolutionNodes__
+        I.__FlowSolutionNodes__ = fsname
+        zonesInSubTree = [I.getName(z) for z in I.getZones(subTree)]
+        for zone in I.getZones(t):
+            if I.getName(zone) not in zonesInSubTree:
+                C._initVars(zone, 'ChannelHeight=-1')
+        I.__FlowSolutionNodes__ = OLD_FlowSolutionNodes
+
+    print(J.GREEN + 'done.' + J.ENDC)
+    return t
+
+def parametrizeChannelHeight_future(t, nbslice=101, tol=1e-10, offset=1e-10,
+                                elines='shroud_hub_lines.plt'):
+    '''
+    Compute the variable *ChannelHeight* from a mesh PyTree **t**. This function
+    relies on the turbo module.
+
+    .. important::
+
+        Dependency to *turbo* module. See file:///stck/jmarty/TOOLS/turbo/doc/html/index.html
+
+    Parameters
+    ----------
+
+        t : PyTree
+            input mesh tree
+
+        nbslice : int
+            Number of axial positions used to compute the iso-lines in
+            *ChannelHeight*. Change the axial discretization.
+
+        tol : float
+            Tolerance to offset the min (+tol) / max (-tol) value for CoordinateX
+
+        offset : float
+            Offset value to add an articifial point (not based on real geometry)
+            to be sure that the mesh is fully included. 'tol' and 'offset' must
+            be consistent.
+
+        elines : str
+            Name of the intermediate file that contains (x,r) coordinates of hub
+            and shroud lines.
+
+    Returns
+    -------
+
+        t : PyTree
+            modified tree
+
+    '''
+    import turbo.height as TH
+
+    print(J.CYAN + 'Add ChannelHeight in the mesh...' + J.ENDC)
+    OLD_FlowSolutionNodes = I.__FlowSolutionNodes__
+    I.__FlowSolutionNodes__ = 'FlowSolution#Height'
+
+    silence = J.OutputGrabber()
+    with silence:
+        # - Generation of hub/shroud lines (axial configuration only)
+        endlinesTree = TH.generateHLinesAxial(t, elines, nbslice=nbslice, tol=tol, offset=offset)
+
+        try:
+            import matplotlib.pyplot as plt
+            # Get geometry
+            xHub, yHub = J.getxy(I.getNodeFromName(endlinesTree, 'Hub'))
+            xShroud, yShroud = J.getxy(I.getNodeFromName(endlinesTree, 'Shroud'))
+            # Plot
+            plt.figure()
+            plt.plot(xHub, yHub, '-', label='Hub')
+            plt.plot(xShroud, yShroud, '-', label='Shroud')
+            plt.axis('equal')
+            plt.grid()
+            plt.xlabel('x (m)')
+            plt.ylabel('y (m)')
+            Rmax = np.amax(yShroud)
+            plt.ylim(-0.05*Rmax, 1.05*Rmax)
+            plt.savefig(elines.replace('.plt', '.png'), dpi=150, bbox_inches='tight')
+        except:
+            pass
+
+        # - Generation of the mask file
+        m = TH.generateMaskWithChannelHeight(t, elines, 'bin_tp')
+        # - Generation of the ChannelHeight field
+        t = TH.computeHeightFromMask(t, m, writeMask='mask.cgns', writeMaskCart ='maskCart.cgns')
+
+    I.__FlowSolutionNodes__ = OLD_FlowSolutionNodes
+    print(J.GREEN + 'done.' + J.ENDC)
+    return t
+
+def generateInputMeshesFromAG5(mesh, SplitBlocks=False, scale=1., rotation='fromAG5', PeriodicTranslation=None):
+    '''
+    Generate automatically the :py:class:`list` **InputMeshes** with a default
+    parametrization adapted to Autogrid 5 meshes.
+
+    Parameters
+    ----------
+
+        mesh : :py:class:`str` or PyTree
+            Name of the CGNS mesh file from Autogrid 5 or already read PyTree.
+
+        SplitBlocks : bool
+            if :py:obj:`False`, do not split and distribute the mesh (use this
+            option if the simulation will run with PyPart).
+
+        scale : float
+            Homothety factor to apply on the mesh. Default is 1.
+
+        rotation : :py:class:'str' or :py:class:`list`
+            List of rotations to apply on the mesh. If **rotation** =
+            ``fromAG5``, then default rotations are applied:
+
+            >>> rotation = [((0,0,0), (0,1,0), 90), ((0,0,0), (1,0,0), 90)]
+
+            Else, **rotation** must be a list of rotation to apply to the grid
+            component. Each rotation is defined by 3 elements:
+
+                * a 3-tuple corresponding to the center coordinates
+
+                * a 3-tuple corresponding to the rotation axis
+
+                * a float (or integer) defining the angle of rotation in
+                  degrees
+
+
+        PeriodicTranslation : :py:obj:'None' or :py:class:`list` of :py:class:`float`
+            If not :py:obj:'None', the configuration is considered to be with
+            a periodicity in the direction **PeriodicTranslation**. This argument
+            has to be used for linear cascade configurations.
+
+    Returns
+    -------
+
+        InputMeshes : list
+
+    '''
+
+    if isinstance(mesh,str):
+        t = C.convertFile2PyTree(mesh)
+    elif I.isTopTree(mesh):
+        t = mesh
+    else:
+        raise ValueError('parameter mesh must be either a filename or a PyTree')
+
+    if not I.getNodeFromName(t, 'BladeNumber'):
+        if PeriodicTranslation is None:
+            MSG = 'There must be a BladeNumber node for each row Family. '
+            MSG += 'Otherwise, the option PeriodicTranslation must not be None '
+            MSG += 'to indicate a configuration with a periodicity by translation'
+            raise Exception(J.FAIL + MSG + J.ENDC)
+        angles = []
+
+    if rotation == 'fromAG5':
+        rotation = [((0,0,0), (0,1,0), 90),((0,0,0), (1,0,0), 90)]
+
+    InputMeshes = [dict(
+                    baseName=I.getName(I.getNodeByType(t, 'CGNSBase_t')),
+                    Transform=dict(scale=scale, rotate=rotation),
+                    Connection=[dict(type='Match', tolerance=1e-8)],
+                    SplitBlocks=SplitBlocks,
+                    )]
+    # Set automatic periodic connections
+    InputMesh = InputMeshes[0]
+    if I.getNodeFromName(t, 'BladeNumber'):
+        BladeNumberList = [I.getValue(bn) for bn in I.getNodesFromName(t, 'BladeNumber')]
+        angles = list(set([360./float(bn) for bn in BladeNumberList]))
+        for angle in angles:
+            print('  angle = {:g} deg ({} blades)'.format(angle, int(360./angle)))
+            InputMesh['Connection'].append(
+                    dict(type='PeriodicMatch', tolerance=1e-8, rotationAngle=[angle,0.,0.])
+                    )
+    if PeriodicTranslation:
+        print('  translation = {} m'.format(PeriodicTranslation))
+        InputMesh['Connection'].append(
+                dict(type='PeriodicMatch', tolerance=1e-8, translation=PeriodicTranslation)
+                )
+
+    return InputMeshes
+
+def prepareTree(t, rowParams):
+    '''
+    Rename wall families, add row family to each zone and add BladeNumber
+    property to row Family.
+
+    .. attention:: There must be only one row in **t**.
+
+    Parameters
+    ----------
+
+        t : newPyTree
+
+        rowParams : dict
+            Dictionary to rename wall families, add families to rows and add
+            BladeNumber property to rows.
+            Should follow the following form:
+
+            .. code-block:: python
+
+                rowParams = dict(
+                    rowName     = <RowFamily>,
+                    blade       = <BladeFamily>,
+                    hub         = <HubFamily>,
+                    shroud      = <ShroudFamily>,
+                    BladeNumber = <Nb>,
+                )
+
+    '''
+    I._renameNode(t, rowParams['hub'], '{}_HUB'.format(row))
+    I._renameNode(t, rowParams['shroud'],'{}_SHROUD'.format(row))
+    I._renameNode(t, rowParams['blade'],  '{}_Main_Blade'.format(row))
+    if not I.getNodesFromNameAndType2(t, rowParams['rowName'], 'Family_t'):
+        C._tagWithFamily(t, rowParams['rowName'], add=True)
+        C._addFamily2Base(t, rowParams['rowName'])
+        J.set(n, 'Periodicity', BladeNumber=rowParams['BladeNumber'])
+
+def cleanMeshFromAutogrid(t, basename='Base#1', blocksToRename={}):
+    '''
+    Clean a CGNS mesh from Autogrid 5.
+    The sequence of operations performed are the following:
+
+    #. remove useless nodes specific to AG5
+    #. rename base
+    #. rename zones
+    #. clean Joins & Periodic Joins
+    #. clean Rotor/Stator interfaces
+    #. join HUB and SHROUD families
+
+    Parameters
+    ----------
+
+        t : PyTree
+            CGNS mesh from Autogrid 5
+
+        basename: str
+            Name of the base. Will replace the default AG5 name.
+
+        blocksToRename : dict
+            Each key corresponds to the name of a zone to modify, and the associated
+            value is the new name to give.
+
+    Returns
+    -------
+
+        t : PyTree
+            modified mesh tree
+
+    '''
+
+    I._rmNodesByName(t, 'Numeca*')
+    I._rmNodesByName(t, 'blockName')
+    I._rmNodesByName(t, 'meridional_base')
+    I._rmNodesByName(t, 'tools_base')
+
+    # Clean Names
+    # - Recover BladeNumber and Clean Families
+    for fam in I.getNodesFromType(t, 'Family_t'):
+        I._rmNodesByName(fam, 'RotatingCoordinates')
+        I._rmNodesByName(fam, 'Periodicity')
+        I._rmNodesByName(fam, 'DynamicData')
+    I._rmNodesByName(t, 'FamilyProperty')
+
+    # - Rename base
+    base = I.getNodeFromType(t, 'CGNSBase_t')
+    I.setName(base, basename)
+
+    # - Rename Zones
+    for zone in I.getNodesFromType(t, 'Zone_t'):
+        name = I.getName(zone)
+        for block in blocksToRename:
+            if block in name:
+                newName = name.replace(block, blocksToRename[block])
+                print("Zone {} is renamed: {}".format(name,newName))
+                I._renameNode(tree, name, newName)
+        # Delete some usual patterns in AG5
+        new_name = name
+        for pattern in ['_flux_1', '_flux_2', '_flux_3', '_Main_Blade']:
+            new_name = new_name.replace(pattern, '')
+        I._renameNode(t, name, new_name)
+
+    # Clean Joins & Periodic Joins
+    I._rmNodesByType(t, 'ZoneGridConnectivity_t')
+    periodicFamilyNames = [I.getName(fam) for fam in I.getNodesFromType(t, "Family_t")
+        if 'PER' in I.getName(fam)]
+    for fname in periodicFamilyNames:
+        # print('|- delete PeriodicBC family of name {}'.format(name))
+        C._rmBCOfType(t, 'FamilySpecified:%s'%fname)
+        fbc = I.getNodeFromName2(t, fname)
+        I.rmNode(t, fbc)
+
+    # Clean RS interfaces
+    I._rmNodesByType(t,'InterfaceType')
+    I._rmNodesByType(t,'DonorFamily')
+
+    # Join HUB and SHROUD families
+    joinFamilies(t, 'HUB')
+    joinFamilies(t, 'SHROUD')
+    return t
+
+def joinFamilies(t, pattern):
+    '''
+    In the CGNS tree t, gather all the Families <ROW_I>_<PATTERN>_<SUFFIXE> into
+    Families <ROW_I>_<PATTERN>, so as many as rows.
+    Useful to join all the row_i_HUB* or (row_i_SHROUD*) together
+
+    Parameters
+    ----------
+
+        t : PyTree
+            A PyTree read by Cassiopee
+
+        pattern : str
+            The pattern used to gather CGNS families. Should be for example 'HUB' or 'SHROUD'
+    '''
+    fam2remove = set()
+    fam2keep = set()
+    # Loop on the BCs in the tree
+    for bc in I.getNodesFromType(t, 'BC_t'):
+        # Get BC family name
+        famBC_node = I.getNodeFromType(bc, 'FamilyName_t')
+        famBC = I.getValue(famBC_node)
+        # Check if the pattern is present in FamilyBC name
+        if pattern not in famBC:
+            continue
+        # Split to get the short name based on pattern
+        split_fanBC = famBC.split(pattern)
+        assert len(split_fanBC) == 2, 'The pattern {} is present more than once in the FamilyBC {}. It must be more selective.'.format(pattern, famBC)
+        preffix, suffix = split_fanBC
+        # Add the short name to the set fam2keep
+        short_name = '{}{}'.format(preffix, pattern)
+        fam2keep |= {short_name}
+        if suffix != '':
+            # Change the family name
+            I.setValue(famBC_node, '{}'.format(short_name))
+            fam2remove |= {famBC}
+
+    # Remove families
+    for fam in fam2remove:
+        print('Remove family {}'.format(fam))
+        I._rmNodesByNameAndType(t, fam, 'Family_t')
+
+    # Check that families to keep still exist
+    base = I.getNodeFromType(t,'CGNSBase_t')
+    for fam in fam2keep:
+        fam_node = I.getNodeFromNameAndType(t, fam, 'Family_t')
+        if fam_node is None:
+            print('Add family {}'.format(fam))
+            I.newFamily(fam, parent=base)
+
+def convert2Unstructured(t, merge=True, tol=1e-6):
+    '''
+    Same that :func:`MOLA.Preprocess.convert2Unstructured`
+    '''
+    return PRE.convert2Unstructured(t, merge, tol)
+
+def duplicate(tree, rowFamily, nBlades, nDupli=None, merge=False, axis=(1,0,0),
+    verbose=1, container='FlowSolution#Init',
+    vectors2rotate=[['VelocityX','VelocityY','VelocityZ'],['MomentumX','MomentumY','MomentumZ']]):
+    '''
+    Duplicate **nDupli** times the domain attached to the family **rowFamily**
+    around the axis of rotation.
+
+    .. warning:: This function works only for empty meshes. It can be used on a
+        PyTree with FlowSolution containers, but the vectors will not be
+        rotated !
+
+    Parameters
+    ----------
+
+        tree : PyTree
+            tree to modify
+
+        rowFamily : str
+            Name of the CGNS family attached to the row domain to Duplicate
+
+        nBlades : int
+            Number of blades in the row. Used to compute the azimuthal length of
+            a blade sector.
+
+        nDupli : int
+            Number of duplications to make
+
+            .. warning:: This is the number of duplication of the input mesh
+                domain, not the wished number of simulated blades. Keep this
+                point in mind if there is already more than one blade in the
+                input mesh.
+
+        merge : bool
+            if :py:obj:`True`, merge all the blocks resulting from the
+            duplication.
+
+            .. tip:: This option is useful is the mesh is to split and if a
+                globborder will be defined on a BC of the duplicated domain. It
+                allows the splitting procedure to provide a 'matricial' ordering
+                (see `elsA Tutorial about globborder <http://elsa.onera.fr/restricted/MU_MT_tuto/latest/Tutos/BCsTutorials/globborder.html>`_)
+
+        axis : tuple
+            axis of rotation given as a 3-tuple of integers or floats
+
+        verbose : int
+            level of verbosity:
+
+                * 0: no print
+
+                * 1: print the number of duplications for row **rowFamily** and
+                  the total number of blades.
+
+                * 2: print also the name of all duplicated zones
+
+        container : str
+            Name of the FlowSolution container to rotate. Default is 'FlowSolution#Init'
+
+        vectors2rotate : :py:class:`list` of :py:class:`list` of :py:class:`str`
+            list of vectors to rotate. Each vector is a list of three strings,
+            corresponding to each components.
+            The default value is:
+
+            >>> vectors2rotate = [['VelocityX','VelocityY','VelocityZ'],
+            >>>                   ['MomentumX','MomentumY','MomentumZ']]
+
+            .. note:: Rotation of vectors is done with Cassiopee function
+                      Transform.rotate. However, it is not useful to put the
+                      prefix 'centers:'. It will be added automatically in the
+                      function.
+
+    '''
+    OLD_FlowSolutionCenters = I.__FlowSolutionCenters__
+    I.__FlowSolutionCenters__ = container
+
+    if nDupli is None:
+        nDupli = nBlades # for a 360 configuration
+    if nDupli == nBlades:
+        if verbose>0: print('Duplicate {} over 360 degrees ({} blades in row)'.format(rowFamily, nBlades))
+    else:
+        if verbose>0: print('Duplicate {} on {} blades ({} blades in row)'.format(rowFamily, nDupli, nBlades))
+
+    if I.getType(tree) == 'CGNSBase_t':
+        base = tree
+    else:
+        base = I.getNodeFromType(tree, 'CGNSBase_t')
+
+    check = False
+    vectors = []
+    for vec in vectors2rotate:
+        vectors.append(vec)
+        vectors.append(['centers:'+v for v in vec])
 
-WORKFLOW COMPRESSOR
-
-Collection of functions designed for Workflow Compressor
-
-File history:
-31/08/2021 - T. Bontemps - Creation
-'''
-
-import sys
-import os
-import numpy as np
-import pprint
-import copy
-import scipy.optimize
-
-import Converter.PyTree    as C
-import Converter.Internal  as I
-import Distributor2.PyTree as D2
-import Post.PyTree         as P
-import Generator.PyTree    as G
-import Transform.PyTree    as T
-import Connector.PyTree    as X
-
-from . import InternalShortcuts as J
-from . import Preprocess        as PRE
-from . import JobManager        as JM
-
-try:
-    from . import ParametrizeChannelHeight as ParamHeight
-except ImportError:
-    MSG = 'Fail to import ParametrizeChannelHeight: function parametrizeChannelHeight is unavailable'.format(__name__)
-    print(J.WARN + MSG + J.ENDC)
-    ParamHeight = None
-
-try:
-    from . import WorkflowCompressorETC as ETC
-except ImportError:
-    MSG = 'Fail to import ETC module: Some functions of {} are unavailable'.format(__name__)
-    print(J.WARN + MSG + J.ENDC)
-    ETC = None
-
-
-def checkDependencies():
-    '''
-    Make a series of functional tests in order to determine if the user
-    environment is correctly set for using the Workflow Compressor
-    '''
-    JM.checkDependencies()
-
-    print('Checking ETC...')
-    if ETC is None:
-        MSG = 'Fail to import ETC module: Some functions of {} are unavailable'.format(__name__)
-        print(J.FAIL + MSG + J.ENDC)
-    else:
-        print(J.GREEN+'ETC module is available'+J.ENDC)
-
-    print('Checking MOLA.ParametrizeChannelHeight...')
-    if ParamHeight is None:
-        MSG = 'Fail to import MOLA.ParametrizeChannelHeight module: Some functions of {} are unavailable'.format(__name__)
-        print(J.FAIL + MSG + J.ENDC)
-    else:
-        print(J.GREEN+'MOLA.ParametrizeChannelHeight module is available'+J.ENDC)
-
-    print('\nVERIFICATIONS TERMINATED')
-
-
-<<<<<<< HEAD
-def prepareMesh4ElsA(mesh, InputMeshes=None, NProcs=None,
-=======
-def prepareMesh4ElsA(mesh, InputMeshes=None, splitOptions={},
->>>>>>> 0d64c1bf
-                    duplicationInfos={}, blocksToRename={}, SplitBlocks=False,
-                    scale=1., rotation='fromAG5', PeriodicTranslation=None):
-    '''
-    This is a macro-function used to prepare the mesh for an elsA computation
-    from a CGNS file provided by Autogrid 5.
-
-    The sequence of operations performed are the following:
-
-    #. load and clean the mesh from Autogrid 5
-    #. apply transformations
-    #. add grid connectivities
-    #. duplicate the mesh in rotation (if needed)
-    #. split the mesh (only if PyPart is not used)
-    #. distribute the mesh (only if PyPart is not used)
-    #. make final elsA-specific adaptations of CGNS data
-
-    .. warning::
-        The following assumptions on the input mesh are made:
-
-        * it does not need any scaling
-
-        * the shaft axis is the Z-axis, pointing downstream (convention in
-          Autgrid 5). The mesh will be rotated to follow the elsA convention,
-          thus the shaft axis will be the X-axis, pointing downstream.
-
-    Parameters
-    ----------
-
-        mesh : :py:class:`str` or PyTree
-            Name of the CGNS mesh file from Autogrid 5 or already read PyTree.
-
-        InputMeshes : :py:class:`list` of :py:class:`dict`
-            User-provided data. See documentation of Preprocess.prepareMesh4ElsA
-
-<<<<<<< HEAD
-        NProcs : :py:class:`int` or ``'auto'``
-            If a positive integer is provided, then the
-            distribution of the tree (and eventually the splitting) will be done in
-            order to satisfy a total number of processors provided by this value.
-            If ``'auto'``, the distribution is computed automatically to
-            optimize load balancing (see :func:`MOLA.Preprocess.splitAndDistribute`).
-=======
-        splitOptions : dict
-            All optional parameters passed to function :py:func:`MOLA.Preprocess.splitAndDistribute`
->>>>>>> 0d64c1bf
-
-        duplicationInfos : dict
-            User-provided data related to domain duplication.
-            Each key corresponds to a row FamilyName.
-            The associated element is a dictionary with the following parameters:
-
-                * NumberOfBlades: number of blades in the row (in reality)
-
-                * NumberOfDuplications: number of duplications to make of the
-                  input row domain.
-
-                * MergeBlocks: boolean, if True the duplicated blocks are merged.
-
-        blocksToRename : dict
-            Each key corresponds to the name of a zone to modify, and the associated
-            value is the new name to give.
-
-        SplitBlocks : bool
-            if :py:obj:`False`, do not split and distribute the mesh (use this
-            option if the simulation will run with PyPart).
-
-        scale : float
-            Homothety factor to apply on the mesh. Default is 1.
-
-        rotation : :py:class:'str' or :py:class:`list`
-            List of rotations to apply on the mesh. If **rotation** =
-            ``fromAG5``, then default rotations are applied:
-
-            >>> rotation = [((0,0,0), (0,1,0), 90), ((0,0,0), (1,0,0), 90)]
-
-            Else, **rotation** must be a list of rotation to apply to the grid
-            component. Each rotation is defined by 3 elements:
-
-                * a 3-tuple corresponding to the center coordinates
-
-                * a 3-tuple corresponding to the rotation axis
-
-                * a float (or integer) defining the angle of rotation in
-                  degrees
-
-
-        PeriodicTranslation : :py:obj:'None' or :py:class:`list` of :py:class:`float`
-            If not :py:obj:'None', the configuration is considered to be with
-            a periodicity in the direction **PeriodicTranslation**. This argument
-            has to be used for linear cascade configurations.
-
-    Returns
-    -------
-
-        t : PyTree
-            the pre-processed mesh tree (usually saved as ``mesh.cgns``)
-
-            .. important:: This tree is **NOT** ready for elsA computation yet !
-                The user shall employ function :py:func:`prepareMainCGNS4ElsA`
-                as next step
-    '''
-    if isinstance(mesh,str):
-        t = C.convertFile2PyTree(mesh)
-    elif I.isTopTree(mesh):
-        t = mesh
-    else:
-        raise ValueError('parameter mesh must be either a filename or a PyTree')
-
-    I._fixNGon(t) # Needed for an unstructured mesh
-
-    if InputMeshes is None:
-        InputMeshes = generateInputMeshesFromAG5(t, SplitBlocks=SplitBlocks,
-            scale=scale, rotation=rotation, PeriodicTranslation=PeriodicTranslation)
-
-    PRE.checkFamiliesInZonesAndBC(t)
-    t = cleanMeshFromAutogrid(t, basename=InputMeshes[0]['baseName'], blocksToRename=blocksToRename)
-    PRE.transform(t, InputMeshes)
-    for row, rowParams in duplicationInfos.items():
-        try: MergeBlocks = rowParams['MergeBlocks']
-        except: MergeBlocks = False
-        duplicate(t, row, rowParams['NumberOfBlades'],
-                nDupli=rowParams['NumberOfDuplications'], merge=MergeBlocks)
-
-    if not any([InputMesh['SplitBlocks'] for InputMesh in InputMeshes]):
-        t = PRE.connectMesh(t, InputMeshes)
-    else:
-        t = splitAndDistribute(t, InputMeshes, NProcs=NProcs)
-    # WARNING: Names of BC_t nodes must be unique to use PyPart on globborders
-    for l in [2,3,4]: I._correctPyTree(t, level=l)
-    PRE.adapt2elsA(t, InputMeshes)
-    J.checkEmptyBC(t)
-
-    return t
-
-def prepareMainCGNS4ElsA(mesh='mesh.cgns', ReferenceValuesParams={},
-        NumericalParams={}, TurboConfiguration={}, Extractions={}, BoundaryConditions={},
-        BodyForceInputData=[], writeOutputFields=True, bladeFamilyNames=['Blade'],
-        Initialization={'method':'uniform'}, FULL_CGNS_MODE=False):
-    '''
-    This is mainly a function similar to :func:`MOLA.Preprocess.prepareMainCGNS4ElsA`
-    but adapted to compressor computations. Its purpose is adapting the CGNS to
-    elsA.
-
-    Parameters
-    ----------
-
-        mesh : :py:class:`str` or PyTree
-            if the input is a :py:class:`str`, then such string specifies the
-            path to file (usually named ``mesh.cgns``) where the result of
-            function :py:func:`prepareMesh4ElsA` has been writen. Otherwise,
-            **mesh** can directly be the PyTree resulting from :func:`prepareMesh4ElsA`
-
-        ReferenceValuesParams : dict
-            Python dictionary containing the
-            Reference Values and other relevant data of the specific case to be
-            run using elsA. For information on acceptable values, please
-            see the documentation of function :func:`computeReferenceValues`.
-
-            .. note:: internally, this dictionary is passed as *kwargs* as follows:
-
-                >>> MOLA.Preprocess.computeReferenceValues(arg, **ReferenceValuesParams)
-
-        NumericalParams : dict
-            dictionary containing the numerical
-            settings for elsA. For information on acceptable values, please see
-            the documentation of function :func:`MOLA.Preprocess.getElsAkeysNumerics`
-
-            .. note:: internally, this dictionary is passed as *kwargs* as follows:
-
-                >>> MOLA.Preprocess.getElsAkeysNumerics(arg, **NumericalParams)
-
-        TurboConfiguration : dict
-            Dictionary concerning the compressor properties.
-            For details, refer to documentation of :func:`getTurboConfiguration`
-
-        Extractions : :py:class:`list` of :py:class:`dict`
-            List of extractions to perform during the simulation. See
-            documentation of :func:`MOLA.Preprocess.prepareMainCGNS4ElsA`
-
-        BoundaryConditions : :py:class:`list` of :py:class:`dict`
-            List of boundary conditions to set on the given mesh.
-            For details, refer to documentation of :func:`setBoundaryConditions`
-
-        BodyForceInputData : :py:class:`list` of :py:class:`dict`
-
-        writeOutputFields : bool
-            if :py:obj:`True`, write initialized fields overriding
-            a possibly existing ``OUTPUT/fields.cgns`` file. If :py:obj:`False`, no
-            ``OUTPUT/fields.cgns`` file is writen, but in this case the user must
-            provide a compatible ``OUTPUT/fields.cgns`` file to elsA (for example,
-            using a previous computation result).
-
-        bladeFamilyNames : :py:class:`list` of :py:class:`str`
-            list of patterns to find families related to blades.
-
-        Initialization : dict
-            dictionary defining the type of initialization, using the key
-            **method**. See documentation of :func:`MOLA.Preprocess.initializeFlowSolution`
-
-        FULL_CGNS_MODE : bool
-            if :py:obj:`True`, put all elsA keys in a node ``.Solver#Compute``
-            to run in full CGNS mode.
-
-    Returns
-    -------
-
-        files : None
-            A number of files are written:
-
-            * ``main.cgns``
-                main CGNS file to be read directly by elsA
-
-            * ``OUTPUT/fields.cgns``
-                file containing the initial fields (if ``writeOutputFields=True``)
-
-            * ``setup.py``
-                ultra-light file containing all relevant info of the simulation
-    '''
-
-    def addFieldExtraction(fieldname):
-        try:
-            FieldsExtr = ReferenceValuesParams['FieldsAdditionalExtractions']
-            if fieldname not in FieldsExtr.split():
-                FieldsExtr += ' '+fieldname
-        except:
-            ReferenceValuesParams['FieldsAdditionalExtractions'] = fieldname
-
-    if isinstance(mesh,str):
-        t = C.convertFile2PyTree(mesh)
-    elif I.isTopTree(mesh):
-        t = mesh
-    else:
-        raise ValueError('parameter mesh must be either a filename or a PyTree')
-
-    hasBCOverlap = True if C.extractBCOfType(t, 'BCOverlap') else False
-
-
-    if hasBCOverlap: addFieldExtraction('ChimeraCellType')
-    if BodyForceInputData: addFieldExtraction('Temperature')
-
-    IsUnstructured = PRE.hasAnyUnstructuredZones(t)
-
-    TurboConfiguration = getTurboConfiguration(t, **TurboConfiguration)
-    FluidProperties = PRE.computeFluidProperties()
-    if not 'Surface' in ReferenceValuesParams:
-        ReferenceValuesParams['Surface'] = getReferenceSurface(t, BoundaryConditions, TurboConfiguration)
-
-    if 'PeriodicTranslation' in TurboConfiguration:
-        MainDirection = np.array([1,0,0]) # Strong assumption here
-        YawAxis = np.array(TurboConfiguration['PeriodicTranslation'])
-        YawAxis /= np.sqrt(np.sum(YawAxis**2))
-        PitchAxis = np.cross(YawAxis, MainDirection)
-        ReferenceValuesParams.update(dict(PitchAxis=PitchAxis, YawAxis=YawAxis))
-
-    ReferenceValues = computeReferenceValues(FluidProperties, **ReferenceValuesParams)
-
-    if I.getNodeFromName(t, 'proc'):
-        NProc = max([I.getNodeFromName(z,'proc')[1][0][0] for z in I.getZones(t)])+1
-        ReferenceValues['NProc'] = int(NProc)
-        ReferenceValuesParams['NProc'] = int(NProc)
-        Splitter = None
-    else:
-        ReferenceValues['NProc'] = 0
-        Splitter = 'PyPart'
-
-    elsAkeysCFD      = PRE.getElsAkeysCFD(nomatch_linem_tol=1e-6, unstructured=IsUnstructured)
-    elsAkeysModel    = PRE.getElsAkeysModel(FluidProperties, ReferenceValues, unstructured=IsUnstructured)
-    if BodyForceInputData: NumericalParams['useBodyForce'] = True
-    if not 'NumericalScheme' in NumericalParams:
-        NumericalParams['NumericalScheme'] = 'roe'
-    elsAkeysNumerics = PRE.getElsAkeysNumerics(ReferenceValues,
-                            unstructured=IsUnstructured, **NumericalParams)
-
-    PRE.initializeFlowSolution(t, Initialization, ReferenceValues)
-
-    if not 'PeriodicTranslation' in TurboConfiguration and \
-        any([rowParams['NumberOfBladesSimulated'] > rowParams['NumberOfBladesInInitialMesh'] \
-            for rowParams in TurboConfiguration['Rows'].values()]):
-        t = duplicateFlowSolution(t, TurboConfiguration)
-
-    setBoundaryConditions(t, BoundaryConditions, TurboConfiguration,
-                            FluidProperties, ReferenceValues,
-                            bladeFamilyNames=bladeFamilyNames)
-
-    computeFluxCoefByRow(t, ReferenceValues, TurboConfiguration)
-
-    if not 'PeriodicTranslation' in TurboConfiguration:
-        addMonitoredRowsInExtractions(Extractions, TurboConfiguration)
-
-    AllSetupDics = dict(FluidProperties=FluidProperties,
-                        ReferenceValues=ReferenceValues,
-                        elsAkeysCFD=elsAkeysCFD,
-                        elsAkeysModel=elsAkeysModel,
-                        elsAkeysNumerics=elsAkeysNumerics,
-                        TurboConfiguration=TurboConfiguration,
-                        Extractions=Extractions,
-                        Splitter=Splitter)
-    if BodyForceInputData: AllSetupDics['BodyForceInputData'] = BodyForceInputData
-
-    BCExtractions = dict(
-        BCWall = ['normalvector', 'frictionvector','psta', 'bl_quantities_2d', 'yplusmeshsize'],
-        BCInflow = ['convflux_ro'],
-        BCOutflow = ['convflux_ro'],
-        BCWallViscousIsothermal = ['normalvector', 'frictionvector','psta',
-                'bl_quantities_2d', 'yplusmeshsize', 'tsta', 'normalheatflux', 'hpar'],
-    )
-
-    PRE.addTrigger(t)
-    PRE.addExtractions(t, AllSetupDics['ReferenceValues'],
-                      AllSetupDics['elsAkeysModel'],
-                      extractCoords=False, BCExtractions=BCExtractions)
-
-    if elsAkeysNumerics['time_algo'] != 'steady':
-        PRE.addAverageFieldExtractions(t, AllSetupDics['ReferenceValues'],
-            AllSetupDics['ReferenceValues']['CoprocessOptions']['FirstIterationForAverage'])
-
-    PRE.addReferenceState(t, AllSetupDics['FluidProperties'],
-                         AllSetupDics['ReferenceValues'])
-    dim = int(AllSetupDics['elsAkeysCFD']['config'][0])
-    PRE.addGoverningEquations(t, dim=dim)
-    AllSetupDics['ReferenceValues']['NProc'] = int(max(PRE.getProc(t))+1)
-    PRE.writeSetup(AllSetupDics)
-
-    if FULL_CGNS_MODE:
-        PRE.addElsAKeys2CGNS(t, [AllSetupDics['elsAkeysCFD'],
-                                 AllSetupDics['elsAkeysModel'],
-                                 AllSetupDics['elsAkeysNumerics']])
-
-    PRE.saveMainCGNSwithLinkToOutputFields(t,writeOutputFields=writeOutputFields)
-
-    if not Splitter:
-        print('REMEMBER : configuration shall be run using %s%d%s procs'%(J.CYAN,
-                                                   ReferenceValues['NProc'],J.ENDC))
-    else:
-        print('REMEMBER : configuration shall be run using %s'%(J.CYAN + \
-            Splitter + J.ENDC))
-
-def parametrizeChannelHeight(t, nbslice=101, fsname='FlowSolution#Height',
-    hlines='hub_shroud_lines.plt', subTree=None):
-    '''
-    Compute the variable *ChannelHeight* from a mesh PyTree **t**. This function
-    relies on the ETC module.
-
-    Parameters
-    ----------
-
-        t : PyTree
-            input mesh tree
-
-        nbslice : int
-            Number of axial positions used to compute the iso-lines in
-            *ChannelHeight*. Change the axial discretization.
-
-        fsname : str
-            Name of the ``FlowSolution_t`` container to stock the variable at
-            nodes *ChannelHeight*.
-
-        hlines : str
-            Name of the intermediate file that contains (x,r) coordinates of hub
-            and shroud lines.
-
-        subTree : PyTree
-            Part of the main tree **t** used to compute *ChannelHeigth*. For
-            zones in **t** but not in **subTree**, *ChannelHeigth* will be equal
-            to -1. This option is useful to exclude irelevant zones for height
-            computation, for example the domain (if it exists) around the
-            nacelle with the external flow. To extract **subTree** based on a
-            Family, one may use:
-
-            >>> subTree = C.getFamilyZones(t, Family)
-
-    Returns
-    -------
-
-        t : PyTree
-            modified tree
-
-    '''
-    print(J.CYAN + 'Add ChannelHeight in the mesh...' + J.ENDC)
-    excludeZones = True
-    if not subTree:
-        subTree = t
-        excludeZones = False
-
-    ParamHeight.generateHLinesAxial(subTree, hlines, nbslice=nbslice)
-    try: ParamHeight.plot_hub_and_shroud_lines(hlines)
-    except: pass
-    I._rmNodesByName(t, fsname)
-    t = ParamHeight.computeHeight(t, hlines, fsname=fsname, writeMask='mask.cgns')
-
-    if excludeZones:
-        OLD_FlowSolutionNodes = I.__FlowSolutionNodes__
-        I.__FlowSolutionNodes__ = fsname
-        zonesInSubTree = [I.getName(z) for z in I.getZones(subTree)]
-        for zone in I.getZones(t):
-            if I.getName(zone) not in zonesInSubTree:
-                C._initVars(zone, 'ChannelHeight=-1')
-        I.__FlowSolutionNodes__ = OLD_FlowSolutionNodes
-
-    print(J.GREEN + 'done.' + J.ENDC)
-    return t
-
-def parametrizeChannelHeight_future(t, nbslice=101, tol=1e-10, offset=1e-10,
-                                elines='shroud_hub_lines.plt'):
-    '''
-    Compute the variable *ChannelHeight* from a mesh PyTree **t**. This function
-    relies on the turbo module.
-
-    .. important::
-
-        Dependency to *turbo* module. See file:///stck/jmarty/TOOLS/turbo/doc/html/index.html
-
-    Parameters
-    ----------
-
-        t : PyTree
-            input mesh tree
-
-        nbslice : int
-            Number of axial positions used to compute the iso-lines in
-            *ChannelHeight*. Change the axial discretization.
-
-        tol : float
-            Tolerance to offset the min (+tol) / max (-tol) value for CoordinateX
-
-        offset : float
-            Offset value to add an articifial point (not based on real geometry)
-            to be sure that the mesh is fully included. 'tol' and 'offset' must
-            be consistent.
-
-        elines : str
-            Name of the intermediate file that contains (x,r) coordinates of hub
-            and shroud lines.
-
-    Returns
-    -------
-
-        t : PyTree
-            modified tree
-
-    '''
-    import turbo.height as TH
-
-    print(J.CYAN + 'Add ChannelHeight in the mesh...' + J.ENDC)
-    OLD_FlowSolutionNodes = I.__FlowSolutionNodes__
-    I.__FlowSolutionNodes__ = 'FlowSolution#Height'
-
-    silence = J.OutputGrabber()
-    with silence:
-        # - Generation of hub/shroud lines (axial configuration only)
-        endlinesTree = TH.generateHLinesAxial(t, elines, nbslice=nbslice, tol=tol, offset=offset)
-
-        try:
-            import matplotlib.pyplot as plt
-            # Get geometry
-            xHub, yHub = J.getxy(I.getNodeFromName(endlinesTree, 'Hub'))
-            xShroud, yShroud = J.getxy(I.getNodeFromName(endlinesTree, 'Shroud'))
-            # Plot
-            plt.figure()
-            plt.plot(xHub, yHub, '-', label='Hub')
-            plt.plot(xShroud, yShroud, '-', label='Shroud')
-            plt.axis('equal')
-            plt.grid()
-            plt.xlabel('x (m)')
-            plt.ylabel('y (m)')
-            Rmax = np.amax(yShroud)
-            plt.ylim(-0.05*Rmax, 1.05*Rmax)
-            plt.savefig(elines.replace('.plt', '.png'), dpi=150, bbox_inches='tight')
-        except:
-            pass
-
-        # - Generation of the mask file
-        m = TH.generateMaskWithChannelHeight(t, elines, 'bin_tp')
-        # - Generation of the ChannelHeight field
-        t = TH.computeHeightFromMask(t, m, writeMask='mask.cgns', writeMaskCart ='maskCart.cgns')
-
-    I.__FlowSolutionNodes__ = OLD_FlowSolutionNodes
-    print(J.GREEN + 'done.' + J.ENDC)
-    return t
-
-def generateInputMeshesFromAG5(mesh, SplitBlocks=False, scale=1., rotation='fromAG5', PeriodicTranslation=None):
-    '''
-    Generate automatically the :py:class:`list` **InputMeshes** with a default
-    parametrization adapted to Autogrid 5 meshes.
-
-    Parameters
-    ----------
-
-        mesh : :py:class:`str` or PyTree
-            Name of the CGNS mesh file from Autogrid 5 or already read PyTree.
-
-        SplitBlocks : bool
-            if :py:obj:`False`, do not split and distribute the mesh (use this
-            option if the simulation will run with PyPart).
-
-        scale : float
-            Homothety factor to apply on the mesh. Default is 1.
-
-        rotation : :py:class:'str' or :py:class:`list`
-            List of rotations to apply on the mesh. If **rotation** =
-            ``fromAG5``, then default rotations are applied:
-
-            >>> rotation = [((0,0,0), (0,1,0), 90), ((0,0,0), (1,0,0), 90)]
-
-            Else, **rotation** must be a list of rotation to apply to the grid
-            component. Each rotation is defined by 3 elements:
-
-                * a 3-tuple corresponding to the center coordinates
-
-                * a 3-tuple corresponding to the rotation axis
-
-                * a float (or integer) defining the angle of rotation in
-                  degrees
-
-
-        PeriodicTranslation : :py:obj:'None' or :py:class:`list` of :py:class:`float`
-            If not :py:obj:'None', the configuration is considered to be with
-            a periodicity in the direction **PeriodicTranslation**. This argument
-            has to be used for linear cascade configurations.
-
-    Returns
-    -------
-
-        InputMeshes : list
-
-    '''
-
-    if isinstance(mesh,str):
-        t = C.convertFile2PyTree(mesh)
-    elif I.isTopTree(mesh):
-        t = mesh
-    else:
-        raise ValueError('parameter mesh must be either a filename or a PyTree')
-
-    if not I.getNodeFromName(t, 'BladeNumber'):
-        if PeriodicTranslation is None:
-            MSG = 'There must be a BladeNumber node for each row Family. '
-            MSG += 'Otherwise, the option PeriodicTranslation must not be None '
-            MSG += 'to indicate a configuration with a periodicity by translation'
-            raise Exception(J.FAIL + MSG + J.ENDC)
-        angles = []
-
-    if rotation == 'fromAG5':
-        rotation = [((0,0,0), (0,1,0), 90),((0,0,0), (1,0,0), 90)]
-
-    InputMeshes = [dict(
-                    baseName=I.getName(I.getNodeByType(t, 'CGNSBase_t')),
-                    Transform=dict(scale=scale, rotate=rotation),
-                    Connection=[dict(type='Match', tolerance=1e-8)],
-                    SplitBlocks=SplitBlocks,
-                    )]
-    # Set automatic periodic connections
-    InputMesh = InputMeshes[0]
-    if I.getNodeFromName(t, 'BladeNumber'):
-        BladeNumberList = [I.getValue(bn) for bn in I.getNodesFromName(t, 'BladeNumber')]
-        angles = list(set([360./float(bn) for bn in BladeNumberList]))
-        for angle in angles:
-            print('  angle = {:g} deg ({} blades)'.format(angle, int(360./angle)))
-            InputMesh['Connection'].append(
-                    dict(type='PeriodicMatch', tolerance=1e-8, rotationAngle=[angle,0.,0.])
-                    )
-    if PeriodicTranslation:
-        print('  translation = {} m'.format(PeriodicTranslation))
-        InputMesh['Connection'].append(
-                dict(type='PeriodicMatch', tolerance=1e-8, translation=PeriodicTranslation)
-                )
-
-    return InputMeshes
-
-def prepareTree(t, rowParams):
-    '''
-    Rename wall families, add row family to each zone and add BladeNumber
-    property to row Family.
-
-    .. attention:: There must be only one row in **t**.
-
-    Parameters
-    ----------
-
-        t : newPyTree
-
-        rowParams : dict
-            Dictionary to rename wall families, add families to rows and add
-            BladeNumber property to rows.
-            Should follow the following form:
-
-            .. code-block:: python
-
-                rowParams = dict(
-                    rowName     = <RowFamily>,
-                    blade       = <BladeFamily>,
-                    hub         = <HubFamily>,
-                    shroud      = <ShroudFamily>,
-                    BladeNumber = <Nb>,
-                )
-
-    '''
-    I._renameNode(t, rowParams['hub'], '{}_HUB'.format(row))
-    I._renameNode(t, rowParams['shroud'],'{}_SHROUD'.format(row))
-    I._renameNode(t, rowParams['blade'],  '{}_Main_Blade'.format(row))
-    if not I.getNodesFromNameAndType2(t, rowParams['rowName'], 'Family_t'):
-        C._tagWithFamily(t, rowParams['rowName'], add=True)
-        C._addFamily2Base(t, rowParams['rowName'])
-        J.set(n, 'Periodicity', BladeNumber=rowParams['BladeNumber'])
-
-def cleanMeshFromAutogrid(t, basename='Base#1', blocksToRename={}):
-    '''
-    Clean a CGNS mesh from Autogrid 5.
-    The sequence of operations performed are the following:
-
-    #. remove useless nodes specific to AG5
-    #. rename base
-    #. rename zones
-    #. clean Joins & Periodic Joins
-    #. clean Rotor/Stator interfaces
-    #. join HUB and SHROUD families
-
-    Parameters
-    ----------
-
-        t : PyTree
-            CGNS mesh from Autogrid 5
-
-        basename: str
-            Name of the base. Will replace the default AG5 name.
-
-        blocksToRename : dict
-            Each key corresponds to the name of a zone to modify, and the associated
-            value is the new name to give.
-
-    Returns
-    -------
-
-        t : PyTree
-            modified mesh tree
-
-    '''
-
-    I._rmNodesByName(t, 'Numeca*')
-    I._rmNodesByName(t, 'blockName')
-    I._rmNodesByName(t, 'meridional_base')
-    I._rmNodesByName(t, 'tools_base')
-
-    # Clean Names
-    # - Recover BladeNumber and Clean Families
-    for fam in I.getNodesFromType(t, 'Family_t'):
-        I._rmNodesByName(fam, 'RotatingCoordinates')
-        I._rmNodesByName(fam, 'Periodicity')
-        I._rmNodesByName(fam, 'DynamicData')
-    I._rmNodesByName(t, 'FamilyProperty')
-
-    # - Rename base
-    base = I.getNodeFromType(t, 'CGNSBase_t')
-    I.setName(base, basename)
-
-    # - Rename Zones
-    for zone in I.getNodesFromType(t, 'Zone_t'):
-        name = I.getName(zone)
-        for block in blocksToRename:
-            if block in name:
-                newName = name.replace(block, blocksToRename[block])
-                print("Zone {} is renamed: {}".format(name,newName))
-                I._renameNode(tree, name, newName)
-        # Delete some usual patterns in AG5
-        new_name = name
-        for pattern in ['_flux_1', '_flux_2', '_flux_3', '_Main_Blade']:
-            new_name = new_name.replace(pattern, '')
-        I._renameNode(t, name, new_name)
-
-    # Clean Joins & Periodic Joins
-    I._rmNodesByType(t, 'ZoneGridConnectivity_t')
-    periodicFamilyNames = [I.getName(fam) for fam in I.getNodesFromType(t, "Family_t")
-        if 'PER' in I.getName(fam)]
-    for fname in periodicFamilyNames:
-        # print('|- delete PeriodicBC family of name {}'.format(name))
-        C._rmBCOfType(t, 'FamilySpecified:%s'%fname)
-        fbc = I.getNodeFromName2(t, fname)
-        I.rmNode(t, fbc)
-
-    # Clean RS interfaces
-    I._rmNodesByType(t,'InterfaceType')
-    I._rmNodesByType(t,'DonorFamily')
-
-    # Join HUB and SHROUD families
-    joinFamilies(t, 'HUB')
-    joinFamilies(t, 'SHROUD')
-    return t
-
-def joinFamilies(t, pattern):
-    '''
-    In the CGNS tree t, gather all the Families <ROW_I>_<PATTERN>_<SUFFIXE> into
-    Families <ROW_I>_<PATTERN>, so as many as rows.
-    Useful to join all the row_i_HUB* or (row_i_SHROUD*) together
-
-    Parameters
-    ----------
-
-        t : PyTree
-            A PyTree read by Cassiopee
-
-        pattern : str
-            The pattern used to gather CGNS families. Should be for example 'HUB' or 'SHROUD'
-    '''
-    fam2remove = set()
-    fam2keep = set()
-    # Loop on the BCs in the tree
-    for bc in I.getNodesFromType(t, 'BC_t'):
-        # Get BC family name
-        famBC_node = I.getNodeFromType(bc, 'FamilyName_t')
-        famBC = I.getValue(famBC_node)
-        # Check if the pattern is present in FamilyBC name
-        if pattern not in famBC:
-            continue
-        # Split to get the short name based on pattern
-        split_fanBC = famBC.split(pattern)
-        assert len(split_fanBC) == 2, 'The pattern {} is present more than once in the FamilyBC {}. It must be more selective.'.format(pattern, famBC)
-        preffix, suffix = split_fanBC
-        # Add the short name to the set fam2keep
-        short_name = '{}{}'.format(preffix, pattern)
-        fam2keep |= {short_name}
-        if suffix != '':
-            # Change the family name
-            I.setValue(famBC_node, '{}'.format(short_name))
-            fam2remove |= {famBC}
-
-    # Remove families
-    for fam in fam2remove:
-        print('Remove family {}'.format(fam))
-        I._rmNodesByNameAndType(t, fam, 'Family_t')
-
-    # Check that families to keep still exist
-    base = I.getNodeFromType(t,'CGNSBase_t')
-    for fam in fam2keep:
-        fam_node = I.getNodeFromNameAndType(t, fam, 'Family_t')
-        if fam_node is None:
-            print('Add family {}'.format(fam))
-            I.newFamily(fam, parent=base)
-
-def convert2Unstructured(t, merge=True, tol=1e-6):
-    '''
-    Same that :func:`MOLA.Preprocess.convert2Unstructured`
-    '''
-    return PRE.convert2Unstructured(t, merge, tol)
-
-def duplicate(tree, rowFamily, nBlades, nDupli=None, merge=False, axis=(1,0,0),
-    verbose=1, container='FlowSolution#Init',
-    vectors2rotate=[['VelocityX','VelocityY','VelocityZ'],['MomentumX','MomentumY','MomentumZ']]):
-    '''
-    Duplicate **nDupli** times the domain attached to the family **rowFamily**
-    around the axis of rotation.
-
-    .. warning:: This function works only for empty meshes. It can be used on a
-        PyTree with FlowSolution containers, but the vectors will not be
-        rotated !
-
-    Parameters
-    ----------
-
-        tree : PyTree
-            tree to modify
-
-        rowFamily : str
-            Name of the CGNS family attached to the row domain to Duplicate
-
-        nBlades : int
-            Number of blades in the row. Used to compute the azimuthal length of
-            a blade sector.
-
-        nDupli : int
-            Number of duplications to make
-
-            .. warning:: This is the number of duplication of the input mesh
-                domain, not the wished number of simulated blades. Keep this
-                point in mind if there is already more than one blade in the
-                input mesh.
-
-        merge : bool
-            if :py:obj:`True`, merge all the blocks resulting from the
-            duplication.
-
-            .. tip:: This option is useful is the mesh is to split and if a
-                globborder will be defined on a BC of the duplicated domain. It
-                allows the splitting procedure to provide a 'matricial' ordering
-                (see `elsA Tutorial about globborder <http://elsa.onera.fr/restricted/MU_MT_tuto/latest/Tutos/BCsTutorials/globborder.html>`_)
-
-        axis : tuple
-            axis of rotation given as a 3-tuple of integers or floats
-
-        verbose : int
-            level of verbosity:
-
-                * 0: no print
-
-                * 1: print the number of duplications for row **rowFamily** and
-                  the total number of blades.
-
-                * 2: print also the name of all duplicated zones
-
-        container : str
-            Name of the FlowSolution container to rotate. Default is 'FlowSolution#Init'
-
-        vectors2rotate : :py:class:`list` of :py:class:`list` of :py:class:`str`
-            list of vectors to rotate. Each vector is a list of three strings,
-            corresponding to each components.
-            The default value is:
-
-            >>> vectors2rotate = [['VelocityX','VelocityY','VelocityZ'],
-            >>>                   ['MomentumX','MomentumY','MomentumZ']]
-
-            .. note:: Rotation of vectors is done with Cassiopee function
-                      Transform.rotate. However, it is not useful to put the
-                      prefix 'centers:'. It will be added automatically in the
-                      function.
-
-    '''
-    OLD_FlowSolutionCenters = I.__FlowSolutionCenters__
-    I.__FlowSolutionCenters__ = container
-
-    if nDupli is None:
-        nDupli = nBlades # for a 360 configuration
-    if nDupli == nBlades:
-        if verbose>0: print('Duplicate {} over 360 degrees ({} blades in row)'.format(rowFamily, nBlades))
-    else:
-        if verbose>0: print('Duplicate {} on {} blades ({} blades in row)'.format(rowFamily, nDupli, nBlades))
-
-    if I.getType(tree) == 'CGNSBase_t':
-        base = tree
-    else:
-        base = I.getNodeFromType(tree, 'CGNSBase_t')
-
-    check = False
-    vectors = []
-    for vec in vectors2rotate:
-        vectors.append(vec)
-        vectors.append(['centers:'+v for v in vec])
-
-    for zone in I.getZones(base):
-        zone_name = I.getName(zone)
-        zone_family = I.getValue(I.getNodeFromName1(zone, 'FamilyName'))
-        if zone_family == rowFamily:
-            if verbose>1: print('  > zone {}'.format(zone_name))
-            check = True
-            zones2merge = [zone]
-            for n in range(nDupli-1):
-                ang = 360./nBlades*(n+1)
-                rot = T.rotate(I.copyNode(zone),(0.,0.,0.), axis, ang, vectors=vectors)
-                I.setName(rot, "{}_{}".format(zone_name, n+2))
-                I._addChild(base, rot)
-                zones2merge.append(rot)
-            if merge:
-                for node in zones2merge:
-                    I.rmNode(base, node)
-                tree_dist = T.merge(zones2merge, tol=1e-8)
-                for i, node in enumerate(I.getZones(tree_dist)):
-                    I._addChild(base, node)
-                    disk_block = I.getNodeFromName(base, I.getName(node))
-                    disk_block[0] = '{}_{:02d}'.format(zone_name, i)
-                    I.createChild(disk_block, 'FamilyName', 'FamilyName_t', value=rowFamily)
-                PRE.autoMergeBCs(tree)
-
-    I.__FlowSolutionCenters__ = OLD_FlowSolutionCenters
-    assert check, 'None of the zones was duplicated. Check the name of row family'
-
-def duplicateFlowSolution(t, TurboConfiguration):
-    '''
-    Duplicated the input PyTree **t**, already initialized.
-    This function perform the following operations:
-
-    #. Duplicate the mesh
-
-    #. Initialize the different blade sectors by rotating the ``FlowSolution#Init``
-       node available in the original sector(s)
-
-    #. Update connectivities and periodic boundary conditions
-
-    .. warning:: This function does not rotate vectors in BCDataSet nodes.
-
-    Parameters
-    ----------
-
-        t : PyTree
-            input tree already initialized, but before setting boundary conditions
-
-        TurboConfiguration : dict
-            dictionary as provided by :py:func:`getTurboConfiguration`
-
-    Returns
-    -------
-
-        t : PyTree
-            tree after duplication
-    '''
-    # Remove connectivities and periodic BCs
-    I._rmNodesByType(t, 'GridConnectivity1to1_t')
-
-    angles4ConnectMatchPeriodic = []
-    for row, rowParams in TurboConfiguration['Rows'].items():
-        nBlades = rowParams['NumberOfBlades']
-        nDupli = rowParams['NumberOfBladesSimulated']
-        nMesh = rowParams['NumberOfBladesInInitialMesh']
-        if nDupli > nMesh:
-            duplicate(t, row, nBlades, nDupli=nDupli, axis=(1,0,0))
-
-        angle = 360. / nBlades * nDupli
-        if not np.isclose(angle, 360.):
-            angles4ConnectMatchPeriodic.append(angle)
-
-    # Connectivities
-    X.connectMatch(t, tol=1e-8)
-    for angle in angles4ConnectMatchPeriodic:
-        # Not full 360 simulation: periodic BC must be restored
-        t = X.connectMatchPeriodic(t, rotationAngle=[angle, 0., 0.], tol=1e-8)
-
-    # WARNING: Names of BC_t nodes must be unique to use PyPart on globborders
-    for l in [2,3,4]: I._correctPyTree(t, level=l)
-
-    return t
-
-def getNumberOfBladesInMeshFromFamily(t, FamilyName, NumberOfBlades):
-    '''
-    Compute the number of blades for the row **FamilyName** in the mesh **t**.
-
-    .. warning:: This function needs to calculate the surface of the slice in X
-                 at Xmin + 5% (Xmax - Xmin). If this surface is crossed by a
-                 solid (e.g. a blade) or by the inlet boundary, the function
-                 will compute a wrong value of the number of blades inside the
-                 mesh.
-
-    Parameters
-    ----------
-
-        t : PyTree
-            mesh tree
-
-        FamilyName : str
-            Name of the row, identified by a ``FamilyName``.
-
-        NumberOfBlades : int
-            Number of blades of the row **FamilyName** on 360 degrees.
-
-    Returns
-    -------
-
-        Nb : int
-            Number of blades in **t** for row **FamilyName**
-
-    '''
-    # Extract zones in family
-    zonesInFamily = C.getFamilyZones(t, FamilyName)
-    # Slice in x direction at middle range
-    xmin = C.getMinValue(zonesInFamily, 'CoordinateX')
-    xmax = C.getMaxValue(zonesInFamily, 'CoordinateX')
-    sliceX = P.isoSurfMC(zonesInFamily, 'CoordinateX', value=xmin+0.05*(xmax-xmin))
-    # Compute Radius
-    C._initVars(sliceX, '{Radius}=({CoordinateY}**2+{CoordinateZ}**2)**0.5')
-    Rmin = C.getMinValue(sliceX, 'Radius')
-    Rmax = C.getMaxValue(sliceX, 'Radius')
-    # Compute surface
-    SurfaceTree = C.convertArray2Tetra(sliceX)
-    SurfaceTree = C.initVars(SurfaceTree, 'ones=1')
-    Surface = abs(P.integNorm(SurfaceTree, var='ones')[0][0])
-    # Compute deltaTheta
-    deltaTheta = 2* Surface / (Rmax**2 - Rmin**2)
-    # Compute number of blades in the mesh
-    Nb = NumberOfBlades * deltaTheta / (2*np.pi)
-    Nb = int(np.round(Nb))
-    print('Number of blades in initial mesh for {}: {}'.format(FamilyName, Nb))
-    return Nb
-
-def splitAndDistribute(t, InputMeshes, NProcs='auto'):
-    '''
-    Split and distribute a PyTree **t** using a user-provided **NProcs**.
-    If **NProcs** is not provided, then it is automatically computed.
-
-    Returns a new split and distributed PyTree.
-
-    .. note:: only **InputMeshes** where ``'SplitBlocks':True`` are split.
-
-    Parameters
-    ----------
-
-        t : PyTree
-            assembled tree
-
-        InputMeshes : :py:class:`list` of :py:class:`dict`
-            user-provided preprocessing instructions as described in
-            :py:func:`prepareMesh4ElsA` doc
-
-        NProcs : :py:class:`int` or ``'auto'``
-            If a positive integer is provided, then the
-            distribution of the tree (and eventually the splitting) will be done in
-            order to satisfy a total number of processors provided by this value.
-            If ``'auto'``, the distribution is computed automatically to
-            optimize load balancing (see :func:`MOLA.Preprocess.splitAndDistribute`).
-
-    Returns
-    -------
-
-        t : PyTree
-            new distributed *(and possibly split)* tree
-
-    '''
-    if NProcs == 'auto':
-        t = PRE.splitAndDistribute(t, InputMeshes, mode='auto')
-    else:
-        if InputMeshes[0]['SplitBlocks']:
-            t = T.splitNParts(t, NProcs, dirs=[1,2,3], recoverBC=True)
-            for l in [2,3,4]: I._correctPyTree(t, level=l)
-            t = PRE.connectMesh(t, InputMeshes)
-        #
-        InputMeshesNoSplit = []
-        for InputMesh in InputMeshes:
-            InputMeshNoSplit = dict()
-            for meshInfo in InputMesh:
-                if meshInfo == 'SplitBlocks':
-                    InputMeshNoSplit['SplitBlocks'] = False
-                else:
-                    InputMeshNoSplit[meshInfo] = InputMesh[meshInfo]
-            InputMeshesNoSplit.append(InputMeshNoSplit)
-        # Just to distribute zones on procs
-        t = PRE.splitAndDistribute(t, InputMeshesNoSplit, mode='imposed', NProcs=NProcs)
-
-    return t
-
-def computeReferenceValues(FluidProperties, MassFlow, PressureStagnation,
-        TemperatureStagnation, Surface, TurbulenceLevel=0.001,
-        Viscosity_EddyMolecularRatio=0.1, TurbulenceModel='Wilcox2006-klim',
-        TurbulenceCutoff=1e-8, TransitionMode=None, CoprocessOptions={},
-        Length=1.0, TorqueOrigin=[0., 0., 0.],
-        FieldsAdditionalExtractions=['ViscosityMolecular', 'Viscosity_EddyMolecularRatio', 'Pressure', 'Temperature', 'PressureStagnation', 'TemperatureStagnation', 'Mach', 'Entropy'],
-        AngleOfAttackDeg=0.,
-        YawAxis=[0.,0.,1.],
-        PitchAxis=[0.,1.,0.]):
-    '''
-    This function is the Compressor's equivalent of :func:`MOLA.Preprocess.computeReferenceValues`.
-    The main difference is that in this case reference values are set through
-    ``MassFlow``, total Pressure ``PressureStagnation``, total Temperature
-    ``TemperatureStagnation`` and ``Surface``.
-
-    Please, refer to :func:`MOLA.Preprocess.computeReferenceValues` doc for more details.
-    '''
-    # Fluid properties local shortcuts
-    Gamma   = FluidProperties['Gamma']
-    IdealGasConstant = FluidProperties['IdealGasConstant']
-    cv      = FluidProperties['cv']
-    cp      = FluidProperties['cp']
-
-    # Compute variables
-    Mach  = machFromMassFlow(MassFlow, Surface, Pt=PressureStagnation,
-                            Tt=TemperatureStagnation, r=IdealGasConstant,
-                            gamma=Gamma)
-    Temperature  = TemperatureStagnation / (1. + 0.5*(Gamma-1.) * Mach**2)
-    Pressure  = PressureStagnation / (1. + 0.5*(Gamma-1.) * Mach**2)**(Gamma/(Gamma-1))
-    Density = Pressure / (Temperature * IdealGasConstant)
-    SoundSpeed  = np.sqrt(Gamma * IdealGasConstant * Temperature)
-    Velocity  = Mach * SoundSpeed
-
-    # REFERENCE VALUES COMPUTATION
-    mus = FluidProperties['SutherlandViscosity']
-    Ts  = FluidProperties['SutherlandTemperature']
-    S   = FluidProperties['SutherlandConstant']
-    ViscosityMolecular = mus * (Temperature/Ts)**1.5 * ((Ts + S)/(Temperature + S))
-
-    if not 'AveragingIterations' in CoprocessOptions:
-        CoprocessOptions['AveragingIterations'] = 1000
-
-    TurboStatistics = ['rsd-{}'.format(var) for var in ['MassFlowIn', 'MassFlowOut',
-        'PressureStagnationRatio', 'TemperatureStagnationRatio', 'EfficiencyIsentropic',
-        'PressureStagnationLossCoeff']]
-    try:
-        RequestedStatistics = CoprocessOptions['RequestedStatistics']
-        for stat in TurboStatistics:
-            if stat not in CoprocessOptions:
-                RequestedStatistics.append( stat )
-    except KeyError:
-        CoprocessOptions['RequestedStatistics'] = TurboStatistics
-
-
-    ReferenceValues = PRE.computeReferenceValues(FluidProperties,
-        Density=Density,
-        Velocity=Velocity,
-        Temperature=Temperature,
-        AngleOfAttackDeg=AngleOfAttackDeg,
-        AngleOfSlipDeg = 0.0,
-        YawAxis=YawAxis,
-        PitchAxis=PitchAxis,
-        TurbulenceLevel=TurbulenceLevel,
-        Surface=Surface,
-        Length=Length,
-        TorqueOrigin=TorqueOrigin,
-        TurbulenceModel=TurbulenceModel,
-        Viscosity_EddyMolecularRatio=Viscosity_EddyMolecularRatio,
-        TurbulenceCutoff=TurbulenceCutoff,
-        TransitionMode=TransitionMode,
-        CoprocessOptions=CoprocessOptions,
-        FieldsAdditionalExtractions=FieldsAdditionalExtractions)
-
-    addKeys = dict(
-        PressureStagnation = PressureStagnation,
-        TemperatureStagnation = TemperatureStagnation,
-        MassFlow = MassFlow,
-        )
-
-    ReferenceValues.update(addKeys)
-
-    return ReferenceValues
-
-def computeFluxCoefByRow(t, ReferenceValues, TurboConfiguration):
-    '''
-    Compute the parameter **FluxCoef** for boundary conditions (except wall BC)
-    and rotor/stator intefaces (``GridConnectivity_t`` nodes).
-    **FluxCoef** will be used later to normalize the massflow.
-
-    Modify **ReferenceValues** by adding:
-
-    >>> ReferenceValues['NormalizationCoefficient'][<FamilyName>]['FluxCoef'] = FluxCoef
-
-    for <FamilyName> in the list of BC families, except families of type 'BCWall*'.
-
-    Parameters
-    ----------
-
-        t : PyTree
-            Mesh tree with boudary conditions families, with a BCType.
-
-        ReferenceValues : dict
-            as produced by :py:func:`computeReferenceValues`
-
-        TurboConfiguration : dict
-            as produced by :py:func:`getTurboConfiguration`
-
-    '''
-    for zone in I.getZones(t):
-        FamilyNode = I.getNodeFromType1(zone, 'FamilyName_t')
-        if FamilyNode is None:
-            continue
-        if 'PeriodicTranslation' in TurboConfiguration:
-            fluxcoeff = 1.
-        else:
-            row = I.getValue(FamilyNode)
-            try:
-                rowParams = TurboConfiguration['Rows'][row]
-                fluxcoeff = rowParams['NumberOfBlades'] / float(rowParams['NumberOfBladesSimulated'])
-            except KeyError:
-                # since a FamilyNode does not necessarily belong to a row
-                fluxcoeff = 1.
-
-        for bc in I.getNodesFromType2(zone, 'BC_t')+I.getNodesFromType2(zone, 'GridConnectivity_t'):
-            FamilyNameNode = I.getNodeFromType1(bc, 'FamilyName_t')
-            if FamilyNameNode is None:
-                continue
-            FamilyName = I.getValue(FamilyNameNode)
-            BCType = PRE.getFamilyBCTypeFromFamilyBCName(t, FamilyName)
-            if BCType is None or 'BCWall' in BCType:
-                continue
-            if not 'NormalizationCoefficient' in ReferenceValues:
-                ReferenceValues['NormalizationCoefficient'] = dict()
-            ReferenceValues['NormalizationCoefficient'][FamilyName] = dict(FluxCoef=fluxcoeff)
-
-def getTurboConfiguration(t, ShaftRotationSpeed=0., HubRotationSpeed=[], Rows={},
-    PeriodicTranslation=None):
-    '''
-    Construct a dictionary concerning the compressor properties.
-
-    Parameters
-    ----------
-
-        t : PyTree
-            input tree
-
-        ShaftRotationSpeed : :py:class:`float`
-            Shaft speed in rad/s
-
-            .. attention:: only for single shaft configuration
-
-            .. attention:: Pay attention to the sign of **ShaftRotationSpeed**
-
-        HubRotationSpeed : :py:class:`list` of :py:class:`tuple`
-            Hub rotation speed. Each tuple (``xmin``, ``xmax``) corresponds to a
-            ``CoordinateX`` interval where the speed at hub wall is
-            **ShaftRotationSpeed**. It is zero outside these intervals.
-
-        Rows : :py:class:`dict`
-            This dictionary has one entry for each row domain. The key names
-            must be the family names in the CGNS Tree.
-            For each family name, the following entries are expected:
-
-                * RotationSpeed : :py:class:`float` or :py:class:`str`
-                    Rotation speed in rad/s. Set ``'auto'`` to automatically
-                    set **ShaftRotationSpeed**.
-
-                    .. attention::
-                        Use **RotationSpeed** = ``'auto'`` for rotors only.
-
-                    .. attention::
-                        Pay attention to the sign of **RotationSpeed**
-
-                * NumberOfBlades : :py:class:`int`
-                    The number of blades in the row
-
-                * NumberOfBladesSimulated : :py:class:`int`
-                    The wanted number of blades in the computational domain at
-                    the end of the set up process. Set to **NumberOfBlades** for
-                    a full 360 simulation.
-                    If not given, the default value is 1.
-
-                * NumberOfBladesInInitialMesh : :py:class:`int`
-                    The number of blades in the provided mesh ``mesh.cgns``.
-                    If not given, it is computed automatically.
-
-                * InletPlane : :py:class:`float`, optional
-                    Position (in ``CoordinateX``) of the inlet plane for this
-                    row. This plane is used for post-processing and convergence
-                    monitoring.
-
-                * OutletPlane : :py:class:`float`, optional
-                    Position of the outlet plane for this row.
-
-        PeriodicTranslation : :py:obj:'None' or :py:class:`list` of :py:class:`float`
-            If not :py:obj:'None', the configuration is considered to be with
-            a periodicity in the direction **PeriodicTranslation**. This argument
-            has to be used for linear cascade configurations.
-
-    Returns
-    -------
-
-        TurboConfiguration : :py:class:`dict`
-            set of compressor properties
-    '''
-    if PeriodicTranslation:
-        TurboConfiguration = dict(
-            PeriodicTranslation = PeriodicTranslation,
-            Rows                = Rows
-            )
-    else:
-        TurboConfiguration = dict(
-            ShaftRotationSpeed = ShaftRotationSpeed,
-            HubRotationSpeed   = HubRotationSpeed,
-            Rows               = Rows
-            )
-        for row, rowParams in TurboConfiguration['Rows'].items():
-            for key, value in rowParams.items():
-                if key == 'RotationSpeed' and value == 'auto':
-                    rowParams[key] = ShaftRotationSpeed
-            if not 'NumberOfBladesSimulated' in rowParams:
-                rowParams['NumberOfBladesSimulated'] = 1
-            if not 'NumberOfBladesInInitialMesh' in rowParams:
-                rowParams['NumberOfBladesInInitialMesh'] = getNumberOfBladesInMeshFromFamily(t, row, rowParams['NumberOfBlades'])
-    return TurboConfiguration
-
-def getReferenceSurface(t, BoundaryConditions, TurboConfiguration):
-    '''
-    Compute the reference surface (**Surface** parameter in **ReferenceValues**
-    :py:class:`dict`) from the inflow family.
-
-    Parameters
-    ----------
-
-        t : PyTree
-            Input tree
-
-        BoundaryConditions : list
-            Boundary conditions to set on the given mesh,
-            as given to :py:func:`prepareMainCGNS4ElsA`.
-
-        TurboConfiguration : dict
-            Compressor properties, as given to :py:func:`prepareMainCGNS4ElsA`.
-
-    Returns
-    -------
-
-        Surface : float
-            Reference surface
-    '''
-    # Get inflow BCs
-    InflowBCs = [bc for bc in BoundaryConditions \
-        if bc['type'] == 'InflowStagnation' or bc['type'].startswith('inj')]
-    # Check unicity
-    if len(InflowBCs) != 1:
-        MSG = 'Please provide a reference surface as "Surface" in '
-        MSG += 'ReferenceValues or provide a unique inflow BC in BoundaryConditions'
-        raise Exception(J.FAIL + MSG + J.ENDC)
-    # Compute surface of the inflow BC
-    InflowFamily = InflowBCs[0]['FamilyName']
-    zones = C.extractBCOfName(t, 'FamilySpecified:'+InflowFamily)
-    SurfaceTree = C.convertArray2Tetra(zones)
-    SurfaceTree = C.initVars(SurfaceTree, 'ones=1')
-    Surface = abs(P.integNorm(SurfaceTree, var='ones')[0][0])
-    if 'PeriodicTranslation' not in TurboConfiguration:
-        # Compute normalization coefficient
-        zoneName = I.getName(zones[0]).split('/')[0]
-        zone = I.getNodeFromName2(t, zoneName)
-        row = I.getValue(I.getNodeFromType1(zone, 'FamilyName_t'))
-        rowParams = TurboConfiguration['Rows'][row]
-        fluxcoeff = rowParams['NumberOfBlades'] / float(rowParams['NumberOfBladesInInitialMesh'])
-        # Compute reference surface
-        Surface *= fluxcoeff
-    print('Reference surface = {} m^2 (computed from family {})'.format(Surface, InflowFamily))
-
-    return Surface
-
-def addMonitoredRowsInExtractions(Extractions, TurboConfiguration):
-    '''
-    Get the positions of inlet and outlet planes for each row (identified by
-    keys **InletPlane** and **OutletPlane** in the row sub-dictionary of
-    **TurboConfiguration**) and add them to **Extractions**.
-
-    Parameters
-    ----------
-
-        Extractions : list
-            List of extractions, each of them being a dictionary.
-
-        TurboConfiguration : dict
-            Compressor properties, as given to :py:func:`prepareMainCGNS4ElsA`.
-
-    '''
-    # Get the positions of inlet and outlet planes for each row
-    # and add them to Extractions
-    for row, rowParams in TurboConfiguration['Rows'].items():
-        for plane in ['InletPlane', 'OutletPlane']:
-            if plane in rowParams:
-                planeAlreadyInExtractions = False
-                for extraction in Extractions:
-                    if extraction['type'] == 'IsoSurface' \
-                        and extraction['field'] == 'CoordinateX' \
-                        and np.isclose(extraction['value'], rowParams[plane]):
-                        planeAlreadyInExtractions = True
-                        extraction.update(dict(ReferenceRow=row, tag=plane))
-                        break
-                if not planeAlreadyInExtractions:
-                    Extractions.append(dict(type='IsoSurface', field='CoordinateX', \
-                        value=rowParams[plane], ReferenceRow=row, tag=plane))
-
-def computeDistance2Walls(t, WallFamilies=[], verbose=True, wallFilename=None):
-    '''
-    Identical to :func:`MOLA.Preprocess.computeDistance2Walls`, except that the
-    list **WallFamilies** is automatically filled with with the following
-    patterns:
-    'WALL', 'HUB', 'SHROUD', 'BLADE', 'MOYEU', 'CARTER', 'AUBE'.
-    Names are not case-sensitive (automatic conversion to lower, uper and
-    capitalized cases). Others patterns might be added with the argument
-    **WallFamilies**.
-    '''
-    WallFamilies += ['WALL', 'HUB', 'SHROUD', 'BLADE', 'MOYEU', 'CARTER', 'AUBE']
-    PRE.computeDistance2Walls(t, WallFamilies=WallFamilies, verbose=verbose, wallFilename=wallFilename)
-
-def massflowFromMach(Mx, S, Pt=101325.0, Tt=288.25, r=287.053, gamma=1.4):
-    '''
-    Compute the massflow rate through a section.
-
-    Parameters
-    ----------
-
-        Mx : :py:class:`float`
-            Mach number in the normal direction to the section.
-
-        S : :py:class:`float`
-            Surface of the section.
-
-        Pt : :py:class:`float`
-            Stagnation pressure of the flow.
-
-        Tt : :py:class:`float`
-            Stagnation temperature of the flow.
-
-        r : :py:class:`float`
-            Specific gas constant.
-
-        gamma : :py:class:`float`
-            Ratio of specific heats of the gas.
-
-
-    Returns
-    -------
-
-        massflow : :py:class:`float`
-            Value of massflow through the section.
-    '''
-    return S * Pt * (gamma/r/Tt)**0.5 * Mx / (1. + 0.5*(gamma-1.) * Mx**2) ** ((gamma+1) / 2 / (gamma-1))
-
-def machFromMassFlow(massflow, S, Pt=101325.0, Tt=288.25, r=287.053, gamma=1.4):
-    '''
-    Compute the Mach number normal to a section from the massflow rate.
-
-    Parameters
-    ----------
-
-        massflow : :py:class:`float`
-            MassFlow rate through the section.
-
-        S : :py:class:`float`
-            Surface of the section.
-
-        Pt : :py:class:`float`
-            Stagnation pressure of the flow.
-
-        Tt : :py:class:`float`
-            Stagnation temperature of the flow.
-
-        r : :py:class:`float`
-            Specific gas constant.
-
-        gamma : :py:class:`float`
-            Ratio of specific heats of the gas.
-
-
-    Returns
-    -------
-
-        Mx : :py:class:`float`
-            Value of the Mach number in the normal direction to the section.
-    '''
-    if isinstance(massflow, (list, tuple, np.ndarray)):
-        Mx = []
-        for i, MF in enumerate(massflow):
-            Mx.append(machFromMassFlow(MF, S, Pt=Pt, Tt=Tt, r=r, gamma=gamma))
-        if isinstance(massflow, np.ndarray):
-            Mx = np.array(Mx)
-        return Mx
-    else:
-        # Check that massflow is lower than the chocked massflow
-        chocked_massflow = massflowFromMach(1., S, Pt=Pt, Tt=Tt, r=r, gamma=gamma)
-        assert massflow < chocked_massflow, "MassFlow ({:6.3f}kg/s) is greater than the chocked massflow ({:6.3f}kg/s)".format(massflow, chocked_massflow)
-        # MassFlow as a function of Mach number
-        f = lambda Mx: massflowFromMach(Mx, S, Pt, Tt, r, gamma)
-        # Objective function
-        g = lambda Mx: f(Mx) - massflow
-        # Search for the corresponding Mach Number between 0 and 1
-        Mx = scipy.optimize.brentq(g, 0, 1)
-        return Mx
-
-
-################################################################################
-################# Boundary Conditions Settings  ################################
-################################################################################
-
-def setBoundaryConditions(t, BoundaryConditions, TurboConfiguration,
-    FluidProperties, ReferenceValues, bladeFamilyNames=['BLADE','AUBE']):
-    '''
-    Set all BCs defined in the dictionary **BoundaryConditions**.
-
-    .. important::
-
-        Wall BCs are defined automatically given the dictionary **TurboConfiguration**
-
-
-    Parameters
-    ----------
-
-        t : PyTree
-            preprocessed tree as performed by :py:func:`prepareMesh4ElsA`
-
-        BoundaryConditions : :py:class:`list` of :py:class:`dict`
-            User-provided list of boundary conditions. Each element is a
-            dictionary with the following keys:
-
-                * FamilyName :
-                    Name of the family on which the boundary condition will be imposed
-
-                * type :
-                  BC type among the following:
-
-                  * Farfield
-
-                  * InflowStagnation
-
-                  * OutflowPressure
-
-                  * OutflowMassFlow
-
-                  * OutflowRadialEquilibrium
-
-                  * MixingPlane
-
-                  * UnsteadyRotorStatorInterface
-
-                  * WallViscous
-
-                  * WallViscousIsothermal
-
-                  * WallInviscid
-
-                  * SymmetryPlane
-
-                  .. note::
-                    elsA names are also available (``nref``, ``inj1``,
-                    ``outpres``, ``outmfr2``, ``outradeq``, ``stage_mxpl``,
-                    ``stage_red``, ``walladia``, ``wallisoth``, ``wallslip``,
-                    ``sym``)
-
-                * option (optional) : add a specification for type
-                  InflowStagnation (could be 'uniform' or 'file')
-
-                * other keys depending on type. They will be passed as an
-                  unpacked dictionary of arguments to the BC type-specific
-                  function.
-
-        TurboConfiguration : dict
-            as produced by :py:func:`getTurboConfiguration`
-
-        FluidProperties : dict
-            as produced by :py:func:`computeFluidProperties`
-
-        ReferenceValues : dict
-            as produced by :py:func:`computeReferenceValues`
-
-        bladeFamilyNames : :py:class:`list` of :py:class:`str`
-            list of patterns to find families related to blades.
-
-    See also
-    --------
-
-    setBC_Walls, setBC_walladia, setBC_wallisoth, setBC_wallslip, setBC_sym,
-    setBC_nref,
-    setBC_inj1, setBC_inj1_uniform, setBC_inj1_interpFromFile,
-    setBC_outpres, setBC_outmfr2,
-    setBC_outradeq, setBC_outradeqhyb,
-    setBC_stage_mxpl, setBC_stage_mxpl_hyb,
-    setBC_stage_red, setBC_stage_red_hyb,
-    setBCwithImposedVariables
-
-    Examples
-    --------
-
-    The following list defines classical boundary conditions for a compressor
-    stage:
-
-    .. code-block:: python
-
-        BoundaryConditions = [
-            dict(type='InflowStagnation', option='uniform', FamilyName='row_1_INFLOW'),
-            dict(type='OutflowRadialEquilibrium', FamilyName='row_2_OUTFLOW', valve_type=4, valve_ref_pres=0.75*Pt, valve_relax=0.3*Pt),
-            dict(type='MixingPlane', left='Rotor_stator_10_left', right='Rotor_stator_10_right')
-        ]
-
-    Each type of boundary conditions currently available in MOLA is detailed below.
-
-    **Wall boundary conditions**
-
-    These BCs are automatically defined based on the rotation speeds in the
-    :py:class:`dict` **TurboConfiguration**. There is a strong requirement on the
-    names of families defining walls:
-
-    * for the shroud: all family names must contain the pattern 'SHROUD' or 'CARTER'
-      (in lower, upper or capitalized case)
-
-    * for the hub: all family names must contain the pattern 'HUB' or 'MOYEU'
-      (in lower, upper or capitalized case)
-
-    * for the blades: all family names must contain the pattern 'BLADE' or 'AUBE'
-      (in lower, upper or capitalized case). If names differ from that ones, it
-      is still possible to give a list of patterns that are enought to find all
-      blades (adding 'BLADE' or 'AUBE' if necessary). It is done with the
-      argument **bladeFamilyNames** of :py:func:`prepareMainCGNS4ElsA`.
-
-    If needed, these boundary conditions may be overwritten to impose other kinds
-    of conditions. For instance, the following :py:class:`dict` may be used as
-    an element of the :py:class:`list` **BoundaryConditions** to change the
-    family 'SHROUD' into an inviscid wall:
-
-    >>> dict(type='WallInviscid', FamilyName='SHROUD')
-
-    The following py:class:`dict` change the family 'SHROUD' into a symmetry plane:
-
-    >>> dict(type='SymmetryPlane', FamilyName='SHROUD')
-
-
-    **Inflow boundary conditions**
-
-    For the example, it is assumed that there is only one inflow family called
-    'row_1_INFLOW'. The following types can be used as elements of the
-    :py:class:`list` **BoundaryConditions**:
-
-    >>> dict(type='Farfield', FamilyName='row_1_INFLOW')
-
-    It defines a 'nref' condition based on the **ReferenceValues**
-    :py:class:`dict`.
-
-    >>> dict(type='InflowStagnation', option='uniform', FamilyName='row_1_INFLOW')
-
-    It defines a uniform inflow condition imposing stagnation quantities ('inj1' in
-    *elsA*) based on the **ReferenceValues**  and **FluidProperties**
-    :py:class:`dict`.
-
-    >>> dict(type='InflowStagnation', option='file', FamilyName='row_1_INFLOW', filename='inflow.cgns')
-
-    It defines an inflow condition imposing stagnation quantities ('inj1' in
-    *elsA*) interpolating a 2D map written in the given file.
-
-
-    **Outflow boundary conditions**
-
-    For the example, it is assumed that there is only one outflow family called
-    'row_2_OUTFLOW'. The following types can be used as elements of the
-    :py:class:`list` **BoundaryConditions**:
-
-    >>> dict(type='OutflowPressure', FamilyName='row_2_OUTFLOW', Pressure=20e3)
-
-    It defines an outflow condition imposing a uniform static pressure ('outpres' in
-    *elsA*).
-
-    >>> dict(type='OutflowMassflow', FamilyName='row_2_OUTFLOW', Massflow=5.)
-
-    It defines an outflow condition imposing the massflow ('outmfr2' in *elsA*).
-    Be careful, **Massflow** should be the massflow through the given family BC
-    *in the simulated domain* (not the 360 degrees configuration, except if it
-    is simulated).
-    If **Massflow** is not given, the massflow given in the **ReferenceValues**
-    is automatically taken and normalized by the appropriate section.
-
-    >>> dict(type='OutflowRadialEquilibrium', FamilyName='row_2_OUTFLOW', valve_type=4, valve_ref_pres=0.75*Pt, valve_ref_mflow=5., valve_relax=0.3*Pt)
-
-    It defines an outflow condition imposing a radial equilibrium ('outradeq' in
-    *elsA*). The arguments have the same names that *elsA* keys. Valve law types
-    from 1 to 5 are available. The radial equilibrium without a valve law (with
-    **valve_type** = 0, which is the default value) is also available. To be
-    consistant with the condition 'OutflowPressure', the argument
-    **valve_ref_pres** may also be named **Pressure**.
-
-
-    **Interstage boundary conditions**
-
-    For the example, it is assumed that there is only one interstage with both
-    families 'Rotor_stator_10_left' and 'Rotor_stator_10_right'. The following
-    types can be used as elements of the :py:class:`list` **BoundaryConditions**:
-
-    >>> dict(type='MixingPlane', left='Rotor_stator_10_left', right='Rotor_stator_10_right')
-
-    It defines a mixing plane ('stage_mxpl' in *elsA*).
-
-    >>> dict(type='UnsteadyRotorStatorInterface', left='Rotor_stator_10_left', right='Rotor_stator_10_right', stage_ref_time=1e-5)
-
-    It defines an unsteady interpolating interface (RNA interface, 'stage_red'
-    in *elsA*). If **stage_ref_time** is not provided, it is automatically
-    computed assuming a 360 degrees rotor/stator interface:
-
-    >>> stage_ref_time = 2*np.pi / abs(TurboConfiguration['ShaftRotationSpeed'])
-
-    '''
-    PreferedBoundaryConditions = dict(
-        Farfield                     = 'nref',
-        InflowStagnation             = 'inj1',
-        OutflowPressure              = 'outpres',
-        OutflowMassFlow              = 'outmfr2',
-        OutflowRadialEquilibrium     = 'outradeq',
-        MixingPlane                  = 'stage_mxpl',
-        UnsteadyRotorStatorInterface = 'stage_red',
-        WallViscous                  = 'walladia',
-        WallViscousIsothermal        = 'wallisoth',
-        WallInviscid                 = 'wallslip',
-        SymmetryPlane                = 'sym',
-    )
-
-    print(J.CYAN + 'set BCs at walls' + J.ENDC)
-    setBC_Walls(t, TurboConfiguration, bladeFamilyNames=bladeFamilyNames)
-
-    for BCparam in BoundaryConditions:
-
-        BCkwargs = {key:BCparam[key] for key in BCparam if key not in ['type', 'option']}
-        if BCparam['type'] in PreferedBoundaryConditions:
-            BCparam['type'] = PreferedBoundaryConditions[BCparam['type']]
-
-        if BCparam['type'] == 'nref':
-            print(J.CYAN + 'set BC nref on ' + BCparam['FamilyName'] + J.ENDC)
-            setBC_nref(t, **BCkwargs)
-
-        elif BCparam['type'] == 'inj1':
-
-            if 'option' not in BCparam:
-                print(J.CYAN + 'set BC inj1 on ' + BCparam['FamilyName'] + J.ENDC)
-                setBC_inj1(t, **BCkwargs)
-
-            elif BCparam['option'] == 'uniform':
-                print(J.CYAN + 'set BC inj1 (uniform) on ' + BCparam['FamilyName'] + J.ENDC)
-                setBC_inj1_uniform(t, FluidProperties, ReferenceValues, **BCkwargs)
-
-            elif BCparam['option'] == 'file':
-                print('{}set BC inj1 (from file {}) on {}{}'.format(J.CYAN,
-                    BCparam['filename'], BCparam['FamilyName'], J.ENDC))
-                setBC_inj1_interpFromFile(t, ReferenceValues, **BCkwargs)
-
-        elif BCparam['type'] == 'outpres':
-            print(J.CYAN + 'set BC outpres on ' + BCparam['FamilyName'] + J.ENDC)
-            setBC_outpres(t, **BCkwargs)
-
-        elif BCparam['type'] == 'outmfr2':
-            print(J.CYAN + 'set BC outmfr2 on ' + BCparam['FamilyName'] + J.ENDC)
-            BCkwargs['ReferenceValues'] = ReferenceValues
-            setBC_outmfr2(t, **BCkwargs)
-
-        elif BCparam['type'] == 'outradeq':
-            print(J.CYAN + 'set BC outradeq on ' + BCparam['FamilyName'] + J.ENDC)
-            BCkwargs['ReferenceValues'] = ReferenceValues
-            BCkwargs['TurboConfiguration'] = TurboConfiguration
-            setBC_outradeq(t, **BCkwargs)
-
-        elif BCparam['type'] == 'outradeqhyb':
-            print(J.CYAN + 'set BC outradeqhyb on ' + BCparam['FamilyName'] + J.ENDC)
-            setBC_outradeqhyb(t, **BCkwargs)
-
-        elif BCparam['type'] == 'stage_mxpl':
-            print('{}set BC stage_mxpl between {} and {}{}'.format(J.CYAN,
-                BCparam['left'], BCparam['right'], J.ENDC))
-            setBC_stage_mxpl(t, **BCkwargs)
-
-        elif BCparam['type'] == 'stage_mxpl_hyb':
-            print('{}set BC stage_mxpl_hyb between {} and {}{}'.format(J.CYAN,
-                BCparam['left'], BCparam['right'], J.ENDC))
-            setBC_stage_mxpl_hyb(t, **BCkwargs)
-
-        elif BCparam['type'] == 'stage_red':
-            print('{}set BC stage_red between {} and {}{}'.format(J.CYAN,
-                BCparam['left'], BCparam['right'], J.ENDC))
-            if not 'stage_ref_time' in BCkwargs:
-                # Assume a 360 configuration
-                BCkwargs['stage_ref_time'] = 2*np.pi / abs(TurboConfiguration['ShaftRotationSpeed'])
-            setBC_stage_red(t, **BCkwargs)
-
-        elif BCparam['type'] == 'stage_red_hyb':
-            print('{}set BC stage_red_hyb between {} and {}{}'.format(J.CYAN,
-                BCparam['left'], BCparam['right'], J.ENDC))
-            if not 'stage_ref_time' in BCkwargs:
-                # Assume a 360 configuration
-                BCkwargs['stage_ref_time'] = 2*np.pi / abs(TurboConfiguration['ShaftRotationSpeed'])
-            setBC_stage_red_hyb(t, **BCkwargs)
-
-        elif BCparam['type'] == 'sym':
-            print(J.CYAN + 'set BC sym on ' + BCparam['FamilyName'] + J.ENDC)
-            setBC_sym(t, **BCkwargs)
-
-        elif BCparam['type'] == 'walladia':
-            print(J.CYAN + 'set BC walladia on ' + BCparam['FamilyName'] + J.ENDC)
-            setBC_walladia(t, **BCkwargs)
-
-        elif BCparam['type'] == 'wallslip':
-            print(J.CYAN + 'set BC wallslip on ' + BCparam['FamilyName'] + J.ENDC)
-            setBC_wallslip(t, **BCkwargs)
-
-        elif BCparam['type'] == 'wallisoth':
-            print(J.CYAN + 'set BC wallisoth on ' + BCparam['FamilyName'] + J.ENDC)
-            setBC_wallisoth(t, **BCkwargs)
-
-        else:
-            raise AttributeError('BC type %s not implemented'%BCparam['type'])
-
-def setBC_Walls(t, TurboConfiguration,
-                    bladeFamilyNames=['BLADE', 'AUBE'],
-                    hubFamilyNames=['HUB', 'SPINNER', 'MOYEU'],
-                    shroudFamilyNames=['SHROUD', 'CARTER']):
-    '''
-    Set all the wall boundary conditions in a turbomachinery context, by making
-    the following operations:
-
-        * set the rotation speed for all families related to row domains. It is
-          defined in:
-
-            >>> TurboConfiguration['Rows'][rowName]['RotationSpeed'] = float
-
-        * set BCs related to each blade.
-        * set BCs related to hub. The intervals where the rotation speed is the
-          shaft speed (for rotor platforms) are set in the following form:
-
-            >>> TurboConfiguration['HubRotationSpeed'] = [(xmin1, xmax1), ..., (xminN, xmaxN)]
-
-        * set BCs related to shroud. Rotation speed is set to zero.
-
-    Parameters
-    ----------
-
-        t : PyTree
-            Tree to modify
-
-        TurboConfiguration : dict
-            as produced :py:func:`getTurboConfiguration`
-
-        bladeFamilyNames : :py:class:`list` of :py:class:`str`
-            list of patterns to find families related to blades. Not sensible
-            to string case. By default, search patterns 'BLADE' and 'AUBE'.
-
-        hubFamilyNames : :py:class:`list` of :py:class:`str`
-            list of patterns to find families related to hub. Not sensible
-            to string case. By default, search patterns 'HUB' and 'MOYEU'.
-
-        shroudFamilyNames : :py:class:`list` of :py:class:`str`
-            list of patterns to find families related to shroud. Not sensible
-            to string case. By default, search patterns 'SHROUD' and 'CARTER'.
-
-    '''
-    def extendListOfFamilies(FamilyNames):
-        '''
-        For each <NAME> in the list **FamilyNames**, add Name, name and NAME.
-        '''
-        ExtendedFamilyNames = copy.deepcopy(FamilyNames)
-        for fam in FamilyNames:
-            newNames = [fam.lower(), fam.upper(), fam.capitalize()]
-            for name in newNames:
-                if name not in ExtendedFamilyNames:
-                    ExtendedFamilyNames.append(name)
-        return ExtendedFamilyNames
-
-    bladeFamilyNames = extendListOfFamilies(bladeFamilyNames)
-    hubFamilyNames = extendListOfFamilies(hubFamilyNames)
-    shroudFamilyNames = extendListOfFamilies(shroudFamilyNames)
-
-    if 'PeriodicTranslation' in TurboConfiguration:
-        # For linear cascade configuration: all blocks and wall are motionless
-        wallFamily = []
-        for wallFamily in bladeFamilyNames + hubFamilyNames + shroudFamilyNames:
-            for famNode in I.getNodesFromNameAndType(t, '*{}*'.format(wallFamily), 'Family_t'):
-                I._rmNodesByType(famNode, 'FamilyBC_t')
-                I.newFamilyBC(value='BCWallViscous', parent=famNode)
-        return
-
-    def omegaHubAtX(x):
-        omega = np.zeros(x.shape, dtype=float)
-        for (x1, x2) in TurboConfiguration['HubRotationSpeed']:
-            omega[(x1<=x) & (x<=x2)] = TurboConfiguration['ShaftRotationSpeed']
-        return np.asfortranarray(omega)
-
-    # Add info on row movement (.Solver#Motion)
-    for row, rowParams in TurboConfiguration['Rows'].items():
-        famNode = I.getNodeFromNameAndType(t, row, 'Family_t')
-        print('setting .Solver#Motion at family %s'%row)
-        J.set(famNode, '.Solver#Motion',
-                motion='mobile',
-                omega=rowParams['RotationSpeed'],
-                axis_pnt_x=0., axis_pnt_y=0., axis_pnt_z=0.,
-                axis_vct_x=1., axis_vct_y=0., axis_vct_z=0.)
-
-    def getAssociatedZoneFamilyNameWithFamilyNameBC(zone, FamilyNameBC):
-        ZoneBC = I.getNodeFromType1(zone,'ZoneBC_t')
-        FamiliesNames = I.getNodesFromType2(ZoneBC,'FamilyName_t')
-        for FamilyName_n in FamiliesNames:
-            if I.getValue(FamilyName_n) == FamilyNameBC:
-                return I.getValue(I.getNodeFromType1(zone,'FamilyName_t'))
-
-    # BLADES
-    zones = I.getZones(t)
-    families = I.getNodesFromType2(t,'Family_t')
-    for blade_family in bladeFamilyNames:
-        for famNode in I.getNodesFromNameAndType(t, '*{}*'.format(blade_family), 'Family_t'):
-            famName = I.getName(famNode)
-            if famName.startswith('F_OV_') or famName.endswith('Zones'): continue
-            for z in zones:
-                ZoneFamilyName = getAssociatedZoneFamilyNameWithFamilyNameBC(z, famName)
-                if ZoneFamilyName: break
-
-            assert ZoneFamilyName is not None, 'Cannot determine associated row for family {}. '.format(famName)
-
-            family_with_bcwall, = [f for f in families if f[0]==ZoneFamilyName]
-
-            solver_motion_data = J.get(family_with_bcwall,'.Solver#Motion')
-
-            I.newFamilyBC(value='BCWallViscous', parent=famNode)
-            J.set(famNode, '.Solver#BC',
-                    type='walladia',
-                    data_frame='user',
-                    omega=solver_motion_data['omega'],
-                    axis_pnt_x=0., axis_pnt_y=0., axis_pnt_z=0.,
-                    axis_vct_x=1., axis_vct_y=0., axis_vct_z=0.)
-
-    # HUB
-    for hub_family in hubFamilyNames:
-        for famNode in I.getNodesFromNameAndType(t, '*{}*'.format(hub_family), 'Family_t'):
-            famName = I.getName(famNode)
-            if famName.startswith('F_OV_') or famName.endswith('Zones'): continue
-            I.newFamilyBC(value='BCWallViscous', parent=famNode)
-            J.set(famNode, '.Solver#BC',
-                    type='walladia',
-                    data_frame='user',
-                    omega=0.,
-                    axis_pnt_x=0., axis_pnt_y=0., axis_pnt_z=0.,
-                    axis_vct_x=1., axis_vct_y=0., axis_vct_z=0.)
-
-            # TODO request initVars of BCDataSet
-            wallHubBC = C.extractBCOfName(t, 'FamilySpecified:{0}'.format(famName))
-            wallHubBC = C.node2Center(wallHubBC)
-            for w in wallHubBC:
-                xw = I.getValue(I.getNodeFromName(w,'CoordinateX'))
-                zname, wname = I.getName(w).split(os.sep)
-                znode = I.getNodeFromNameAndType(t,zname,'Zone_t')
-                wnode = I.getNodeFromNameAndType(znode,wname,'BC_t')
-                BCDataSet = I.newBCDataSet(name='BCDataSet#Init', value='Null',
-                    gridLocation='FaceCenter', parent=wnode)
-                J.set(BCDataSet, 'NeumannData', childType='BCData_t', omega=omegaHubAtX(xw))
-
-    # SHROUD
-    for shroud_family in shroudFamilyNames:
-        for famNode in I.getNodesFromNameAndType(t, '*{}*'.format(shroud_family), 'Family_t'):
-            famName = I.getName(famNode)
-            if famName.startswith('F_OV_') or famName.endswith('Zones'): continue
-            I.newFamilyBC(value='BCWallViscous', parent=famNode)
-            J.set(famNode, '.Solver#BC',
-                    type='walladia',
-                    data_frame='user',
-                    omega=0.,
-                    axis_pnt_x=0., axis_pnt_y=0., axis_pnt_z=0.,
-                    axis_vct_x=1., axis_vct_y=0., axis_vct_z=0.)
-
-def setBC_walladia(t, FamilyName):
-    '''
-    Set a viscous wall boundary condition.
-
-    .. note:: see `elsA Tutorial about wall conditions <http://elsa.onera.fr/restricted/MU_MT_tuto/latest/Tutos/BCsTutorials/tutorial-BC.html#wall-conditions/>`_
-
-    Parameters
-    ----------
-
-        t : PyTree
-            Tree to modify
-
-        FamilyName : str
-            Name of the family on which the boundary condition will be imposed
-
-    '''
-    wall = I.getNodeFromNameAndType(t, FamilyName, 'Family_t')
-    I._rmNodesByType(wall, 'FamilyBC_t')
-    I.newFamilyBC(value='BCWallViscous', parent=wall)
-
-def setBC_wallslip(t, FamilyName):
-    '''
-    Set an inviscid wall boundary condition.
-
-    .. note:: see `elsA Tutorial about wall conditions <http://elsa.onera.fr/restricted/MU_MT_tuto/latest/Tutos/BCsTutorials/tutorial-BC.html#wall-conditions/>`_
-
-    Parameters
-    ----------
-
-        t : PyTree
-            Tree to modify
-
-        FamilyName : str
-            Name of the family on which the boundary condition will be imposed
-
-    '''
-    wall = I.getNodeFromNameAndType(t, FamilyName, 'Family_t')
-    I._rmNodesByType(wall, 'FamilyBC_t')
-    I.newFamilyBC(value='BCWallInviscid', parent=wall)
-
-def setBC_wallisoth(t, FamilyName, Temperature, bc=None):
-    '''
-    Set an isothermal wall boundary condition.
-
-    .. note:: see `elsA Tutorial about wall conditions <http://elsa.onera.fr/restricted/MU_MT_tuto/latest/Tutos/BCsTutorials/tutorial-BC.html#wall-conditions/>`_
-
-    Parameters
-    ----------
-
-        t : PyTree
-            Tree to modify
-
-        FamilyName : str
-            Name of the family on which the boundary condition will be imposed
-
-        Temperature : :py:class:`float` or :py:class:`numpy.ndarray` or :py:class:`dict`
-            Value of temperature to impose on the boundary condition. May be:
-
-                * either a scalar: in that case it is imposed once for the
-                  family **FamilyName** in the corresponding ``Family_t`` node.
-
-                * or a numpy array: in that case it is imposed for the ``BC_t``
-                  node **bc**.
-
-            Alternatively, **Temperature** may be a :py:class:`dict` of the form:
-
-            >>> Temperature = dict(wall_temp=value)
-
-            In that case, the same requirements that before stands for *value*.
-
-        bc : PyTree
-            ``BC_t`` node on which the boundary condition will be imposed. Must
-            be :py:obj:`None` if the condition must be imposed once in the
-            ``Family_t`` node.
-
-    '''
-    if isinstance(Temperature, dict):
-        assert 'wall_temp' in Temperature
-        assert len(Temperature.keys() == 1)
-        ImposedVariables = Temperature
-    else:
-        ImposedVariables = dict(wall_temp=Temperature)
-    setBCwithImposedVariables(t, FamilyName, ImposedVariables,
-        FamilyBC='BCWallViscousIsothermal', BCType='wallisoth', bc=bc)
-
-def setBC_sym(t, FamilyName):
-    '''
-    Set a symmetry boundary condition.
-
-    .. note:: see `elsA Tutorial about symmetry condition <http://elsa.onera.fr/restricted/MU_MT_tuto/latest/Tutos/BCsTutorials/tutorial-BC.html#symmetry/>`_
-
-    Parameters
-    ----------
-
-        t : PyTree
-            Tree to modify
-
-        FamilyName : str
-            Name of the family on which the boundary condition will be imposed
-
-    '''
-    symmetry = I.getNodeFromNameAndType(t, FamilyName, 'Family_t')
-    I._rmNodesByType(symmetry, 'FamilyBC_t')
-    I.newFamilyBC(value='BCSymmetryPlane', parent=symmetry)
-
-def setBC_nref(t, FamilyName):
-    '''
-    Set a nref boundary condition.
-
-    Parameters
-    ----------
-
-        t : PyTree
-            Tree to modify
-
-        FamilyName : str
-            Name of the family on which the boundary condition will be imposed
-
-    '''
-    farfield = I.getNodeFromNameAndType(t, FamilyName, 'Family_t')
-    I._rmNodesByType(farfield, 'FamilyBC_t')
-    I.newFamilyBC(value='BCFarfield', parent=farfield)
-
-def setBC_inj1(t, FamilyName, ImposedVariables, bc=None):
-    '''
-    Generic function to impose a Boundary Condition ``inj1``. The following
-    functions are more specific:
-
-        * :py:func:`setBC_inj1_uniform`
-
-        * :py:func:`setBC_inj1_interpFromFile`
-
-    .. note::
-        see `elsA Tutorial about inj1 condition <http://elsa.onera.fr/restricted/MU_MT_tuto/latest/Tutos/BCsTutorials/tutorial-BC.html#inj1/>`_
-
-    Parameters
-    ----------
-
-        t : PyTree
-            Tree to modify
-
-        FamilyName : str
-            Name of the family on which the boundary condition will be imposed
-
-        ImposedVariables : dict
-            Dictionary of variables to imposed on the boudary condition. Keys
-            are variable names and values must be:
-
-                * either scalars: in that case they are imposed once for the
-                  family **FamilyName** in the corresponding ``Family_t`` node.
-
-                * or numpy arrays: in that case they are imposed for the ``BC_t``
-                  node **bc**.
-
-        bc : PyTree
-            ``BC_t`` node on which the boundary condition will be imposed. Must
-            be :py:obj:`None` if the condition must be imposed once in the
-            ``Family_t`` node.
-
-    See also
-    --------
-
-    setBC_inj1_uniform, setBC_inj1_interpFromFile
-    '''
-    setBCwithImposedVariables(t, FamilyName, ImposedVariables,
-        FamilyBC='BCInflowSubsonic', BCType='inj1', bc=bc)
-
-def setBC_inj1_uniform(t, FluidProperties, ReferenceValues, FamilyName):
-    '''
-    Set a Boundary Condition ``inj1`` with uniform inflow values. These values
-    are them in **ReferenceValues**.
-
-    Parameters
-    ----------
-
-        t : PyTree
-            Tree to modify
-
-        FluidProperties : dict
-            as obtained from :py:func:`computeFluidProperties`
-
-        ReferenceValues : dict
-            as obtained from :py:func:`computeReferenceValues`
-
-        FamilyName : str
-            Name of the family on which the boundary condition will be imposed
-
-    See also
-    --------
-
-    setBC_inj1, setBC_inj1_interpFromFile
-
-    '''
-
-    # Get turbulent variables names and values
-    turbVars = ReferenceValues['FieldsTurbulence']
-    turbVars = [var.replace('Density', '') for var in turbVars]
-    turbValues = [val/ReferenceValues['Density'] for val in ReferenceValues['ReferenceStateTurbulence']]
-    turbDict = dict(zip(turbVars, turbValues))
-
-    # Convert names to inj_tur1 and (if needed) inj_tur2
-    if 'TurbulentSANuTilde' in turbDict:
-        turbDict = dict(inj_tur1=turbDict['TurbulentSANuTilde'])
-    else:
-        turbDict['inj_tur1'] = turbDict['TurbulentEnergyKinetic']
-        turbDict.pop('TurbulentEnergyKinetic')
-        inj_tur2 = [var for var in turbDict if var != 'inj_tur1']
-        assert len(inj_tur2) == 1, \
-            'Turbulent models with more than 2 equations are not supported yet'
-        inj_tur2 = inj_tur2[0]
-        turbDict['inj_tur2'] = turbDict[inj_tur2]
-        turbDict.pop(inj_tur2)
-
-    ImposedVariables = dict(
-        PressureStagnation  = ReferenceValues['PressureStagnation'],
-        stagnation_enthalpy = FluidProperties['cp'] * ReferenceValues['TemperatureStagnation'],
-        txv                 = ReferenceValues['DragDirection'][0],
-        tyv                 = ReferenceValues['DragDirection'][1],
-        tzv                 = ReferenceValues['DragDirection'][2],
-        **turbDict
-        )
-
-    setBC_inj1(t, FamilyName, ImposedVariables)
-
-def setBC_inj1_interpFromFile(t, ReferenceValues, FamilyName, filename, fileformat=None):
-    '''
-    Set a Boundary Condition ``inj1`` using the field map in the file
-    **filename**. It is expected to be a surface with the following variables
-    defined at cell centers:
-
-        * the coordinates
-
-        * the stagnation pressure ``'PressureStagnation'``
-
-        * the stagnation enthalpy ``'EnthalpyStagnation'``
-
-        * the three components of the unit vector for the velocity direction:
-            ``'VelocityUnitVectorX'``, ``'VelocityUnitVectorY'``, ``'VelocityUnitVectorZ'``
-
-        * the primitive turbulent variables (so not multiplied by density)
-            comptuted from ``ReferenceValues['FieldsTurbulence']`` and
-            depending on the turbulence model.
-            For example: ``'TurbulentEnergyKinetic'`` and
-            ``'TurbulentDissipationRate'`` for a k-omega model.
-
-    Field variables will be extrapolated on the BCs attached to the family
-    **FamilyName**, except if:
-
-    * the file can be converted in a PyTree
-
-    * with zone names like: ``<ZONE>\<BC>``, as obtained from function
-      :py:func:`Converter.PyTree.extractBCOfName`
-
-    * and all zone names and BC names are consistent with the current tree **t**
-
-    In that case, field variables are just read in **filename** and written in
-    BCs of **t**.
-
-    Parameters
-    ----------
-
-        t : PyTree
-            Tree to modify
-
-        ReferenceValues : dict
-            as obtained from :py:func:`computeReferenceValues`
-
-        FamilyName : str
-            Name of the family on which the boundary condition will be imposed
-
-        filename : str
-            name of the input filename
-
-        fileformat : optional, str
-            format of the input file to be passed to Converter.convertFile2PyTree
-            Cassiopee function.
-
-            .. note:: see `available file formats <http://elsa.onera.fr/Cassiopee/Converter.html?highlight=initvars#fileformats>`_
-
-    See also
-    --------
-
-    setBC_inj1, setBC_inj1_uniform
-
-    '''
-
-    var2interp = ['PressureStagnation', 'EnthalpyStagnation',
-        'VelocityUnitVectorX', 'VelocityUnitVectorY', 'VelocityUnitVectorZ']
-    turbVars = ReferenceValues['FieldsTurbulence']
-    turbVars = [var.replace('Density', '') for var in turbVars]
-    var2interp += turbVars
-
-    donor_tree = C.convertFile2PyTree(filename, format=fileformat)
-    inlet_BC_nodes = C.extractBCOfName(t, 'FamilySpecified:{0}'.format(FamilyName))
-    I._adaptZoneNamesForSlash(inlet_BC_nodes)
-    for w in inlet_BC_nodes:
-        bcLongName = I.getName(w)  # from C.extractBCOfName: <zone>\<bc>
-        zname, wname = bcLongName.split('\\')
-        znode = I.getNodeFromNameAndType(t, zname, 'Zone_t')
-        bcnode = I.getNodeFromNameAndType(znode, wname, 'BC_t')
-
-        print('Interpolate Inflow condition on BC {}...'.format(bcLongName))
-        I._rmNodesByType(w, 'FlowSolution_t')
-        donor_BC = P.extractMesh(donor_tree, w, mode='accurate')
-
-        ImposedVariables = dict()
-        for var in var2interp:
-            varNode = I.getNodeFromName(donor_BC, var)
-            if varNode:
-                ImposedVariables[var] = np.asfortranarray(I.getValue(varNode))
-            else:
-                raise TypeError('variable {} not found in {}'.format(var, filename))
-
-        setBC_inj1(t, FamilyName, ImposedVariables, bc=bcnode)
-
-def setBC_outpres(t, FamilyName, Pressure, bc=None):
-    '''
-    Impose a Boundary Condition ``outpres``.
-
-    .. note::
-        see `elsA Tutorial about outpres condition <http://elsa.onera.fr/restricted/MU_MT_tuto/latest/Tutos/BCsTutorials/tutorial-BC.html#outpres/>`_
-
-    Parameters
-    ----------
-
-        t : PyTree
-            Tree to modify
-
-        FamilyName : str
-            Name of the family on which the boundary condition will be imposed
-
-        Pressure : :py:class:`float` or :py:class:`numpy.ndarray` or :py:class:`dict`
-            Value of pressure to impose on the boundary conditions. May be:
-
-                * either a scalar: in that case it is imposed once for the
-                  family **FamilyName** in the corresponding ``Family_t`` node.
-
-                * or a numpy array: in that case it is imposed for the ``BC_t``
-                  node **bc**.
-
-            Alternatively, **Pressure** may be a :py:class:`dict` of the form:
-
-            >>> Pressure = dict(Pressure=value)
-
-            In that case, the same requirements that before stands for *value*.
-
-        bc : PyTree
-            ``BC_t`` node on which the boundary condition will be imposed. Must
-            be :py:obj:`None` if the condition must be imposed once in the
-            ``Family_t`` node.
-    '''
-    if isinstance(Pressure, dict):
-        assert 'Pressure' in Pressure or 'pressure' in Pressure
-        assert len(Pressure.keys() == 1)
-        ImposedVariables = Pressure
-    else:
-        ImposedVariables = dict(Pressure=Pressure)
-    setBCwithImposedVariables(t, FamilyName, ImposedVariables,
-        FamilyBC='BCOutflowSubsonic', BCType='outpres', bc=bc)
-
-def setBC_outmfr2(t, FamilyName, MassFlow=None, groupmassflow=1, ReferenceValues=None):
-    '''
-    Set an outflow boundary condition of type ``outmfr2``.
-
-    .. note:: see `elsA Tutorial about outmfr2 condition <http://elsa.onera.fr/restricted/MU_MT_tuto/latest/Tutos/BCsTutorials/tutorial-BC.html#outmfr2/>`_
-
-    Parameters
-    ----------
-
-        t : PyTree
-            Tree to modify
-
-        FamilyName : str
-            Name of the family on which the boundary condition will be imposed
-
-        MassFlow : :py:class:`float` or :py:obj:`None`
-            Total massflow on the family (with the same **groupmassflow**).
-            If :py:obj:`None`, the reference massflow in **ReferenceValues**
-            divided by the appropriate fluxcoeff is taken.
-
-            .. attention::
-                It has to be the massflow through the simulated section only,
-                not on the full 360 degrees configuration (except if the full
-                circonference is simulated).
-
-        groupmassflow : int
-            Index used to link participating patches to this boundary condition.
-            If several BC ``outmfr2`` are defined, **groupmassflow** has to be
-            incremented for each family.
-
-        ReferenceValues : :py:class:`dict` or :py:obj:`None`
-            dictionary as obtained from :py:func:`computeReferenceValues`. Can
-            be :py:obj:`None` only if **MassFlow** is not :py:obj:`None`.
-
-    '''
-    if MassFlow is None and ReferenceValues is not None:
-        bc = C.getFamilyBCs(t, FamilyName)[0]
-        zone = I.getParentFromType(t, bc, 'Zone_t')
-        row = I.getValue(I.getNodeFromType1(zone, 'FamilyName_t'))
-        rowParams = TurboConfiguration['Rows'][row]
-        fluxcoeff = rowParams['NumberOfBlades'] / float(rowParams['NumberOfBladesSimulated'])
-        MassFlow = ReferenceValues['MassFlow'] / fluxcoeff
-
-    ImposedVariables = dict(globalmassflow=MassFlow, groupmassflow=groupmassflow)
-
-    setBCwithImposedVariables(t, FamilyName, ImposedVariables,
-        FamilyBC='BCOutflowSubsonic', BCType='outmfr2', bc=bc)
-
-def setBCwithImposedVariables(t, FamilyName, ImposedVariables, FamilyBC, BCType,
-    bc=None, BCDataSetName='BCDataSet#Init', BCDataName='DirichletData',
-    gridLocation='FaceCenter'):
-    '''
-    Generic function to impose a Boundary Condition ``inj1``. The following
-    functions are more specific:
-
-    Parameters
-    ----------
-
-        t : PyTree
-            Tree to modify
-
-        FamilyName : str
-            Name of the family on which the boundary condition will be imposed
-
-        ImposedVariables : dict
-            Dictionary of variables to imposed on the boudary condition. Keys
-            are variable names and values must be:
-
-                * either scalars: in that case they are imposed once for the
-                  family **FamilyName** in the corresponding ``Family_t`` node.
-
-                * or numpy arrays: in that case they are imposed for the ``BC_t``
-                  node **bc**.
-
-        bc : PyTree
-            ``BC_t`` node on which the boundary condition will be imposed. Must
-            be :py:obj:`None` if the condition must be imposed once in the
-            ``Family_t`` node.
-
-        BCDataSetName : str
-            Name of the created node of type ``BCDataSet_t``. Default value is
-            'BCDataSet#Init'
-
-        BCDataName : str
-            Name of the created node of type ``BCData_t``. Default value is
-            'DirichletData'
-
-    See also
-    --------
-
-    setBC_inj1, setBC_outpres, setBC_outmfr2
-
-    '''
-    checkVariables(ImposedVariables)
-    FamilyNode = I.getNodeFromNameAndType(t, FamilyName, 'Family_t')
-    I._rmNodesByType(FamilyNode, 'FamilyBC_t')
-    I.newFamilyBC(value=FamilyBC, parent=FamilyNode)
-
-    if all([np.ndim(v)==0 for v in ImposedVariables.values()]):
-        ImposedVariables = translateVariablesFromCGNS2Elsa(ImposedVariables)
-        J.set(FamilyNode, '.Solver#BC', type=BCType, **ImposedVariables)
-    else:
-        assert bc is not None
-        J.set(bc, '.Solver#BC', type=BCType)
-
-        PointRange = I.getValue(I.getNodeFromType(bc, 'IndexRange_t'))
-        bc_shape = PointRange[:, 1] - PointRange[:, 0]
-        if bc_shape[0] == 0:
-            bc_shape = (bc_shape[1], bc_shape[2])
-        elif bc_shape[1] == 0:
-            bc_shape = (bc_shape[0], bc_shape[2])
-        elif bc_shape[2] == 0:
-            bc_shape = (bc_shape[0], bc_shape[1])
-        else:
-            raise ValueError('Wrong BC shape {} in {}'.format(bc_shape, I.getPath(t, bc)))
-
-        for var, value in ImposedVariables.items():
-            assert value.shape == bc_shape, \
-                'Wrong shape for variable {}: {} (shape {} for {})'.format(var, value.shape, bc_shape, I.getPath(t, bc))
-
-        BCDataSet = I.newBCDataSet(name=BCDataSetName, value='Null',
-            gridLocation='FaceCenter', parent=bc)
-        J.set(BCDataSet, BCDataName, childType='BCData_t', **ImposedVariables)
-
-def checkVariables(ImposedVariables):
-    '''
-    Check that variables in the input dictionary are well defined. Raise a
-    ``ValueError`` if not.
-
-    Parameters
-    ----------
-
-        ImposedVariables : dict
-            Each key is a variable name. Based on this name, the value (float or
-            numpy.array) is checked.
-            For instance:
-
-                * Variables such as pressure, temperature or turbulent quantities
-                  must be strictly positive.
-
-                * Components of a unit vector must be between -1 and 1.
-
-    '''
-    posiviteVars = ['PressureStagnation', 'EnthalpyStagnation',
-        'stagnation_pressure', 'stagnation_enthalpy', 'stagnation_temperature',
-        'Pressure', 'pressure', 'Temperature', 'wall_temp',
-        'TurbulentEnergyKinetic', 'TurbulentDissipationRate', 'TurbulentDissipation', 'TurbulentLengthScale',
-        'TurbulentSANuTilde', 'globalmassflow']
-    unitVectorComponent = ['VelocityUnitVectorX', 'VelocityUnitVectorY', 'VelocityUnitVectorZ',
-        'txv', 'tyv', 'tzv']
-
-    def positive(value):
-        if isinstance(value, np.ndarray): return np.all(value>0)
-        else: return value>0
-
-    def unitComponent(value):
-        if isinstance(value, np.ndarray): return np.all(np.absolute(value)<=1)
-        else: return abs(value)<=1
-
-    for var, value in ImposedVariables.items():
-        if var in posiviteVars and not positive(value):
-            raise ValueError('{} must be positive, but here it is equal to {}'.format(var, value))
-        elif var in unitVectorComponent and not unitComponent(value):
-            raise ValueError('{} must be between -1 and +1, but here it is equal to {}'.format(var, value))
-
-def translateVariablesFromCGNS2Elsa(Variables):
-    '''
-    Translate names in **Variables** from CGNS standards to elsA names for
-    boundary conditions.
-
-    Parameters
-    ----------
-
-        Variables : :py:class:`dict` or :py:class:`list` or :py:class:`str`
-            Could be eiter:
-
-                * a :py:class:`dict` with keys corresponding to variables names
-
-                * a :py:class:`list` of variables names
-
-                * a :py:class:`str` as a single variable name
-
-    Returns
-    -------
-
-        NewVariables : :py:class:`dict` or :py:class:`list` or :py:class:`str`
-            Depending on the input type, return the same object with variable
-            names translated to elsA standards.
-
-    '''
-    CGNS2ElsaDict = dict(
-        PressureStagnation       = 'stagnation_pressure',
-        EnthalpyStagnation       = 'stagnation_enthalpy',
-        TemperatureStagnation    = 'stagnation_temperature',
-        Pressure                 = 'pressure',
-        MassFlow                 = 'globalmassflow',
-        TurbulentSANuTilde       = 'inj_tur1',
-        TurbulentEnergyKinetic   = 'inj_tur1',
-        TurbulentDissipationRate = 'inj_tur2',
-        TurbulentDissipation     = 'inj_tur2',
-        TurbulentLengthScale     = 'inj_tur2',
-        VelocityUnitVectorX      = 'txv',
-        VelocityUnitVectorY      = 'tyv',
-        VelocityUnitVectorZ      = 'tzv',
-    )
-
-    elsAVariables = CGNS2ElsaDict.values()
-
-    if isinstance(Variables, dict):
-        NewVariables = dict()
-        for var, value in Variables.items():
-            if var in elsAVariables:
-                NewVariables[var] = value
-            elif var in CGNS2ElsaDict:
-                NewVariables[CGNS2ElsaDict[var]] = value
-            else:
-                NewVariables[var] = value
-        return NewVariables
-    elif isinstance(Variables, list):
-        NewVariables = []
-        for var in Variables:
-            if var in elsAVariables:
-                NewVariables.append(var)
-            else:
-                NewVariables.append(CGNS2ElsaDict[var])
-        return NewVariables
-    elif isinstance(Variables, str):
-        if Variables in elsAVariables:
-            return CGNS2ElsaDict[var]
-    else:
-        raise TypeError('Variables must be of type dict, list or string')
-
-
-
-def setBC_stage_mxpl(t, left, right, method='globborder_dict'):
-    '''
-    Set a mixing plane condition between families **left** and **right**.
-
-    .. important : This function has a dependency to the ETC module.
-
-    Parameters
-    ----------
-
-        t : PyTree
-            Tree to modify
-
-        left : str
-            Name of the family on the left side.
-
-        right : str
-            Name of the family on the right side.
-
-        method : optional, str
-            Method used to compute the globborder. The default value is
-            ``'globborder_dict'``, it corresponds to the ETC topological
-            algorithm.
-            Another possible value is ``'poswin'`` to use the geometrical
-            algorithm in *turbo* (in this case, *turbo* environment must be
-            sourced).
-    '''
-
-    ETC.setBC_stage_mxpl(t, left, right, method=method)
-
-def setBC_stage_mxpl_hyb(t, left, right, nbband=100, c=None):
-    '''
-    Set a hybrid mixing plane condition between families **left** and **right**.
-
-    .. important : This function has a dependency to the ETC module.
-
-    Parameters
-    ----------
-
-        t : PyTree
-            Tree to modify
-
-        left : str
-            Name of the family on the left side.
-
-        right : str
-            Name of the family on the right side.
-
-        nbband : int
-            Number of points in the radial distribution to compute.
-
-        c : float
-            Parameter for the distribution of radial points.
-
-    '''
-
-    ETC.setBC_stage_mxpl_hyb(t, left, right, nbband=nbband, c=c)
-
-def setBC_stage_red(t, left, right, stage_ref_time):
-    '''
-    Set a RNA condition between families **left** and **right**.
-
-    .. important : This function has a dependency to the ETC module.
-
-    Parameters
-    ----------
-
-        t : PyTree
-            Tree to modify
-
-        left : str
-            Name of the family on the left side.
-
-        right : str
-            Name of the family on the right side.
-
-        stage_ref_time : float
-            Reference period on the simulated azimuthal extension.
-    '''
-
-    ETC.setBC_stage_red(t, left, right, stage_ref_time)
-
-def setBC_stage_red_hyb(t, left, right, stage_ref_time, nbband=100, c=None):
-    '''
-    Set a hybrid RNA condition between families **left** and **right**.
-
-    .. important : This function has a dependency to the ETC module.
-
-    Parameters
-    ----------
-
-        t : PyTree
-            Tree to modify
-
-        left : str
-            Name of the family on the left side.
-
-        right : str
-            Name of the family on the right side.
-
-        stage_ref_time : float
-            Reference period on the simulated azimuthal extension.
-
-        nbband : int
-            Number of points in the radial distribution to compute.
-
-        c : float
-            Parameter for the distribution of radial points.
-
-    '''
-
-    ETC.setBC_stage_red_hyb(t, left, right, stage_ref_time, nbband=nbband, c=c)
-
-def setBC_outradeq(t, FamilyName, valve_type=0, valve_ref_pres=None,
-    valve_ref_mflow=None, valve_relax=0.1, ReferenceValues=None,
-    TurboConfiguration=None, method='globborder_dict'):
-    '''
-    Set an outflow boundary condition of type ``outradeq``.
-    The pivot index is 1 and cannot be changed.
-
-    .. important : This function has a dependency to the ETC module.
-
-    Parameters
-    ----------
-
-        t : PyTree
-            Tree to modify
-
-        FamilyName : str
-            Name of the family on which the boundary condition will be imposed
-
-        valve_type : int
-            Valve law type. See `elsA documentation about valve laws <http://elsa.onera.fr/restricted/MU_MT_tuto/latest/STB-97020/Textes/Boundary/Valve.html>`_.
-            If 0, not valve law is used. In that case, **valve_ref_pres** corresponds
-            to the prescribed static pressure at the pivot index, and **valve_ref_mflow**
-            and **valve_relax** are not used.
-
-        valve_ref_pres : :py:class:`float` or :py:obj:`None`
-            Reference static pressure at the pivot index.
-            If :py:obj:`None`, the value ``ReferenceValues['Pressure']`` is taken.
-
-        valve_ref_mflow : :py:class:`float` or :py:obj:`None`
-            Reference mass flow rate.
-            If :py:obj:`None`, the value ``ReferenceValues['MassFlow']`` is taken
-            and normalized using information in **TurboConfiguration** to get
-            the corresponding mass flow rate on the section of **FamilyName**
-            actually simulated.
-
-        valve_relax : float
-            'Relaxation' parameter of the valve law. The default value is 0.1.
-            Be careful:
-
-            * for laws 1, 2 and 5, it is a real Relaxation coefficient without
-              dimension.
-
-            * for law 3, it is a value homogeneous with a pressure divided
-              by a mass flow.
-
-            * for law 4, it is a value homogeneous with a pressure.
-
-        ReferenceValues : :py:class:`dict` or :py:obj:`None`
-            as produced by :py:func:`computeReferenceValues`
-
-        TurboConfiguration : :py:class:`dict` or :py:obj:`None`
-            as produced by :py:func:`getTurboConfiguration`
-
-        method : optional, str
-            Method used to compute the globborder. The default value is
-            ``'globborder_dict'``, it corresponds to the ETC topological
-            algorithm.
-            Another possible value is ``'poswin'`` to use the geometrical
-            algorithm in *turbo* (in this case, *turbo* environment must be
-            sourced).
-
-    '''
-
-    ETC.setBC_outradeq(t, FamilyName, valve_type=valve_type, valve_ref_pres=valve_ref_pres,
-        valve_ref_mflow=valve_ref_mflow, valve_relax=valve_relax, ReferenceValues=ReferenceValues,
-        TurboConfiguration=TurboConfiguration, method=method)
-
-def setBC_outradeqhyb(t, FamilyName, valve_type, valve_ref_pres,
-    valve_ref_mflow, valve_relax=0.1, nbband=100, c=None):
-    '''
-    Set an outflow boundary condition of type ``outradeqhyb``.
-    The pivot index is 1 and cannot be changed.
-
-    .. important : This function has a dependency to the ETC module.
-
-    Parameters
-    ----------
-
-        t : PyTree
-            Tree to modify
-
-        FamilyName : str
-            Name of the family on which the boundary condition will be imposed
-
-        valve_type : int
-            Valve law type. See `elsA documentation about valve laws <http://elsa.onera.fr/restricted/MU_MT_tuto/latest/STB-97020/Textes/Boundary/Valve.html>`_.
-            Cannot be 0.
-
-        valve_ref_pres : float
-            Reference static pressure at the pivot index.
-
-        valve_ref_mflow : float
-            Reference mass flow rate.
-
-        valve_relax : float
-            'Relaxation' parameter of the valve law. The default value is 0.1.
-            Be careful:
-
-            * for laws 1, 2 and 5, it is a real Relaxation coefficient without
-              dimension.
-
-            * for law 3, it is a value homogeneous with a pressure divided
-              by a mass flow.
-
-            * for law 4, it is a value homogeneous with a pressure.
-
-        nbband : int
-            Number of points in the radial distribution to compute.
-
-        c : float
-            Parameter for the distribution of radial points.
-
-    '''
-
-    ETC.setBC_outradeqhyb(t, FamilyName, valve_type, valve_ref_pres,
-        valve_ref_mflow, valve_relax=valve_relax, nbband=nbband, c=c)
-
-
-################################################################################
-#######  Boundary conditions without ETC dependency  ###########################
-#######         WARNING: VALIDATION REQUIRED         ###########################
-################################################################################
-
-# def setBC_outradeqhyb(t, FamilyName, valve_type, valve_ref_pres,
-#     valve_ref_mflow, valve_relax=0.1, nbband=100):
-#     '''
-#     Set an outflow boundary condition of type ``outradeqhyb``.
-#
-#     .. important:: The hybrid globborder conditions are availble since elsA v5.0.03.
-#
-#     .. note:: see `elsA Tutorial about valve laws <http://elsa.onera.fr/restricted/MU_MT_tuto/latest/STB-97020/Textes/Boundary/Valve.html>`_
-#
-#     Parameters
-#     ----------
-#
-#         t : PyTree
-#             Tree to modify
-#
-#         FamilyName : str
-#             Name of the family on which the boundary condition will be imposed
-#
-#         valve_type : int
-#             Type of valve law
-#
-#         valve_ref_pres : float
-#             Reference pressure for the valve boundary condition.
-#
-#         valve_ref_mflow : float
-#             Reference massflow for the valve boundary condition.
-#
-#         valve_relax : float
-#             Relaxation coefficient for the valve boundary condition.
-#
-#             .. warning:: This is a real relaxation coefficient for valve laws 1
-#                 and 2, but it has the dimension of a pressure for laws 3, 4 and
-#                 5
-#
-#         nbband : int
-#             Number of points in the radial distribution to compute.
-#
-#     See also
-#     --------
-#
-#         computeRadialDistribution
-#
-#     '''
-#
-#     # Delete previous BC if it exists
-#     for bc in C.getFamilyBCs(t, FamilyName):
-#         I._rmNodesByName(bc, '.Solver#BC')
-#     # Create Family BC
-#     family_node = I.getNodeFromNameAndType(t, FamilyName, 'Family_t')
-#     I._rmNodesByName(family_node, '.Solver#BC')
-#     I.newFamilyBC(value='BCOutflowSubsonic', parent=family_node)
-#
-#     radDistFile = 'radialDist_{}_{}.plt'.format(FamilyName, nbband)
-#     radDist = computeRadialDistribution(t, FamilyName, nbband)
-#     C.convertPyTree2File(radDist, radDistFile)
-#
-#     J.set(family_node, '.Solver#BC',
-#             type            = 'outradeqhyb',
-#             indpiv          = 1,
-#             hray_tolerance  = 1e-12,
-#             valve_type      = valve_type,
-#             valve_ref_pres  = valve_ref_pres,
-#             valve_ref_mflow = valve_ref_mflow,
-#             valve_relax     = valve_relax,
-#             glob_border_cur = FamilyName,
-#             file            = radDistFile,
-#             format          = 'bin_tp',
-#         )
-#
-# def setBC_MxPl_hyb(t, left, right, nbband=100):
-#     '''
-#     Set a hybrid mixing plane condition between families **left** and **right**.
-#
-#     .. important:: The hybrid globborder conditions are availble since elsA v5.0.03.
-#
-#     Parameters
-#     ----------
-#
-#         t : PyTree
-#             tree to modify
-#
-#         left : str
-#             Name of the first family corresponding to one side of the interface.
-#
-#         right : str
-#             Name of the second family, see **left**
-#
-#         nbband : int
-#             Number of points in the radial distribution to compute.
-#
-#     See also
-#     --------
-#
-#         setBC_MxPl_hyb_OneSide, computeRadialDistribution
-#
-#     '''
-#
-#     setBC_MxPl_hyb_OneSide(t, left, right, nbband)
-#     setBC_MxPl_hyb_OneSide(t, right, left, nbband)
-#     for gc in I.getNodesFromType(t, 'GridConnectivity_t'):
-#         I._rmNodesByType(gc, 'FamilyBC_t')
-#
-# def setBC_MxPl_hyb_OneSide(t, FamCur, FamOpp, nbband):
-#     '''
-#     Set a hybrid mixing plane condition for the family **FamCur**.
-#
-#     .. important:: This function is intended to be called twice by
-#         :py:func:`setBC_MxPl_hyb`, once for **FamCur** (with the opposite family
-#         **FamOpp**) and once for **FamOpp** (with the opposite family **FamCur**)
-#
-#     Parameters
-#     ----------
-#
-#         t : PyTree
-#             tree to modify
-#
-#         FamCur : str
-#             Name of the first family corresponding to one side of the interface.
-#
-#         FamOpp : str
-#             Name of the second family, on the opposite side of **FamCur**.
-#
-#         nbband : int
-#             Number of points in the radial distribution to compute.
-#
-#     See also
-#     --------
-#     setBC_MxPl_hyb, computeRadialDistribution
-#     '''
-#
-#     for bc in C.getFamilyBCs(t, FamCur):
-#         bcName = I.getName(bc)
-#         PointRange = I.getNodeFromType(bc, 'IndexRange_t')
-#         zone = I.getParentFromType(t, bc, 'Zone_t')
-#         I.rmNode(t, bc)
-#         zgc = I.getNodeFromType(zone, 'ZoneGridConnectivity_t')
-#         gc = I.newGridConnectivity(name=bcName, donorName=I.getName(zone),
-#                                     ctype='Abutting', parent=zgc)
-#         I._addChild(gc, PointRange)
-#         I.createChild(gc, 'FamilyName', 'FamilyName_t', value=FamCur)
-#
-#     radDistFileFamCur = 'radialDist_{}_{}.plt'.format(FamCur, nbband)
-#     radDistFamCur = computeRadialDistribution(t, FamCur, nbband)
-#     C.convertPyTree2File(radDistFamCur, radDistFileFamCur)
-#
-#     for gc in I.getNodesFromType(t, 'GridConnectivity_t'):
-#         fam = I.getValue(I.getNodeFromType(gc, 'FamilyName_t'))
-#         if fam == FamCur:
-#             J.set(gc, '.Solver#Property',
-#                     globborder      = FamCur,
-#                     globborderdonor = FamOpp,
-#                     file            = radDistFileFamCur,
-#                     type            = 'stage_mxpl_hyb',
-#                     mxpl_dirtype    = 'axial',
-#                     mxpl_avermean   = 'riemann',
-#                     mxpl_avertur    = 'conservative',
-#                     mxpl_num        = 'characteristic',
-#                     mxpl_ari_sensor = 0.5,
-#                     hray_tolerance  = 1e-12,
-#                     jtype           = 'nomatch_rad_line',
-#                     nomatch_special = 'none',
-#                     format          = 'bin_tp'
-#                 )
-#
-# def computeRadialDistribution(t, FamilyName, nbband):
-#     '''
-#     Compute a distribution of radius values according the density of cells for
-#     the BCs of family **FamilyName**.
-#
-#     Parameters
-#     ----------
-#
-#         t : PyTree
-#             mesh tree with families
-#
-#         FamilyName : str
-#             Name of the BC family to extract to compute the radial repartition.
-#
-#         nbband : int
-#             Number of values in the returned repartition. It is used to decimate
-#             the list of the radii at the center of each cell. For a structured
-#             grid, should be ideally the number of cells in the radial direction.
-#
-#     Returns
-#     -------
-#
-#         zone : PyTree
-#             simple tree containing only a one dimension array called 'radius'
-#
-#     '''
-#     bcNodes = C.extractBCOfName(t, 'FamilySpecified:{0}'.format(FamilyName))
-#     # Compute radius and put this value at cell centers
-#     C._initVars(bcNodes, '{radius}=({CoordinateY}**2+{CoordinateZ}**2)**0.5')
-#     bcNodes = C.node2Center(bcNodes, 'radius')
-#     I._rmNodesByName(bcNodes, I.__FlowSolutionNodes__)
-#     # Put all the radii values in a list
-#     radius = []
-#     for bc in bcNodes:
-#         radius += list(I.getValue(I.getNodeFromName(bc, 'radius')).flatten())
-#     # Sort and transform to numpy array
-#     step = (len(radius)-1) / float(nbband-1)
-#     ind = [int(np.ceil(step*n)) for n in range(nbband)]
-#     radius = np.array(sorted(radius))[ind]
-#     assert radius.size == nbband
-#     # Convert to PyTree
-#     zone = I.newZone('Zone1', [[len(radius)],[1],[1]], 'Structured')
-#     FS = I.newFlowSolution(parent=zone)
-#     I.newDataArray('radius', value=radius, parent=FS)
-#
-#     return zone
-
-################################################################################
-#############  Multiple jobs submission  #######################################
-################################################################################
-
-def launchIsoSpeedLines(PREFIX_JOB, AER, NProc, machine, DIRECTORY_WORK,
-                    ThrottleRange, RotationSpeedRange, **kwargs):
-    '''
-    User-level function designed to launch iso-speed lines.
-
-    Parameters
-    ----------
-
-        PREFIX_JOB : str
-            an arbitrary prefix for the jobs
-
-        AER : str
-            full AER code for launching simulations on SATOR
-
-        NProc : int
-            Number of processors for each job.
-
-        machine : str
-            name of the machine ``'sator'``, ``'spiro'``, ``'eos'``...
-
-            .. warning:: only ``'sator'`` has been tested
-
-        DIRECTORY_WORK : str
-            the working directory at computation server.
-
-            .. note:: indicated directory may not exist. In this case, it will
-                be created.
-
-        ThrottleRange : list
-            Throttle values to consider (depend on the valve law)
-
-        RotationSpeedRange : list
-            RotationSpeed numbers to consider
-
-        kwargs : dict
-            same arguments than prepareMainCGNS4ElsA, except that 'mesh' may be
-            a :py:class:`list`. In that case, the list must have the same length
-            that **RotationSpeedRange**, and each element corresponds to the
-            mesh used for each rotation speed. It may be useful to make the
-            geometry vary with the rotation speed (updating shape, tip gaps, etc).
-
-    Returns
-    -------
-
-        None : None
-            File ``JobsConfiguration.py`` is writen and polar builder job is
-            launched
-    '''
-    ThrottleMatrix, RotationSpeedMatrix  = np.meshgrid(ThrottleRange, RotationSpeedRange)
-
-    Throttle_       = ThrottleMatrix.ravel(order='K')
-    RotationSpeed_  = RotationSpeedMatrix.ravel(order='K')
-    NewJobs         = Throttle_ == ThrottleRange[0]
-
-    JobsQueues = []
-    for i, (Throttle, RotationSpeed, NewJob) in enumerate(zip(Throttle_, RotationSpeed_, NewJobs)):
-
-        print('Assembling run {} Throttle={} RotationSpeed={} | NewJob = {}'.format(
-                i, Throttle, RotationSpeed, NewJob))
-
-        if NewJob:
-            JobName = PREFIX_JOB+'%d'%i
-            writeOutputFields = True
-        else:
-            writeOutputFields = False
-
-        CASE_LABEL = '{:08.2f}_{}'.format(abs(Throttle), JobName)
-        if Throttle < 0: CASE_LABEL = 'M'+CASE_LABEL
-
-        WorkflowParams = copy.deepcopy(kwargs)
-
-        WorkflowParams['TurboConfiguration']['ShaftRotationSpeed'] = RotationSpeed
-
-        for BC in WorkflowParams['BoundaryConditions']:
-            if any([condition in BC['type'] for condition in ['outradeq', 'OutflowRadialEquilibrium']]):
-                if BC['valve_type'] == 0:
-                    if 'prespiv' in BC: BC['prespiv'] = Throttle
-                    elif 'valve_ref_pres' in BC: BC['valve_ref_pres'] = Throttle
-                    else: raise Exception('valve_ref_pres must be given explicitely')
-                elif BC['valve_type'] in [1, 5]:
-                    if 'valve_ref_pres' in BC: BC['valve_ref_pres'] = Throttle
-                    else: raise Exception('valve_ref_pres must be given explicitely')
-                elif BC['valve_type'] == 2:
-                    if 'valve_ref_mflow' in BC: BC['valve_ref_mflow'] = Throttle
-                    else: raise Exception('valve_ref_mflow must be given explicitely')
-                elif BC['valve_type'] in [3, 4]:
-                    if 'valve_relax' in BC: BC['valve_relax'] = Throttle
-                    else: raise Exception('valve_relax must be given explicitely')
-                else:
-                    raise Exception('valve_type={} not taken into account yet'.format(BC['valve_type']))
-
-        if 'Initialization' in WorkflowParams and i != 0:
-            WorkflowParams.pop('Initialization')
-
-        if isinstance(WorkflowParams['mesh'], list):
-            speedIndex = RotationSpeedRange.index(RotationSpeed)
-            WorkflowParams['mesh'] = WorkflowParams['mesh'][speedIndex]
-
-        JobsQueues.append(
-            dict(ID=i, CASE_LABEL=CASE_LABEL, NewJob=NewJob, JobName=JobName, **WorkflowParams)
-            )
-
-    JM.saveJobsConfiguration(JobsQueues, AER, machine, DIRECTORY_WORK, NProc=NProc)
-
-    def findElementsInCollection(collec, searchKey, elements=[]):
-        '''
-        In the nested collection **collec** (may be a dictionary or a list),
-        find all the values corresponding to the key **searchKey**.
-
-        Parameters
-        ----------
-
-            collec : :py:class:`dict` or :py:class:`list`
-                Nested dictionary or list where **searchKey** is searched
-
-            searchKey : str
-                Key to find in **collec**
-
-            elements : list
-                accumulated list of found values. Works as an accumulator in the
-                recursive function
-
-        Returns
-        -------
-
-            elements : list
-                list of the found values correspondingto **searchKey**
-        '''
-        if isinstance(collec, dict):
-            for key, value in collec.items():
-                if isinstance(value, (dict, list)):
-                    findElementsInCollection(value, searchKey, elements=elements)
-                elif key == searchKey:
-                    elements.append(value)
-        elif isinstance(collec, list):
-            for elem in collec:
-                findElementsInCollection(elem, searchKey, elements=elements)
-        return elements
-
-    otherFiles = findElementsInCollection(kwargs, 'file') + findElementsInCollection(kwargs, 'filename')
-    if isinstance(kwargs['mesh'], list):
-        otherFiles.extend(kwargs['mesh'])
-    else:
-        otherFiles.append(kwargs['mesh'])
-    for filename in otherFiles:
-        if filename.startswith('/') or filename.startswith('../') \
-            or len(filename.split('/'))>1:
-            MSG = 'Input files must be inside the submission repository (not the case for {})'.format(filename)
-            raise Exception(J.FAIL + MSG + J.ENDC)
-    templatesFolder = os.getenv('MOLA') + '/TEMPLATES/WORKFLOW_COMPRESSOR'
-    JM.launchJobsConfiguration(templatesFolder=templatesFolder, otherFiles=otherFiles)
-
-def printConfigurationStatus(DIRECTORY_WORK, useLocalConfig=False):
-    '''
-    Print the current status of a IsoSpeedLines computation.
-
-    Parameters
-    ----------
-
-        DIRECTORY_WORK : str
-            directory where ``JobsConfiguration.py`` file is located
-
-        useLocalConfig : bool
-            if :py:obj:`True`, use the local ``JobsConfiguration.py``
-            file instead of retreiving it from **DIRECTORY_WORK**
-
-    '''
-    config = JM.getJobsConfiguration(DIRECTORY_WORK, useLocalConfig)
-    Throttle = np.array(sorted(list(set([float(case['CASE_LABEL'].split('_')[0]) for case in config.JobsQueues]))))
-    RotationSpeed = np.array(sorted(list(set([case['TurboConfiguration']['ShaftRotationSpeed'] for case in config.JobsQueues]))))
-
-    nThrottle = Throttle.size
-    nRotationSpeed = RotationSpeed.size
-    NcolMax = 79
-    FirstCol = 15
-    Ndigs = int((NcolMax-FirstCol)/nRotationSpeed)
-    ColFmt = r'{:^'+str(Ndigs)+'g}'
-    ColStrFmt = r'{:^'+str(Ndigs)+'s}'
-    TagStrFmt = r'{:>'+str(FirstCol)+'s}'
-    TagFmt = r'{:>'+str(FirstCol-2)+'g} |'
-
-    def getCaseLabel(config, throttle, rotSpeed):
-        for case in config.JobsQueues:
-            if np.isclose(float(case['CASE_LABEL'].split('_')[0]), throttle) and \
-                np.isclose(case['TurboConfiguration']['ShaftRotationSpeed'], rotSpeed):
-
-                return case['CASE_LABEL']
-
-    JobNames = [getCaseLabel(config, Throttle[0], m).split('_')[-1] for m in RotationSpeed]
-    print('')
-    print(TagStrFmt.format('JobName |')+''.join([ColStrFmt.format(j) for j in JobNames]))
-    print(TagStrFmt.format('RotationSpeed |')+''.join([ColFmt.format(r) for r in RotationSpeed]))
-    print(TagStrFmt.format('Throttle |')+''.join(['_' for m in range(NcolMax-FirstCol)]))
-
-    for throttle in Throttle:
-        Line = TagFmt.format(throttle)
-        for rotSpeed in RotationSpeed:
-            CASE_LABEL = getCaseLabel(config, throttle, rotSpeed)
-            status = JM.statusOfCase(config, CASE_LABEL)
-            if status == 'COMPLETED':
-                msg = J.GREEN+ColStrFmt.format('OK')+J.ENDC
-            elif status == 'FAILED':
-                msg = J.FAIL+ColStrFmt.format('KO')+J.ENDC
-            elif status == 'TIMEOUT':
-                msg = J.WARN+ColStrFmt.format('TO')+J.ENDC
-            elif status == 'RUNNING':
-                msg = ColStrFmt.format('GO')
-            else:
-                msg = ColStrFmt.format('PD') # Pending
-            Line += msg
-        print(Line)
-
-def printConfigurationStatusWithPerfo(DIRECTORY_WORK, useLocalConfig=False,
-                                        monitoredRow='row_1'):
-    '''
-    Print the current status of a IsoSpeedLines computation and display
-    performance of the monitored row for completed jobs.
-
-    Parameters
-    ----------
-
-        DIRECTORY_WORK : str
-            directory where ``JobsConfiguration.py`` file is located
-
-        useLocalConfig : bool
-            if :py:obj:`True`, use the local ``JobsConfiguration.py``
-            file instead of retreiving it from **DIRECTORY_WORK**
-
-        monitoredRow : str
-            Name of the row whose performance will be displayed
-
-    Returns
-    -------
-
-        perfo : :py:class:`dict` of :py:class:`list`
-            dictionary with performance of **monitoredRow** for completed
-            simulations. It contains the following keys:
-
-            * MassFlow
-
-            * PressureStagnationRatio
-
-            * EfficiencyIsentropic
-
-            * RotationSpeed
-
-            * Throttle
-
-            Each list corresponds to one rotation speed. Each sub-list
-            corresponds to the different operating points on a iso-speed line.
-
-    '''
-    from . import Coprocess as CO
-
-    config = JM.getJobsConfiguration(DIRECTORY_WORK, useLocalConfig)
-    Throttle = np.array(sorted(list(set([float(case['CASE_LABEL'].split('_')[0]) for case in config.JobsQueues]))))
-    RotationSpeed = np.array(sorted(list(set([case['TurboConfiguration']['ShaftRotationSpeed'] for case in config.JobsQueues]))))
-
-    nThrottle = Throttle.size
-    nCol = 4
-    NcolMax = 79
-    FirstCol = 15
-    Ndigs = int((NcolMax-FirstCol)/nCol)
-    ColFmt = r'{:^'+str(Ndigs)+'g}'
-    ColStrFmt = r'{:^'+str(Ndigs)+'s}'
-    TagStrFmt = r'{:>'+str(FirstCol)+'s}'
-    TagFmt = r'{:>'+str(FirstCol-2)+'g} |'
-
-    def getCaseLabel(config, throttle, rotSpeed):
-        for case in config.JobsQueues:
-            if np.isclose(float(case['CASE_LABEL'].split('_')[0]), throttle) and \
-                np.isclose(case['TurboConfiguration']['ShaftRotationSpeed'], rotSpeed):
-
-                return case['CASE_LABEL']
-
-    perfo = dict(
-        MassFlow = [],
-        PressureStagnationRatio = [],
-        EfficiencyIsentropic = [],
-        RotationSpeed = [],
-        Throttle = []
-    )
-    lines = ['']
-
-    JobNames = [getCaseLabel(config, Throttle[0], r).split('_')[-1] for r in RotationSpeed]
-    for idSpeed, rotationSpeed in enumerate(RotationSpeed):
-
-        lines.append(TagStrFmt.format('JobName |')+''.join([ColStrFmt.format(JobNames[idSpeed])] + [ColStrFmt.format('') for j in range(nCol-1)]))
-        lines.append(TagStrFmt.format('RotationSpeed |')+''.join([ColFmt.format(rotationSpeed)] + [ColStrFmt.format('') for j in range(nCol-1)]))
-        lines.append(TagStrFmt.format(' |')+''.join([ColStrFmt.format(''), ColStrFmt.format('MFR'), ColStrFmt.format('RPI'), ColStrFmt.format('ETA')]))
-        lines.append(TagStrFmt.format('Throttle |')+''.join(['_' for m in range(NcolMax-FirstCol)]))
-        MFR = []
-        RPI = []
-        ETA = []
-        ROT = []
-        THR = []
-
-        for throttle in Throttle:
-            Line = TagFmt.format(throttle)
-            CASE_LABEL = getCaseLabel(config, throttle, rotationSpeed)
-            status = JM.statusOfCase(config, CASE_LABEL)
-            if status == 'COMPLETED':
-                msg = J.GREEN+ColStrFmt.format('OK')+J.ENDC
-            elif status == 'FAILED':
-                msg = J.FAIL+ColStrFmt.format('KO')+J.ENDC
-            elif status == 'TIMEOUT':
-                msg = J.WARN+ColStrFmt.format('TO')+J.ENDC
-            elif status == 'RUNNING':
-                msg = ColStrFmt.format('GO')
-            else:
-                msg = ColStrFmt.format('PD') # Pending
-
-            if status == 'COMPLETED':
-                lastarrays = JM.getCaseArrays(config, CASE_LABEL,
-                                        basename='PERFOS_{}'.format(monitoredRow))
-                MFR.append(lastarrays['MassFlowIn'])
-                RPI.append(lastarrays['PressureStagnationRatio'])
-                ETA.append(lastarrays['EfficiencyIsentropic'])
-                ROT.append(rotationSpeed)
-                THR.append(throttle)
-                msg += ''.join([ColFmt.format(MFR[-1]), ColFmt.format(RPI[-1]), ColFmt.format(ETA[-1])])
-            else:
-                msg += ''.join([ColStrFmt.format('') for n in range(nCol-1)])
-            Line += msg
-            lines.append(Line)
-
-        lines.append('')
-        perfo['MassFlow'].append(MFR)
-        perfo['PressureStagnationRatio'].append(RPI)
-        perfo['EfficiencyIsentropic'].append(ETA)
-        perfo['RotationSpeed'].append(ROT)
-        perfo['Throttle'].append(THR)
-
-    for line in lines: print(line)
-
-    return perfo
+    for zone in I.getZones(base):
+        zone_name = I.getName(zone)
+        zone_family = I.getValue(I.getNodeFromName1(zone, 'FamilyName'))
+        if zone_family == rowFamily:
+            if verbose>1: print('  > zone {}'.format(zone_name))
+            check = True
+            zones2merge = [zone]
+            for n in range(nDupli-1):
+                ang = 360./nBlades*(n+1)
+                rot = T.rotate(I.copyNode(zone),(0.,0.,0.), axis, ang, vectors=vectors)
+                I.setName(rot, "{}_{}".format(zone_name, n+2))
+                I._addChild(base, rot)
+                zones2merge.append(rot)
+            if merge:
+                for node in zones2merge:
+                    I.rmNode(base, node)
+                tree_dist = T.merge(zones2merge, tol=1e-8)
+                for i, node in enumerate(I.getZones(tree_dist)):
+                    I._addChild(base, node)
+                    disk_block = I.getNodeFromName(base, I.getName(node))
+                    disk_block[0] = '{}_{:02d}'.format(zone_name, i)
+                    I.createChild(disk_block, 'FamilyName', 'FamilyName_t', value=rowFamily)
+                PRE.autoMergeBCs(tree)
+
+    I.__FlowSolutionCenters__ = OLD_FlowSolutionCenters
+    assert check, 'None of the zones was duplicated. Check the name of row family'
+
+def duplicateFlowSolution(t, TurboConfiguration):
+    '''
+    Duplicated the input PyTree **t**, already initialized.
+    This function perform the following operations:
+
+    #. Duplicate the mesh
+
+    #. Initialize the different blade sectors by rotating the ``FlowSolution#Init``
+       node available in the original sector(s)
+
+    #. Update connectivities and periodic boundary conditions
+
+    .. warning:: This function does not rotate vectors in BCDataSet nodes.
+
+    Parameters
+    ----------
+
+        t : PyTree
+            input tree already initialized, but before setting boundary conditions
+
+        TurboConfiguration : dict
+            dictionary as provided by :py:func:`getTurboConfiguration`
+
+    Returns
+    -------
+
+        t : PyTree
+            tree after duplication
+    '''
+    # Remove connectivities and periodic BCs
+    I._rmNodesByType(t, 'GridConnectivity1to1_t')
+
+    angles4ConnectMatchPeriodic = []
+    for row, rowParams in TurboConfiguration['Rows'].items():
+        nBlades = rowParams['NumberOfBlades']
+        nDupli = rowParams['NumberOfBladesSimulated']
+        nMesh = rowParams['NumberOfBladesInInitialMesh']
+        if nDupli > nMesh:
+            duplicate(t, row, nBlades, nDupli=nDupli, axis=(1,0,0))
+
+        angle = 360. / nBlades * nDupli
+        if not np.isclose(angle, 360.):
+            angles4ConnectMatchPeriodic.append(angle)
+
+    # Connectivities
+    X.connectMatch(t, tol=1e-8)
+    for angle in angles4ConnectMatchPeriodic:
+        # Not full 360 simulation: periodic BC must be restored
+        t = X.connectMatchPeriodic(t, rotationAngle=[angle, 0., 0.], tol=1e-8)
+
+    # WARNING: Names of BC_t nodes must be unique to use PyPart on globborders
+    for l in [2,3,4]: I._correctPyTree(t, level=l)
+
+    return t
+
+def getNumberOfBladesInMeshFromFamily(t, FamilyName, NumberOfBlades):
+    '''
+    Compute the number of blades for the row **FamilyName** in the mesh **t**.
+
+    .. warning:: This function needs to calculate the surface of the slice in X
+                 at Xmin + 5% (Xmax - Xmin). If this surface is crossed by a
+                 solid (e.g. a blade) or by the inlet boundary, the function
+                 will compute a wrong value of the number of blades inside the
+                 mesh.
+
+    Parameters
+    ----------
+
+        t : PyTree
+            mesh tree
+
+        FamilyName : str
+            Name of the row, identified by a ``FamilyName``.
+
+        NumberOfBlades : int
+            Number of blades of the row **FamilyName** on 360 degrees.
+
+    Returns
+    -------
+
+        Nb : int
+            Number of blades in **t** for row **FamilyName**
+
+    '''
+    # Extract zones in family
+    zonesInFamily = C.getFamilyZones(t, FamilyName)
+    # Slice in x direction at middle range
+    xmin = C.getMinValue(zonesInFamily, 'CoordinateX')
+    xmax = C.getMaxValue(zonesInFamily, 'CoordinateX')
+    sliceX = P.isoSurfMC(zonesInFamily, 'CoordinateX', value=xmin+0.05*(xmax-xmin))
+    # Compute Radius
+    C._initVars(sliceX, '{Radius}=({CoordinateY}**2+{CoordinateZ}**2)**0.5')
+    Rmin = C.getMinValue(sliceX, 'Radius')
+    Rmax = C.getMaxValue(sliceX, 'Radius')
+    # Compute surface
+    SurfaceTree = C.convertArray2Tetra(sliceX)
+    SurfaceTree = C.initVars(SurfaceTree, 'ones=1')
+    Surface = abs(P.integNorm(SurfaceTree, var='ones')[0][0])
+    # Compute deltaTheta
+    deltaTheta = 2* Surface / (Rmax**2 - Rmin**2)
+    # Compute number of blades in the mesh
+    Nb = NumberOfBlades * deltaTheta / (2*np.pi)
+    Nb = int(np.round(Nb))
+    print('Number of blades in initial mesh for {}: {}'.format(FamilyName, Nb))
+    return Nb
+
+def splitAndDistribute(t, InputMeshes, NProcs='auto'):
+    '''
+    Split and distribute a PyTree **t** using a user-provided **NProcs**.
+    If **NProcs** is not provided, then it is automatically computed.
+
+    Returns a new split and distributed PyTree.
+
+    .. note:: only **InputMeshes** where ``'SplitBlocks':True`` are split.
+
+    Parameters
+    ----------
+
+        t : PyTree
+            assembled tree
+
+        InputMeshes : :py:class:`list` of :py:class:`dict`
+            user-provided preprocessing instructions as described in
+            :py:func:`prepareMesh4ElsA` doc
+
+        NProcs : :py:class:`int` or ``'auto'``
+            If a positive integer is provided, then the
+            distribution of the tree (and eventually the splitting) will be done in
+            order to satisfy a total number of processors provided by this value.
+            If ``'auto'``, the distribution is computed automatically to
+            optimize load balancing (see :func:`MOLA.Preprocess.splitAndDistribute`).
+
+    Returns
+    -------
+
+        t : PyTree
+            new distributed *(and possibly split)* tree
+
+    '''
+    if NProcs == 'auto':
+        t = PRE.splitAndDistribute(t, InputMeshes, mode='auto')
+    else:
+        if InputMeshes[0]['SplitBlocks']:
+            t = T.splitNParts(t, NProcs, dirs=[1,2,3], recoverBC=True)
+            for l in [2,3,4]: I._correctPyTree(t, level=l)
+            t = PRE.connectMesh(t, InputMeshes)
+        #
+        InputMeshesNoSplit = []
+        for InputMesh in InputMeshes:
+            InputMeshNoSplit = dict()
+            for meshInfo in InputMesh:
+                if meshInfo == 'SplitBlocks':
+                    InputMeshNoSplit['SplitBlocks'] = False
+                else:
+                    InputMeshNoSplit[meshInfo] = InputMesh[meshInfo]
+            InputMeshesNoSplit.append(InputMeshNoSplit)
+        # Just to distribute zones on procs
+        t = PRE.splitAndDistribute(t, InputMeshesNoSplit, mode='imposed', NProcs=NProcs)
+
+    return t
+
+def computeReferenceValues(FluidProperties, MassFlow, PressureStagnation,
+        TemperatureStagnation, Surface, TurbulenceLevel=0.001,
+        Viscosity_EddyMolecularRatio=0.1, TurbulenceModel='Wilcox2006-klim',
+        TurbulenceCutoff=1e-8, TransitionMode=None, CoprocessOptions={},
+        Length=1.0, TorqueOrigin=[0., 0., 0.],
+        FieldsAdditionalExtractions=['ViscosityMolecular', 'Viscosity_EddyMolecularRatio', 'Pressure', 'Temperature', 'PressureStagnation', 'TemperatureStagnation', 'Mach', 'Entropy'],
+        AngleOfAttackDeg=0.,
+        YawAxis=[0.,0.,1.],
+        PitchAxis=[0.,1.,0.]):
+    '''
+    This function is the Compressor's equivalent of :func:`MOLA.Preprocess.computeReferenceValues`.
+    The main difference is that in this case reference values are set through
+    ``MassFlow``, total Pressure ``PressureStagnation``, total Temperature
+    ``TemperatureStagnation`` and ``Surface``.
+
+    Please, refer to :func:`MOLA.Preprocess.computeReferenceValues` doc for more details.
+    '''
+    # Fluid properties local shortcuts
+    Gamma   = FluidProperties['Gamma']
+    IdealGasConstant = FluidProperties['IdealGasConstant']
+    cv      = FluidProperties['cv']
+    cp      = FluidProperties['cp']
+
+    # Compute variables
+    Mach  = machFromMassFlow(MassFlow, Surface, Pt=PressureStagnation,
+                            Tt=TemperatureStagnation, r=IdealGasConstant,
+                            gamma=Gamma)
+    Temperature  = TemperatureStagnation / (1. + 0.5*(Gamma-1.) * Mach**2)
+    Pressure  = PressureStagnation / (1. + 0.5*(Gamma-1.) * Mach**2)**(Gamma/(Gamma-1))
+    Density = Pressure / (Temperature * IdealGasConstant)
+    SoundSpeed  = np.sqrt(Gamma * IdealGasConstant * Temperature)
+    Velocity  = Mach * SoundSpeed
+
+    # REFERENCE VALUES COMPUTATION
+    mus = FluidProperties['SutherlandViscosity']
+    Ts  = FluidProperties['SutherlandTemperature']
+    S   = FluidProperties['SutherlandConstant']
+    ViscosityMolecular = mus * (Temperature/Ts)**1.5 * ((Ts + S)/(Temperature + S))
+
+    if not 'AveragingIterations' in CoprocessOptions:
+        CoprocessOptions['AveragingIterations'] = 1000
+
+    TurboStatistics = ['rsd-{}'.format(var) for var in ['MassFlowIn', 'MassFlowOut',
+        'PressureStagnationRatio', 'TemperatureStagnationRatio', 'EfficiencyIsentropic',
+        'PressureStagnationLossCoeff']]
+    try:
+        RequestedStatistics = CoprocessOptions['RequestedStatistics']
+        for stat in TurboStatistics:
+            if stat not in CoprocessOptions:
+                RequestedStatistics.append( stat )
+    except KeyError:
+        CoprocessOptions['RequestedStatistics'] = TurboStatistics
+
+
+    ReferenceValues = PRE.computeReferenceValues(FluidProperties,
+        Density=Density,
+        Velocity=Velocity,
+        Temperature=Temperature,
+        AngleOfAttackDeg=AngleOfAttackDeg,
+        AngleOfSlipDeg = 0.0,
+        YawAxis=YawAxis,
+        PitchAxis=PitchAxis,
+        TurbulenceLevel=TurbulenceLevel,
+        Surface=Surface,
+        Length=Length,
+        TorqueOrigin=TorqueOrigin,
+        TurbulenceModel=TurbulenceModel,
+        Viscosity_EddyMolecularRatio=Viscosity_EddyMolecularRatio,
+        TurbulenceCutoff=TurbulenceCutoff,
+        TransitionMode=TransitionMode,
+        CoprocessOptions=CoprocessOptions,
+        FieldsAdditionalExtractions=FieldsAdditionalExtractions)
+
+    addKeys = dict(
+        PressureStagnation = PressureStagnation,
+        TemperatureStagnation = TemperatureStagnation,
+        MassFlow = MassFlow,
+        )
+
+    ReferenceValues.update(addKeys)
+
+    return ReferenceValues
+
+def computeFluxCoefByRow(t, ReferenceValues, TurboConfiguration):
+    '''
+    Compute the parameter **FluxCoef** for boundary conditions (except wall BC)
+    and rotor/stator intefaces (``GridConnectivity_t`` nodes).
+    **FluxCoef** will be used later to normalize the massflow.
+
+    Modify **ReferenceValues** by adding:
+
+    >>> ReferenceValues['NormalizationCoefficient'][<FamilyName>]['FluxCoef'] = FluxCoef
+
+    for <FamilyName> in the list of BC families, except families of type 'BCWall*'.
+
+    Parameters
+    ----------
+
+        t : PyTree
+            Mesh tree with boudary conditions families, with a BCType.
+
+        ReferenceValues : dict
+            as produced by :py:func:`computeReferenceValues`
+
+        TurboConfiguration : dict
+            as produced by :py:func:`getTurboConfiguration`
+
+    '''
+    for zone in I.getZones(t):
+        FamilyNode = I.getNodeFromType1(zone, 'FamilyName_t')
+        if FamilyNode is None:
+            continue
+        if 'PeriodicTranslation' in TurboConfiguration:
+            fluxcoeff = 1.
+        else:
+            row = I.getValue(FamilyNode)
+            try:
+                rowParams = TurboConfiguration['Rows'][row]
+                fluxcoeff = rowParams['NumberOfBlades'] / float(rowParams['NumberOfBladesSimulated'])
+            except KeyError:
+                # since a FamilyNode does not necessarily belong to a row
+                fluxcoeff = 1.
+
+        for bc in I.getNodesFromType2(zone, 'BC_t')+I.getNodesFromType2(zone, 'GridConnectivity_t'):
+            FamilyNameNode = I.getNodeFromType1(bc, 'FamilyName_t')
+            if FamilyNameNode is None:
+                continue
+            FamilyName = I.getValue(FamilyNameNode)
+            BCType = PRE.getFamilyBCTypeFromFamilyBCName(t, FamilyName)
+            if BCType is None or 'BCWall' in BCType:
+                continue
+            if not 'NormalizationCoefficient' in ReferenceValues:
+                ReferenceValues['NormalizationCoefficient'] = dict()
+            ReferenceValues['NormalizationCoefficient'][FamilyName] = dict(FluxCoef=fluxcoeff)
+
+def getTurboConfiguration(t, ShaftRotationSpeed=0., HubRotationSpeed=[], Rows={},
+    PeriodicTranslation=None):
+    '''
+    Construct a dictionary concerning the compressor properties.
+
+    Parameters
+    ----------
+
+        t : PyTree
+            input tree
+
+        ShaftRotationSpeed : :py:class:`float`
+            Shaft speed in rad/s
+
+            .. attention:: only for single shaft configuration
+
+            .. attention:: Pay attention to the sign of **ShaftRotationSpeed**
+
+        HubRotationSpeed : :py:class:`list` of :py:class:`tuple`
+            Hub rotation speed. Each tuple (``xmin``, ``xmax``) corresponds to a
+            ``CoordinateX`` interval where the speed at hub wall is
+            **ShaftRotationSpeed**. It is zero outside these intervals.
+
+        Rows : :py:class:`dict`
+            This dictionary has one entry for each row domain. The key names
+            must be the family names in the CGNS Tree.
+            For each family name, the following entries are expected:
+
+                * RotationSpeed : :py:class:`float` or :py:class:`str`
+                    Rotation speed in rad/s. Set ``'auto'`` to automatically
+                    set **ShaftRotationSpeed**.
+
+                    .. attention::
+                        Use **RotationSpeed** = ``'auto'`` for rotors only.
+
+                    .. attention::
+                        Pay attention to the sign of **RotationSpeed**
+
+                * NumberOfBlades : :py:class:`int`
+                    The number of blades in the row
+
+                * NumberOfBladesSimulated : :py:class:`int`
+                    The wanted number of blades in the computational domain at
+                    the end of the set up process. Set to **NumberOfBlades** for
+                    a full 360 simulation.
+                    If not given, the default value is 1.
+
+                * NumberOfBladesInInitialMesh : :py:class:`int`
+                    The number of blades in the provided mesh ``mesh.cgns``.
+                    If not given, it is computed automatically.
+
+                * InletPlane : :py:class:`float`, optional
+                    Position (in ``CoordinateX``) of the inlet plane for this
+                    row. This plane is used for post-processing and convergence
+                    monitoring.
+
+                * OutletPlane : :py:class:`float`, optional
+                    Position of the outlet plane for this row.
+
+        PeriodicTranslation : :py:obj:'None' or :py:class:`list` of :py:class:`float`
+            If not :py:obj:'None', the configuration is considered to be with
+            a periodicity in the direction **PeriodicTranslation**. This argument
+            has to be used for linear cascade configurations.
+
+    Returns
+    -------
+
+        TurboConfiguration : :py:class:`dict`
+            set of compressor properties
+    '''
+    if PeriodicTranslation:
+        TurboConfiguration = dict(
+            PeriodicTranslation = PeriodicTranslation,
+            Rows                = Rows
+            )
+    else:
+        TurboConfiguration = dict(
+            ShaftRotationSpeed = ShaftRotationSpeed,
+            HubRotationSpeed   = HubRotationSpeed,
+            Rows               = Rows
+            )
+        for row, rowParams in TurboConfiguration['Rows'].items():
+            for key, value in rowParams.items():
+                if key == 'RotationSpeed' and value == 'auto':
+                    rowParams[key] = ShaftRotationSpeed
+            if not 'NumberOfBladesSimulated' in rowParams:
+                rowParams['NumberOfBladesSimulated'] = 1
+            if not 'NumberOfBladesInInitialMesh' in rowParams:
+                rowParams['NumberOfBladesInInitialMesh'] = getNumberOfBladesInMeshFromFamily(t, row, rowParams['NumberOfBlades'])
+    return TurboConfiguration
+
+def getReferenceSurface(t, BoundaryConditions, TurboConfiguration):
+    '''
+    Compute the reference surface (**Surface** parameter in **ReferenceValues**
+    :py:class:`dict`) from the inflow family.
+
+    Parameters
+    ----------
+
+        t : PyTree
+            Input tree
+
+        BoundaryConditions : list
+            Boundary conditions to set on the given mesh,
+            as given to :py:func:`prepareMainCGNS4ElsA`.
+
+        TurboConfiguration : dict
+            Compressor properties, as given to :py:func:`prepareMainCGNS4ElsA`.
+
+    Returns
+    -------
+
+        Surface : float
+            Reference surface
+    '''
+    # Get inflow BCs
+    InflowBCs = [bc for bc in BoundaryConditions \
+        if bc['type'] == 'InflowStagnation' or bc['type'].startswith('inj')]
+    # Check unicity
+    if len(InflowBCs) != 1:
+        MSG = 'Please provide a reference surface as "Surface" in '
+        MSG += 'ReferenceValues or provide a unique inflow BC in BoundaryConditions'
+        raise Exception(J.FAIL + MSG + J.ENDC)
+    # Compute surface of the inflow BC
+    InflowFamily = InflowBCs[0]['FamilyName']
+    zones = C.extractBCOfName(t, 'FamilySpecified:'+InflowFamily)
+    SurfaceTree = C.convertArray2Tetra(zones)
+    SurfaceTree = C.initVars(SurfaceTree, 'ones=1')
+    Surface = abs(P.integNorm(SurfaceTree, var='ones')[0][0])
+    if 'PeriodicTranslation' not in TurboConfiguration:
+        # Compute normalization coefficient
+        zoneName = I.getName(zones[0]).split('/')[0]
+        zone = I.getNodeFromName2(t, zoneName)
+        row = I.getValue(I.getNodeFromType1(zone, 'FamilyName_t'))
+        rowParams = TurboConfiguration['Rows'][row]
+        fluxcoeff = rowParams['NumberOfBlades'] / float(rowParams['NumberOfBladesInInitialMesh'])
+        # Compute reference surface
+        Surface *= fluxcoeff
+    print('Reference surface = {} m^2 (computed from family {})'.format(Surface, InflowFamily))
+
+    return Surface
+
+def addMonitoredRowsInExtractions(Extractions, TurboConfiguration):
+    '''
+    Get the positions of inlet and outlet planes for each row (identified by
+    keys **InletPlane** and **OutletPlane** in the row sub-dictionary of
+    **TurboConfiguration**) and add them to **Extractions**.
+
+    Parameters
+    ----------
+
+        Extractions : list
+            List of extractions, each of them being a dictionary.
+
+        TurboConfiguration : dict
+            Compressor properties, as given to :py:func:`prepareMainCGNS4ElsA`.
+
+    '''
+    # Get the positions of inlet and outlet planes for each row
+    # and add them to Extractions
+    for row, rowParams in TurboConfiguration['Rows'].items():
+        for plane in ['InletPlane', 'OutletPlane']:
+            if plane in rowParams:
+                planeAlreadyInExtractions = False
+                for extraction in Extractions:
+                    if extraction['type'] == 'IsoSurface' \
+                        and extraction['field'] == 'CoordinateX' \
+                        and np.isclose(extraction['value'], rowParams[plane]):
+                        planeAlreadyInExtractions = True
+                        extraction.update(dict(ReferenceRow=row, tag=plane))
+                        break
+                if not planeAlreadyInExtractions:
+                    Extractions.append(dict(type='IsoSurface', field='CoordinateX', \
+                        value=rowParams[plane], ReferenceRow=row, tag=plane))
+
+def computeDistance2Walls(t, WallFamilies=[], verbose=True, wallFilename=None):
+    '''
+    Identical to :func:`MOLA.Preprocess.computeDistance2Walls`, except that the
+    list **WallFamilies** is automatically filled with with the following
+    patterns:
+    'WALL', 'HUB', 'SHROUD', 'BLADE', 'MOYEU', 'CARTER', 'AUBE'.
+    Names are not case-sensitive (automatic conversion to lower, uper and
+    capitalized cases). Others patterns might be added with the argument
+    **WallFamilies**.
+    '''
+    WallFamilies += ['WALL', 'HUB', 'SHROUD', 'BLADE', 'MOYEU', 'CARTER', 'AUBE']
+    PRE.computeDistance2Walls(t, WallFamilies=WallFamilies, verbose=verbose, wallFilename=wallFilename)
+
+def massflowFromMach(Mx, S, Pt=101325.0, Tt=288.25, r=287.053, gamma=1.4):
+    '''
+    Compute the massflow rate through a section.
+
+    Parameters
+    ----------
+
+        Mx : :py:class:`float`
+            Mach number in the normal direction to the section.
+
+        S : :py:class:`float`
+            Surface of the section.
+
+        Pt : :py:class:`float`
+            Stagnation pressure of the flow.
+
+        Tt : :py:class:`float`
+            Stagnation temperature of the flow.
+
+        r : :py:class:`float`
+            Specific gas constant.
+
+        gamma : :py:class:`float`
+            Ratio of specific heats of the gas.
+
+
+    Returns
+    -------
+
+        massflow : :py:class:`float`
+            Value of massflow through the section.
+    '''
+    return S * Pt * (gamma/r/Tt)**0.5 * Mx / (1. + 0.5*(gamma-1.) * Mx**2) ** ((gamma+1) / 2 / (gamma-1))
+
+def machFromMassFlow(massflow, S, Pt=101325.0, Tt=288.25, r=287.053, gamma=1.4):
+    '''
+    Compute the Mach number normal to a section from the massflow rate.
+
+    Parameters
+    ----------
+
+        massflow : :py:class:`float`
+            MassFlow rate through the section.
+
+        S : :py:class:`float`
+            Surface of the section.
+
+        Pt : :py:class:`float`
+            Stagnation pressure of the flow.
+
+        Tt : :py:class:`float`
+            Stagnation temperature of the flow.
+
+        r : :py:class:`float`
+            Specific gas constant.
+
+        gamma : :py:class:`float`
+            Ratio of specific heats of the gas.
+
+
+    Returns
+    -------
+
+        Mx : :py:class:`float`
+            Value of the Mach number in the normal direction to the section.
+    '''
+    if isinstance(massflow, (list, tuple, np.ndarray)):
+        Mx = []
+        for i, MF in enumerate(massflow):
+            Mx.append(machFromMassFlow(MF, S, Pt=Pt, Tt=Tt, r=r, gamma=gamma))
+        if isinstance(massflow, np.ndarray):
+            Mx = np.array(Mx)
+        return Mx
+    else:
+        # Check that massflow is lower than the chocked massflow
+        chocked_massflow = massflowFromMach(1., S, Pt=Pt, Tt=Tt, r=r, gamma=gamma)
+        assert massflow < chocked_massflow, "MassFlow ({:6.3f}kg/s) is greater than the chocked massflow ({:6.3f}kg/s)".format(massflow, chocked_massflow)
+        # MassFlow as a function of Mach number
+        f = lambda Mx: massflowFromMach(Mx, S, Pt, Tt, r, gamma)
+        # Objective function
+        g = lambda Mx: f(Mx) - massflow
+        # Search for the corresponding Mach Number between 0 and 1
+        Mx = scipy.optimize.brentq(g, 0, 1)
+        return Mx
+
+
+################################################################################
+################# Boundary Conditions Settings  ################################
+################################################################################
+
+def setBoundaryConditions(t, BoundaryConditions, TurboConfiguration,
+    FluidProperties, ReferenceValues, bladeFamilyNames=['BLADE','AUBE']):
+    '''
+    Set all BCs defined in the dictionary **BoundaryConditions**.
+
+    .. important::
+
+        Wall BCs are defined automatically given the dictionary **TurboConfiguration**
+
+
+    Parameters
+    ----------
+
+        t : PyTree
+            preprocessed tree as performed by :py:func:`prepareMesh4ElsA`
+
+        BoundaryConditions : :py:class:`list` of :py:class:`dict`
+            User-provided list of boundary conditions. Each element is a
+            dictionary with the following keys:
+
+                * FamilyName :
+                    Name of the family on which the boundary condition will be imposed
+
+                * type :
+                  BC type among the following:
+
+                  * Farfield
+
+                  * InflowStagnation
+
+                  * OutflowPressure
+
+                  * OutflowMassFlow
+
+                  * OutflowRadialEquilibrium
+
+                  * MixingPlane
+
+                  * UnsteadyRotorStatorInterface
+
+                  * WallViscous
+
+                  * WallViscousIsothermal
+
+                  * WallInviscid
+
+                  * SymmetryPlane
+
+                  .. note::
+                    elsA names are also available (``nref``, ``inj1``,
+                    ``outpres``, ``outmfr2``, ``outradeq``, ``stage_mxpl``,
+                    ``stage_red``, ``walladia``, ``wallisoth``, ``wallslip``,
+                    ``sym``)
+
+                * option (optional) : add a specification for type
+                  InflowStagnation (could be 'uniform' or 'file')
+
+                * other keys depending on type. They will be passed as an
+                  unpacked dictionary of arguments to the BC type-specific
+                  function.
+
+        TurboConfiguration : dict
+            as produced by :py:func:`getTurboConfiguration`
+
+        FluidProperties : dict
+            as produced by :py:func:`computeFluidProperties`
+
+        ReferenceValues : dict
+            as produced by :py:func:`computeReferenceValues`
+
+        bladeFamilyNames : :py:class:`list` of :py:class:`str`
+            list of patterns to find families related to blades.
+
+    See also
+    --------
+
+    setBC_Walls, setBC_walladia, setBC_wallisoth, setBC_wallslip, setBC_sym,
+    setBC_nref,
+    setBC_inj1, setBC_inj1_uniform, setBC_inj1_interpFromFile,
+    setBC_outpres, setBC_outmfr2,
+    setBC_outradeq, setBC_outradeqhyb,
+    setBC_stage_mxpl, setBC_stage_mxpl_hyb,
+    setBC_stage_red, setBC_stage_red_hyb,
+    setBCwithImposedVariables
+
+    Examples
+    --------
+
+    The following list defines classical boundary conditions for a compressor
+    stage:
+
+    .. code-block:: python
+
+        BoundaryConditions = [
+            dict(type='InflowStagnation', option='uniform', FamilyName='row_1_INFLOW'),
+            dict(type='OutflowRadialEquilibrium', FamilyName='row_2_OUTFLOW', valve_type=4, valve_ref_pres=0.75*Pt, valve_relax=0.3*Pt),
+            dict(type='MixingPlane', left='Rotor_stator_10_left', right='Rotor_stator_10_right')
+        ]
+
+    Each type of boundary conditions currently available in MOLA is detailed below.
+
+    **Wall boundary conditions**
+
+    These BCs are automatically defined based on the rotation speeds in the
+    :py:class:`dict` **TurboConfiguration**. There is a strong requirement on the
+    names of families defining walls:
+
+    * for the shroud: all family names must contain the pattern 'SHROUD' or 'CARTER'
+      (in lower, upper or capitalized case)
+
+    * for the hub: all family names must contain the pattern 'HUB' or 'MOYEU'
+      (in lower, upper or capitalized case)
+
+    * for the blades: all family names must contain the pattern 'BLADE' or 'AUBE'
+      (in lower, upper or capitalized case). If names differ from that ones, it
+      is still possible to give a list of patterns that are enought to find all
+      blades (adding 'BLADE' or 'AUBE' if necessary). It is done with the
+      argument **bladeFamilyNames** of :py:func:`prepareMainCGNS4ElsA`.
+
+    If needed, these boundary conditions may be overwritten to impose other kinds
+    of conditions. For instance, the following :py:class:`dict` may be used as
+    an element of the :py:class:`list` **BoundaryConditions** to change the
+    family 'SHROUD' into an inviscid wall:
+
+    >>> dict(type='WallInviscid', FamilyName='SHROUD')
+
+    The following py:class:`dict` change the family 'SHROUD' into a symmetry plane:
+
+    >>> dict(type='SymmetryPlane', FamilyName='SHROUD')
+
+
+    **Inflow boundary conditions**
+
+    For the example, it is assumed that there is only one inflow family called
+    'row_1_INFLOW'. The following types can be used as elements of the
+    :py:class:`list` **BoundaryConditions**:
+
+    >>> dict(type='Farfield', FamilyName='row_1_INFLOW')
+
+    It defines a 'nref' condition based on the **ReferenceValues**
+    :py:class:`dict`.
+
+    >>> dict(type='InflowStagnation', option='uniform', FamilyName='row_1_INFLOW')
+
+    It defines a uniform inflow condition imposing stagnation quantities ('inj1' in
+    *elsA*) based on the **ReferenceValues**  and **FluidProperties**
+    :py:class:`dict`.
+
+    >>> dict(type='InflowStagnation', option='file', FamilyName='row_1_INFLOW', filename='inflow.cgns')
+
+    It defines an inflow condition imposing stagnation quantities ('inj1' in
+    *elsA*) interpolating a 2D map written in the given file.
+
+
+    **Outflow boundary conditions**
+
+    For the example, it is assumed that there is only one outflow family called
+    'row_2_OUTFLOW'. The following types can be used as elements of the
+    :py:class:`list` **BoundaryConditions**:
+
+    >>> dict(type='OutflowPressure', FamilyName='row_2_OUTFLOW', Pressure=20e3)
+
+    It defines an outflow condition imposing a uniform static pressure ('outpres' in
+    *elsA*).
+
+    >>> dict(type='OutflowMassflow', FamilyName='row_2_OUTFLOW', Massflow=5.)
+
+    It defines an outflow condition imposing the massflow ('outmfr2' in *elsA*).
+    Be careful, **Massflow** should be the massflow through the given family BC
+    *in the simulated domain* (not the 360 degrees configuration, except if it
+    is simulated).
+    If **Massflow** is not given, the massflow given in the **ReferenceValues**
+    is automatically taken and normalized by the appropriate section.
+
+    >>> dict(type='OutflowRadialEquilibrium', FamilyName='row_2_OUTFLOW', valve_type=4, valve_ref_pres=0.75*Pt, valve_ref_mflow=5., valve_relax=0.3*Pt)
+
+    It defines an outflow condition imposing a radial equilibrium ('outradeq' in
+    *elsA*). The arguments have the same names that *elsA* keys. Valve law types
+    from 1 to 5 are available. The radial equilibrium without a valve law (with
+    **valve_type** = 0, which is the default value) is also available. To be
+    consistant with the condition 'OutflowPressure', the argument
+    **valve_ref_pres** may also be named **Pressure**.
+
+
+    **Interstage boundary conditions**
+
+    For the example, it is assumed that there is only one interstage with both
+    families 'Rotor_stator_10_left' and 'Rotor_stator_10_right'. The following
+    types can be used as elements of the :py:class:`list` **BoundaryConditions**:
+
+    >>> dict(type='MixingPlane', left='Rotor_stator_10_left', right='Rotor_stator_10_right')
+
+    It defines a mixing plane ('stage_mxpl' in *elsA*).
+
+    >>> dict(type='UnsteadyRotorStatorInterface', left='Rotor_stator_10_left', right='Rotor_stator_10_right', stage_ref_time=1e-5)
+
+    It defines an unsteady interpolating interface (RNA interface, 'stage_red'
+    in *elsA*). If **stage_ref_time** is not provided, it is automatically
+    computed assuming a 360 degrees rotor/stator interface:
+
+    >>> stage_ref_time = 2*np.pi / abs(TurboConfiguration['ShaftRotationSpeed'])
+
+    '''
+    PreferedBoundaryConditions = dict(
+        Farfield                     = 'nref',
+        InflowStagnation             = 'inj1',
+        OutflowPressure              = 'outpres',
+        OutflowMassFlow              = 'outmfr2',
+        OutflowRadialEquilibrium     = 'outradeq',
+        MixingPlane                  = 'stage_mxpl',
+        UnsteadyRotorStatorInterface = 'stage_red',
+        WallViscous                  = 'walladia',
+        WallViscousIsothermal        = 'wallisoth',
+        WallInviscid                 = 'wallslip',
+        SymmetryPlane                = 'sym',
+    )
+
+    print(J.CYAN + 'set BCs at walls' + J.ENDC)
+    setBC_Walls(t, TurboConfiguration, bladeFamilyNames=bladeFamilyNames)
+
+    for BCparam in BoundaryConditions:
+
+        BCkwargs = {key:BCparam[key] for key in BCparam if key not in ['type', 'option']}
+        if BCparam['type'] in PreferedBoundaryConditions:
+            BCparam['type'] = PreferedBoundaryConditions[BCparam['type']]
+
+        if BCparam['type'] == 'nref':
+            print(J.CYAN + 'set BC nref on ' + BCparam['FamilyName'] + J.ENDC)
+            setBC_nref(t, **BCkwargs)
+
+        elif BCparam['type'] == 'inj1':
+
+            if 'option' not in BCparam:
+                print(J.CYAN + 'set BC inj1 on ' + BCparam['FamilyName'] + J.ENDC)
+                setBC_inj1(t, **BCkwargs)
+
+            elif BCparam['option'] == 'uniform':
+                print(J.CYAN + 'set BC inj1 (uniform) on ' + BCparam['FamilyName'] + J.ENDC)
+                setBC_inj1_uniform(t, FluidProperties, ReferenceValues, **BCkwargs)
+
+            elif BCparam['option'] == 'file':
+                print('{}set BC inj1 (from file {}) on {}{}'.format(J.CYAN,
+                    BCparam['filename'], BCparam['FamilyName'], J.ENDC))
+                setBC_inj1_interpFromFile(t, ReferenceValues, **BCkwargs)
+
+        elif BCparam['type'] == 'outpres':
+            print(J.CYAN + 'set BC outpres on ' + BCparam['FamilyName'] + J.ENDC)
+            setBC_outpres(t, **BCkwargs)
+
+        elif BCparam['type'] == 'outmfr2':
+            print(J.CYAN + 'set BC outmfr2 on ' + BCparam['FamilyName'] + J.ENDC)
+            BCkwargs['ReferenceValues'] = ReferenceValues
+            setBC_outmfr2(t, **BCkwargs)
+
+        elif BCparam['type'] == 'outradeq':
+            print(J.CYAN + 'set BC outradeq on ' + BCparam['FamilyName'] + J.ENDC)
+            BCkwargs['ReferenceValues'] = ReferenceValues
+            BCkwargs['TurboConfiguration'] = TurboConfiguration
+            setBC_outradeq(t, **BCkwargs)
+
+        elif BCparam['type'] == 'outradeqhyb':
+            print(J.CYAN + 'set BC outradeqhyb on ' + BCparam['FamilyName'] + J.ENDC)
+            setBC_outradeqhyb(t, **BCkwargs)
+
+        elif BCparam['type'] == 'stage_mxpl':
+            print('{}set BC stage_mxpl between {} and {}{}'.format(J.CYAN,
+                BCparam['left'], BCparam['right'], J.ENDC))
+            setBC_stage_mxpl(t, **BCkwargs)
+
+        elif BCparam['type'] == 'stage_mxpl_hyb':
+            print('{}set BC stage_mxpl_hyb between {} and {}{}'.format(J.CYAN,
+                BCparam['left'], BCparam['right'], J.ENDC))
+            setBC_stage_mxpl_hyb(t, **BCkwargs)
+
+        elif BCparam['type'] == 'stage_red':
+            print('{}set BC stage_red between {} and {}{}'.format(J.CYAN,
+                BCparam['left'], BCparam['right'], J.ENDC))
+            if not 'stage_ref_time' in BCkwargs:
+                # Assume a 360 configuration
+                BCkwargs['stage_ref_time'] = 2*np.pi / abs(TurboConfiguration['ShaftRotationSpeed'])
+            setBC_stage_red(t, **BCkwargs)
+
+        elif BCparam['type'] == 'stage_red_hyb':
+            print('{}set BC stage_red_hyb between {} and {}{}'.format(J.CYAN,
+                BCparam['left'], BCparam['right'], J.ENDC))
+            if not 'stage_ref_time' in BCkwargs:
+                # Assume a 360 configuration
+                BCkwargs['stage_ref_time'] = 2*np.pi / abs(TurboConfiguration['ShaftRotationSpeed'])
+            setBC_stage_red_hyb(t, **BCkwargs)
+
+        elif BCparam['type'] == 'sym':
+            print(J.CYAN + 'set BC sym on ' + BCparam['FamilyName'] + J.ENDC)
+            setBC_sym(t, **BCkwargs)
+
+        elif BCparam['type'] == 'walladia':
+            print(J.CYAN + 'set BC walladia on ' + BCparam['FamilyName'] + J.ENDC)
+            setBC_walladia(t, **BCkwargs)
+
+        elif BCparam['type'] == 'wallslip':
+            print(J.CYAN + 'set BC wallslip on ' + BCparam['FamilyName'] + J.ENDC)
+            setBC_wallslip(t, **BCkwargs)
+
+        elif BCparam['type'] == 'wallisoth':
+            print(J.CYAN + 'set BC wallisoth on ' + BCparam['FamilyName'] + J.ENDC)
+            setBC_wallisoth(t, **BCkwargs)
+
+        else:
+            raise AttributeError('BC type %s not implemented'%BCparam['type'])
+
+def setBC_Walls(t, TurboConfiguration,
+                    bladeFamilyNames=['BLADE', 'AUBE'],
+                    hubFamilyNames=['HUB', 'SPINNER', 'MOYEU'],
+                    shroudFamilyNames=['SHROUD', 'CARTER']):
+    '''
+    Set all the wall boundary conditions in a turbomachinery context, by making
+    the following operations:
+
+        * set the rotation speed for all families related to row domains. It is
+          defined in:
+
+            >>> TurboConfiguration['Rows'][rowName]['RotationSpeed'] = float
+
+        * set BCs related to each blade.
+        * set BCs related to hub. The intervals where the rotation speed is the
+          shaft speed (for rotor platforms) are set in the following form:
+
+            >>> TurboConfiguration['HubRotationSpeed'] = [(xmin1, xmax1), ..., (xminN, xmaxN)]
+
+        * set BCs related to shroud. Rotation speed is set to zero.
+
+    Parameters
+    ----------
+
+        t : PyTree
+            Tree to modify
+
+        TurboConfiguration : dict
+            as produced :py:func:`getTurboConfiguration`
+
+        bladeFamilyNames : :py:class:`list` of :py:class:`str`
+            list of patterns to find families related to blades. Not sensible
+            to string case. By default, search patterns 'BLADE' and 'AUBE'.
+
+        hubFamilyNames : :py:class:`list` of :py:class:`str`
+            list of patterns to find families related to hub. Not sensible
+            to string case. By default, search patterns 'HUB' and 'MOYEU'.
+
+        shroudFamilyNames : :py:class:`list` of :py:class:`str`
+            list of patterns to find families related to shroud. Not sensible
+            to string case. By default, search patterns 'SHROUD' and 'CARTER'.
+
+    '''
+    def extendListOfFamilies(FamilyNames):
+        '''
+        For each <NAME> in the list **FamilyNames**, add Name, name and NAME.
+        '''
+        ExtendedFamilyNames = copy.deepcopy(FamilyNames)
+        for fam in FamilyNames:
+            newNames = [fam.lower(), fam.upper(), fam.capitalize()]
+            for name in newNames:
+                if name not in ExtendedFamilyNames:
+                    ExtendedFamilyNames.append(name)
+        return ExtendedFamilyNames
+
+    bladeFamilyNames = extendListOfFamilies(bladeFamilyNames)
+    hubFamilyNames = extendListOfFamilies(hubFamilyNames)
+    shroudFamilyNames = extendListOfFamilies(shroudFamilyNames)
+
+    if 'PeriodicTranslation' in TurboConfiguration:
+        # For linear cascade configuration: all blocks and wall are motionless
+        wallFamily = []
+        for wallFamily in bladeFamilyNames + hubFamilyNames + shroudFamilyNames:
+            for famNode in I.getNodesFromNameAndType(t, '*{}*'.format(wallFamily), 'Family_t'):
+                I._rmNodesByType(famNode, 'FamilyBC_t')
+                I.newFamilyBC(value='BCWallViscous', parent=famNode)
+        return
+
+    def omegaHubAtX(x):
+        omega = np.zeros(x.shape, dtype=float)
+        for (x1, x2) in TurboConfiguration['HubRotationSpeed']:
+            omega[(x1<=x) & (x<=x2)] = TurboConfiguration['ShaftRotationSpeed']
+        return np.asfortranarray(omega)
+
+    # Add info on row movement (.Solver#Motion)
+    for row, rowParams in TurboConfiguration['Rows'].items():
+        famNode = I.getNodeFromNameAndType(t, row, 'Family_t')
+        print('setting .Solver#Motion at family %s'%row)
+        J.set(famNode, '.Solver#Motion',
+                motion='mobile',
+                omega=rowParams['RotationSpeed'],
+                axis_pnt_x=0., axis_pnt_y=0., axis_pnt_z=0.,
+                axis_vct_x=1., axis_vct_y=0., axis_vct_z=0.)
+
+    def getAssociatedZoneFamilyNameWithFamilyNameBC(zone, FamilyNameBC):
+        ZoneBC = I.getNodeFromType1(zone,'ZoneBC_t')
+        FamiliesNames = I.getNodesFromType2(ZoneBC,'FamilyName_t')
+        for FamilyName_n in FamiliesNames:
+            if I.getValue(FamilyName_n) == FamilyNameBC:
+                return I.getValue(I.getNodeFromType1(zone,'FamilyName_t'))
+
+    # BLADES
+    zones = I.getZones(t)
+    families = I.getNodesFromType2(t,'Family_t')
+    for blade_family in bladeFamilyNames:
+        for famNode in I.getNodesFromNameAndType(t, '*{}*'.format(blade_family), 'Family_t'):
+            famName = I.getName(famNode)
+            if famName.startswith('F_OV_') or famName.endswith('Zones'): continue
+            for z in zones:
+                ZoneFamilyName = getAssociatedZoneFamilyNameWithFamilyNameBC(z, famName)
+                if ZoneFamilyName: break
+
+            assert ZoneFamilyName is not None, 'Cannot determine associated row for family {}. '.format(famName)
+
+            family_with_bcwall, = [f for f in families if f[0]==ZoneFamilyName]
+
+            solver_motion_data = J.get(family_with_bcwall,'.Solver#Motion')
+
+            I.newFamilyBC(value='BCWallViscous', parent=famNode)
+            J.set(famNode, '.Solver#BC',
+                    type='walladia',
+                    data_frame='user',
+                    omega=solver_motion_data['omega'],
+                    axis_pnt_x=0., axis_pnt_y=0., axis_pnt_z=0.,
+                    axis_vct_x=1., axis_vct_y=0., axis_vct_z=0.)
+
+    # HUB
+    for hub_family in hubFamilyNames:
+        for famNode in I.getNodesFromNameAndType(t, '*{}*'.format(hub_family), 'Family_t'):
+            famName = I.getName(famNode)
+            if famName.startswith('F_OV_') or famName.endswith('Zones'): continue
+            I.newFamilyBC(value='BCWallViscous', parent=famNode)
+            J.set(famNode, '.Solver#BC',
+                    type='walladia',
+                    data_frame='user',
+                    omega=0.,
+                    axis_pnt_x=0., axis_pnt_y=0., axis_pnt_z=0.,
+                    axis_vct_x=1., axis_vct_y=0., axis_vct_z=0.)
+
+            # TODO request initVars of BCDataSet
+            wallHubBC = C.extractBCOfName(t, 'FamilySpecified:{0}'.format(famName))
+            wallHubBC = C.node2Center(wallHubBC)
+            for w in wallHubBC:
+                xw = I.getValue(I.getNodeFromName(w,'CoordinateX'))
+                zname, wname = I.getName(w).split(os.sep)
+                znode = I.getNodeFromNameAndType(t,zname,'Zone_t')
+                wnode = I.getNodeFromNameAndType(znode,wname,'BC_t')
+                BCDataSet = I.newBCDataSet(name='BCDataSet#Init', value='Null',
+                    gridLocation='FaceCenter', parent=wnode)
+                J.set(BCDataSet, 'NeumannData', childType='BCData_t', omega=omegaHubAtX(xw))
+
+    # SHROUD
+    for shroud_family in shroudFamilyNames:
+        for famNode in I.getNodesFromNameAndType(t, '*{}*'.format(shroud_family), 'Family_t'):
+            famName = I.getName(famNode)
+            if famName.startswith('F_OV_') or famName.endswith('Zones'): continue
+            I.newFamilyBC(value='BCWallViscous', parent=famNode)
+            J.set(famNode, '.Solver#BC',
+                    type='walladia',
+                    data_frame='user',
+                    omega=0.,
+                    axis_pnt_x=0., axis_pnt_y=0., axis_pnt_z=0.,
+                    axis_vct_x=1., axis_vct_y=0., axis_vct_z=0.)
+
+def setBC_walladia(t, FamilyName):
+    '''
+    Set a viscous wall boundary condition.
+
+    .. note:: see `elsA Tutorial about wall conditions <http://elsa.onera.fr/restricted/MU_MT_tuto/latest/Tutos/BCsTutorials/tutorial-BC.html#wall-conditions/>`_
+
+    Parameters
+    ----------
+
+        t : PyTree
+            Tree to modify
+
+        FamilyName : str
+            Name of the family on which the boundary condition will be imposed
+
+    '''
+    wall = I.getNodeFromNameAndType(t, FamilyName, 'Family_t')
+    I._rmNodesByType(wall, 'FamilyBC_t')
+    I.newFamilyBC(value='BCWallViscous', parent=wall)
+
+def setBC_wallslip(t, FamilyName):
+    '''
+    Set an inviscid wall boundary condition.
+
+    .. note:: see `elsA Tutorial about wall conditions <http://elsa.onera.fr/restricted/MU_MT_tuto/latest/Tutos/BCsTutorials/tutorial-BC.html#wall-conditions/>`_
+
+    Parameters
+    ----------
+
+        t : PyTree
+            Tree to modify
+
+        FamilyName : str
+            Name of the family on which the boundary condition will be imposed
+
+    '''
+    wall = I.getNodeFromNameAndType(t, FamilyName, 'Family_t')
+    I._rmNodesByType(wall, 'FamilyBC_t')
+    I.newFamilyBC(value='BCWallInviscid', parent=wall)
+
+def setBC_wallisoth(t, FamilyName, Temperature, bc=None):
+    '''
+    Set an isothermal wall boundary condition.
+
+    .. note:: see `elsA Tutorial about wall conditions <http://elsa.onera.fr/restricted/MU_MT_tuto/latest/Tutos/BCsTutorials/tutorial-BC.html#wall-conditions/>`_
+
+    Parameters
+    ----------
+
+        t : PyTree
+            Tree to modify
+
+        FamilyName : str
+            Name of the family on which the boundary condition will be imposed
+
+        Temperature : :py:class:`float` or :py:class:`numpy.ndarray` or :py:class:`dict`
+            Value of temperature to impose on the boundary condition. May be:
+
+                * either a scalar: in that case it is imposed once for the
+                  family **FamilyName** in the corresponding ``Family_t`` node.
+
+                * or a numpy array: in that case it is imposed for the ``BC_t``
+                  node **bc**.
+
+            Alternatively, **Temperature** may be a :py:class:`dict` of the form:
+
+            >>> Temperature = dict(wall_temp=value)
+
+            In that case, the same requirements that before stands for *value*.
+
+        bc : PyTree
+            ``BC_t`` node on which the boundary condition will be imposed. Must
+            be :py:obj:`None` if the condition must be imposed once in the
+            ``Family_t`` node.
+
+    '''
+    if isinstance(Temperature, dict):
+        assert 'wall_temp' in Temperature
+        assert len(Temperature.keys() == 1)
+        ImposedVariables = Temperature
+    else:
+        ImposedVariables = dict(wall_temp=Temperature)
+    setBCwithImposedVariables(t, FamilyName, ImposedVariables,
+        FamilyBC='BCWallViscousIsothermal', BCType='wallisoth', bc=bc)
+
+def setBC_sym(t, FamilyName):
+    '''
+    Set a symmetry boundary condition.
+
+    .. note:: see `elsA Tutorial about symmetry condition <http://elsa.onera.fr/restricted/MU_MT_tuto/latest/Tutos/BCsTutorials/tutorial-BC.html#symmetry/>`_
+
+    Parameters
+    ----------
+
+        t : PyTree
+            Tree to modify
+
+        FamilyName : str
+            Name of the family on which the boundary condition will be imposed
+
+    '''
+    symmetry = I.getNodeFromNameAndType(t, FamilyName, 'Family_t')
+    I._rmNodesByType(symmetry, 'FamilyBC_t')
+    I.newFamilyBC(value='BCSymmetryPlane', parent=symmetry)
+
+def setBC_nref(t, FamilyName):
+    '''
+    Set a nref boundary condition.
+
+    Parameters
+    ----------
+
+        t : PyTree
+            Tree to modify
+
+        FamilyName : str
+            Name of the family on which the boundary condition will be imposed
+
+    '''
+    farfield = I.getNodeFromNameAndType(t, FamilyName, 'Family_t')
+    I._rmNodesByType(farfield, 'FamilyBC_t')
+    I.newFamilyBC(value='BCFarfield', parent=farfield)
+
+def setBC_inj1(t, FamilyName, ImposedVariables, bc=None):
+    '''
+    Generic function to impose a Boundary Condition ``inj1``. The following
+    functions are more specific:
+
+        * :py:func:`setBC_inj1_uniform`
+
+        * :py:func:`setBC_inj1_interpFromFile`
+
+    .. note::
+        see `elsA Tutorial about inj1 condition <http://elsa.onera.fr/restricted/MU_MT_tuto/latest/Tutos/BCsTutorials/tutorial-BC.html#inj1/>`_
+
+    Parameters
+    ----------
+
+        t : PyTree
+            Tree to modify
+
+        FamilyName : str
+            Name of the family on which the boundary condition will be imposed
+
+        ImposedVariables : dict
+            Dictionary of variables to imposed on the boudary condition. Keys
+            are variable names and values must be:
+
+                * either scalars: in that case they are imposed once for the
+                  family **FamilyName** in the corresponding ``Family_t`` node.
+
+                * or numpy arrays: in that case they are imposed for the ``BC_t``
+                  node **bc**.
+
+        bc : PyTree
+            ``BC_t`` node on which the boundary condition will be imposed. Must
+            be :py:obj:`None` if the condition must be imposed once in the
+            ``Family_t`` node.
+
+    See also
+    --------
+
+    setBC_inj1_uniform, setBC_inj1_interpFromFile
+    '''
+    setBCwithImposedVariables(t, FamilyName, ImposedVariables,
+        FamilyBC='BCInflowSubsonic', BCType='inj1', bc=bc)
+
+def setBC_inj1_uniform(t, FluidProperties, ReferenceValues, FamilyName):
+    '''
+    Set a Boundary Condition ``inj1`` with uniform inflow values. These values
+    are them in **ReferenceValues**.
+
+    Parameters
+    ----------
+
+        t : PyTree
+            Tree to modify
+
+        FluidProperties : dict
+            as obtained from :py:func:`computeFluidProperties`
+
+        ReferenceValues : dict
+            as obtained from :py:func:`computeReferenceValues`
+
+        FamilyName : str
+            Name of the family on which the boundary condition will be imposed
+
+    See also
+    --------
+
+    setBC_inj1, setBC_inj1_interpFromFile
+
+    '''
+
+    # Get turbulent variables names and values
+    turbVars = ReferenceValues['FieldsTurbulence']
+    turbVars = [var.replace('Density', '') for var in turbVars]
+    turbValues = [val/ReferenceValues['Density'] for val in ReferenceValues['ReferenceStateTurbulence']]
+    turbDict = dict(zip(turbVars, turbValues))
+
+    # Convert names to inj_tur1 and (if needed) inj_tur2
+    if 'TurbulentSANuTilde' in turbDict:
+        turbDict = dict(inj_tur1=turbDict['TurbulentSANuTilde'])
+    else:
+        turbDict['inj_tur1'] = turbDict['TurbulentEnergyKinetic']
+        turbDict.pop('TurbulentEnergyKinetic')
+        inj_tur2 = [var for var in turbDict if var != 'inj_tur1']
+        assert len(inj_tur2) == 1, \
+            'Turbulent models with more than 2 equations are not supported yet'
+        inj_tur2 = inj_tur2[0]
+        turbDict['inj_tur2'] = turbDict[inj_tur2]
+        turbDict.pop(inj_tur2)
+
+    ImposedVariables = dict(
+        PressureStagnation  = ReferenceValues['PressureStagnation'],
+        stagnation_enthalpy = FluidProperties['cp'] * ReferenceValues['TemperatureStagnation'],
+        txv                 = ReferenceValues['DragDirection'][0],
+        tyv                 = ReferenceValues['DragDirection'][1],
+        tzv                 = ReferenceValues['DragDirection'][2],
+        **turbDict
+        )
+
+    setBC_inj1(t, FamilyName, ImposedVariables)
+
+def setBC_inj1_interpFromFile(t, ReferenceValues, FamilyName, filename, fileformat=None):
+    '''
+    Set a Boundary Condition ``inj1`` using the field map in the file
+    **filename**. It is expected to be a surface with the following variables
+    defined at cell centers:
+
+        * the coordinates
+
+        * the stagnation pressure ``'PressureStagnation'``
+
+        * the stagnation enthalpy ``'EnthalpyStagnation'``
+
+        * the three components of the unit vector for the velocity direction:
+            ``'VelocityUnitVectorX'``, ``'VelocityUnitVectorY'``, ``'VelocityUnitVectorZ'``
+
+        * the primitive turbulent variables (so not multiplied by density)
+            comptuted from ``ReferenceValues['FieldsTurbulence']`` and
+            depending on the turbulence model.
+            For example: ``'TurbulentEnergyKinetic'`` and
+            ``'TurbulentDissipationRate'`` for a k-omega model.
+
+    Field variables will be extrapolated on the BCs attached to the family
+    **FamilyName**, except if:
+
+    * the file can be converted in a PyTree
+
+    * with zone names like: ``<ZONE>\<BC>``, as obtained from function
+      :py:func:`Converter.PyTree.extractBCOfName`
+
+    * and all zone names and BC names are consistent with the current tree **t**
+
+    In that case, field variables are just read in **filename** and written in
+    BCs of **t**.
+
+    Parameters
+    ----------
+
+        t : PyTree
+            Tree to modify
+
+        ReferenceValues : dict
+            as obtained from :py:func:`computeReferenceValues`
+
+        FamilyName : str
+            Name of the family on which the boundary condition will be imposed
+
+        filename : str
+            name of the input filename
+
+        fileformat : optional, str
+            format of the input file to be passed to Converter.convertFile2PyTree
+            Cassiopee function.
+
+            .. note:: see `available file formats <http://elsa.onera.fr/Cassiopee/Converter.html?highlight=initvars#fileformats>`_
+
+    See also
+    --------
+
+    setBC_inj1, setBC_inj1_uniform
+
+    '''
+
+    var2interp = ['PressureStagnation', 'EnthalpyStagnation',
+        'VelocityUnitVectorX', 'VelocityUnitVectorY', 'VelocityUnitVectorZ']
+    turbVars = ReferenceValues['FieldsTurbulence']
+    turbVars = [var.replace('Density', '') for var in turbVars]
+    var2interp += turbVars
+
+    donor_tree = C.convertFile2PyTree(filename, format=fileformat)
+    inlet_BC_nodes = C.extractBCOfName(t, 'FamilySpecified:{0}'.format(FamilyName))
+    I._adaptZoneNamesForSlash(inlet_BC_nodes)
+    for w in inlet_BC_nodes:
+        bcLongName = I.getName(w)  # from C.extractBCOfName: <zone>\<bc>
+        zname, wname = bcLongName.split('\\')
+        znode = I.getNodeFromNameAndType(t, zname, 'Zone_t')
+        bcnode = I.getNodeFromNameAndType(znode, wname, 'BC_t')
+
+        print('Interpolate Inflow condition on BC {}...'.format(bcLongName))
+        I._rmNodesByType(w, 'FlowSolution_t')
+        donor_BC = P.extractMesh(donor_tree, w, mode='accurate')
+
+        ImposedVariables = dict()
+        for var in var2interp:
+            varNode = I.getNodeFromName(donor_BC, var)
+            if varNode:
+                ImposedVariables[var] = np.asfortranarray(I.getValue(varNode))
+            else:
+                raise TypeError('variable {} not found in {}'.format(var, filename))
+
+        setBC_inj1(t, FamilyName, ImposedVariables, bc=bcnode)
+
+def setBC_outpres(t, FamilyName, Pressure, bc=None):
+    '''
+    Impose a Boundary Condition ``outpres``.
+
+    .. note::
+        see `elsA Tutorial about outpres condition <http://elsa.onera.fr/restricted/MU_MT_tuto/latest/Tutos/BCsTutorials/tutorial-BC.html#outpres/>`_
+
+    Parameters
+    ----------
+
+        t : PyTree
+            Tree to modify
+
+        FamilyName : str
+            Name of the family on which the boundary condition will be imposed
+
+        Pressure : :py:class:`float` or :py:class:`numpy.ndarray` or :py:class:`dict`
+            Value of pressure to impose on the boundary conditions. May be:
+
+                * either a scalar: in that case it is imposed once for the
+                  family **FamilyName** in the corresponding ``Family_t`` node.
+
+                * or a numpy array: in that case it is imposed for the ``BC_t``
+                  node **bc**.
+
+            Alternatively, **Pressure** may be a :py:class:`dict` of the form:
+
+            >>> Pressure = dict(Pressure=value)
+
+            In that case, the same requirements that before stands for *value*.
+
+        bc : PyTree
+            ``BC_t`` node on which the boundary condition will be imposed. Must
+            be :py:obj:`None` if the condition must be imposed once in the
+            ``Family_t`` node.
+    '''
+    if isinstance(Pressure, dict):
+        assert 'Pressure' in Pressure or 'pressure' in Pressure
+        assert len(Pressure.keys() == 1)
+        ImposedVariables = Pressure
+    else:
+        ImposedVariables = dict(Pressure=Pressure)
+    setBCwithImposedVariables(t, FamilyName, ImposedVariables,
+        FamilyBC='BCOutflowSubsonic', BCType='outpres', bc=bc)
+
+def setBC_outmfr2(t, FamilyName, MassFlow=None, groupmassflow=1, ReferenceValues=None):
+    '''
+    Set an outflow boundary condition of type ``outmfr2``.
+
+    .. note:: see `elsA Tutorial about outmfr2 condition <http://elsa.onera.fr/restricted/MU_MT_tuto/latest/Tutos/BCsTutorials/tutorial-BC.html#outmfr2/>`_
+
+    Parameters
+    ----------
+
+        t : PyTree
+            Tree to modify
+
+        FamilyName : str
+            Name of the family on which the boundary condition will be imposed
+
+        MassFlow : :py:class:`float` or :py:obj:`None`
+            Total massflow on the family (with the same **groupmassflow**).
+            If :py:obj:`None`, the reference massflow in **ReferenceValues**
+            divided by the appropriate fluxcoeff is taken.
+
+            .. attention::
+                It has to be the massflow through the simulated section only,
+                not on the full 360 degrees configuration (except if the full
+                circonference is simulated).
+
+        groupmassflow : int
+            Index used to link participating patches to this boundary condition.
+            If several BC ``outmfr2`` are defined, **groupmassflow** has to be
+            incremented for each family.
+
+        ReferenceValues : :py:class:`dict` or :py:obj:`None`
+            dictionary as obtained from :py:func:`computeReferenceValues`. Can
+            be :py:obj:`None` only if **MassFlow** is not :py:obj:`None`.
+
+    '''
+    if MassFlow is None and ReferenceValues is not None:
+        bc = C.getFamilyBCs(t, FamilyName)[0]
+        zone = I.getParentFromType(t, bc, 'Zone_t')
+        row = I.getValue(I.getNodeFromType1(zone, 'FamilyName_t'))
+        rowParams = TurboConfiguration['Rows'][row]
+        fluxcoeff = rowParams['NumberOfBlades'] / float(rowParams['NumberOfBladesSimulated'])
+        MassFlow = ReferenceValues['MassFlow'] / fluxcoeff
+
+    ImposedVariables = dict(globalmassflow=MassFlow, groupmassflow=groupmassflow)
+
+    setBCwithImposedVariables(t, FamilyName, ImposedVariables,
+        FamilyBC='BCOutflowSubsonic', BCType='outmfr2', bc=bc)
+
+def setBCwithImposedVariables(t, FamilyName, ImposedVariables, FamilyBC, BCType,
+    bc=None, BCDataSetName='BCDataSet#Init', BCDataName='DirichletData',
+    gridLocation='FaceCenter'):
+    '''
+    Generic function to impose a Boundary Condition ``inj1``. The following
+    functions are more specific:
+
+    Parameters
+    ----------
+
+        t : PyTree
+            Tree to modify
+
+        FamilyName : str
+            Name of the family on which the boundary condition will be imposed
+
+        ImposedVariables : dict
+            Dictionary of variables to imposed on the boudary condition. Keys
+            are variable names and values must be:
+
+                * either scalars: in that case they are imposed once for the
+                  family **FamilyName** in the corresponding ``Family_t`` node.
+
+                * or numpy arrays: in that case they are imposed for the ``BC_t``
+                  node **bc**.
+
+        bc : PyTree
+            ``BC_t`` node on which the boundary condition will be imposed. Must
+            be :py:obj:`None` if the condition must be imposed once in the
+            ``Family_t`` node.
+
+        BCDataSetName : str
+            Name of the created node of type ``BCDataSet_t``. Default value is
+            'BCDataSet#Init'
+
+        BCDataName : str
+            Name of the created node of type ``BCData_t``. Default value is
+            'DirichletData'
+
+    See also
+    --------
+
+    setBC_inj1, setBC_outpres, setBC_outmfr2
+
+    '''
+    checkVariables(ImposedVariables)
+    FamilyNode = I.getNodeFromNameAndType(t, FamilyName, 'Family_t')
+    I._rmNodesByType(FamilyNode, 'FamilyBC_t')
+    I.newFamilyBC(value=FamilyBC, parent=FamilyNode)
+
+    if all([np.ndim(v)==0 for v in ImposedVariables.values()]):
+        ImposedVariables = translateVariablesFromCGNS2Elsa(ImposedVariables)
+        J.set(FamilyNode, '.Solver#BC', type=BCType, **ImposedVariables)
+    else:
+        assert bc is not None
+        J.set(bc, '.Solver#BC', type=BCType)
+
+        PointRange = I.getValue(I.getNodeFromType(bc, 'IndexRange_t'))
+        bc_shape = PointRange[:, 1] - PointRange[:, 0]
+        if bc_shape[0] == 0:
+            bc_shape = (bc_shape[1], bc_shape[2])
+        elif bc_shape[1] == 0:
+            bc_shape = (bc_shape[0], bc_shape[2])
+        elif bc_shape[2] == 0:
+            bc_shape = (bc_shape[0], bc_shape[1])
+        else:
+            raise ValueError('Wrong BC shape {} in {}'.format(bc_shape, I.getPath(t, bc)))
+
+        for var, value in ImposedVariables.items():
+            assert value.shape == bc_shape, \
+                'Wrong shape for variable {}: {} (shape {} for {})'.format(var, value.shape, bc_shape, I.getPath(t, bc))
+
+        BCDataSet = I.newBCDataSet(name=BCDataSetName, value='Null',
+            gridLocation='FaceCenter', parent=bc)
+        J.set(BCDataSet, BCDataName, childType='BCData_t', **ImposedVariables)
+
+def checkVariables(ImposedVariables):
+    '''
+    Check that variables in the input dictionary are well defined. Raise a
+    ``ValueError`` if not.
+
+    Parameters
+    ----------
+
+        ImposedVariables : dict
+            Each key is a variable name. Based on this name, the value (float or
+            numpy.array) is checked.
+            For instance:
+
+                * Variables such as pressure, temperature or turbulent quantities
+                  must be strictly positive.
+
+                * Components of a unit vector must be between -1 and 1.
+
+    '''
+    posiviteVars = ['PressureStagnation', 'EnthalpyStagnation',
+        'stagnation_pressure', 'stagnation_enthalpy', 'stagnation_temperature',
+        'Pressure', 'pressure', 'Temperature', 'wall_temp',
+        'TurbulentEnergyKinetic', 'TurbulentDissipationRate', 'TurbulentDissipation', 'TurbulentLengthScale',
+        'TurbulentSANuTilde', 'globalmassflow']
+    unitVectorComponent = ['VelocityUnitVectorX', 'VelocityUnitVectorY', 'VelocityUnitVectorZ',
+        'txv', 'tyv', 'tzv']
+
+    def positive(value):
+        if isinstance(value, np.ndarray): return np.all(value>0)
+        else: return value>0
+
+    def unitComponent(value):
+        if isinstance(value, np.ndarray): return np.all(np.absolute(value)<=1)
+        else: return abs(value)<=1
+
+    for var, value in ImposedVariables.items():
+        if var in posiviteVars and not positive(value):
+            raise ValueError('{} must be positive, but here it is equal to {}'.format(var, value))
+        elif var in unitVectorComponent and not unitComponent(value):
+            raise ValueError('{} must be between -1 and +1, but here it is equal to {}'.format(var, value))
+
+def translateVariablesFromCGNS2Elsa(Variables):
+    '''
+    Translate names in **Variables** from CGNS standards to elsA names for
+    boundary conditions.
+
+    Parameters
+    ----------
+
+        Variables : :py:class:`dict` or :py:class:`list` or :py:class:`str`
+            Could be eiter:
+
+                * a :py:class:`dict` with keys corresponding to variables names
+
+                * a :py:class:`list` of variables names
+
+                * a :py:class:`str` as a single variable name
+
+    Returns
+    -------
+
+        NewVariables : :py:class:`dict` or :py:class:`list` or :py:class:`str`
+            Depending on the input type, return the same object with variable
+            names translated to elsA standards.
+
+    '''
+    CGNS2ElsaDict = dict(
+        PressureStagnation       = 'stagnation_pressure',
+        EnthalpyStagnation       = 'stagnation_enthalpy',
+        TemperatureStagnation    = 'stagnation_temperature',
+        Pressure                 = 'pressure',
+        MassFlow                 = 'globalmassflow',
+        TurbulentSANuTilde       = 'inj_tur1',
+        TurbulentEnergyKinetic   = 'inj_tur1',
+        TurbulentDissipationRate = 'inj_tur2',
+        TurbulentDissipation     = 'inj_tur2',
+        TurbulentLengthScale     = 'inj_tur2',
+        VelocityUnitVectorX      = 'txv',
+        VelocityUnitVectorY      = 'tyv',
+        VelocityUnitVectorZ      = 'tzv',
+    )
+
+    elsAVariables = CGNS2ElsaDict.values()
+
+    if isinstance(Variables, dict):
+        NewVariables = dict()
+        for var, value in Variables.items():
+            if var in elsAVariables:
+                NewVariables[var] = value
+            elif var in CGNS2ElsaDict:
+                NewVariables[CGNS2ElsaDict[var]] = value
+            else:
+                NewVariables[var] = value
+        return NewVariables
+    elif isinstance(Variables, list):
+        NewVariables = []
+        for var in Variables:
+            if var in elsAVariables:
+                NewVariables.append(var)
+            else:
+                NewVariables.append(CGNS2ElsaDict[var])
+        return NewVariables
+    elif isinstance(Variables, str):
+        if Variables in elsAVariables:
+            return CGNS2ElsaDict[var]
+    else:
+        raise TypeError('Variables must be of type dict, list or string')
+
+
+
+def setBC_stage_mxpl(t, left, right, method='globborder_dict'):
+    '''
+    Set a mixing plane condition between families **left** and **right**.
+
+    .. important : This function has a dependency to the ETC module.
+
+    Parameters
+    ----------
+
+        t : PyTree
+            Tree to modify
+
+        left : str
+            Name of the family on the left side.
+
+        right : str
+            Name of the family on the right side.
+
+        method : optional, str
+            Method used to compute the globborder. The default value is
+            ``'globborder_dict'``, it corresponds to the ETC topological
+            algorithm.
+            Another possible value is ``'poswin'`` to use the geometrical
+            algorithm in *turbo* (in this case, *turbo* environment must be
+            sourced).
+    '''
+
+    ETC.setBC_stage_mxpl(t, left, right, method=method)
+
+def setBC_stage_mxpl_hyb(t, left, right, nbband=100, c=None):
+    '''
+    Set a hybrid mixing plane condition between families **left** and **right**.
+
+    .. important : This function has a dependency to the ETC module.
+
+    Parameters
+    ----------
+
+        t : PyTree
+            Tree to modify
+
+        left : str
+            Name of the family on the left side.
+
+        right : str
+            Name of the family on the right side.
+
+        nbband : int
+            Number of points in the radial distribution to compute.
+
+        c : float
+            Parameter for the distribution of radial points.
+
+    '''
+
+    ETC.setBC_stage_mxpl_hyb(t, left, right, nbband=nbband, c=c)
+
+def setBC_stage_red(t, left, right, stage_ref_time):
+    '''
+    Set a RNA condition between families **left** and **right**.
+
+    .. important : This function has a dependency to the ETC module.
+
+    Parameters
+    ----------
+
+        t : PyTree
+            Tree to modify
+
+        left : str
+            Name of the family on the left side.
+
+        right : str
+            Name of the family on the right side.
+
+        stage_ref_time : float
+            Reference period on the simulated azimuthal extension.
+    '''
+
+    ETC.setBC_stage_red(t, left, right, stage_ref_time)
+
+def setBC_stage_red_hyb(t, left, right, stage_ref_time, nbband=100, c=None):
+    '''
+    Set a hybrid RNA condition between families **left** and **right**.
+
+    .. important : This function has a dependency to the ETC module.
+
+    Parameters
+    ----------
+
+        t : PyTree
+            Tree to modify
+
+        left : str
+            Name of the family on the left side.
+
+        right : str
+            Name of the family on the right side.
+
+        stage_ref_time : float
+            Reference period on the simulated azimuthal extension.
+
+        nbband : int
+            Number of points in the radial distribution to compute.
+
+        c : float
+            Parameter for the distribution of radial points.
+
+    '''
+
+    ETC.setBC_stage_red_hyb(t, left, right, stage_ref_time, nbband=nbband, c=c)
+
+def setBC_outradeq(t, FamilyName, valve_type=0, valve_ref_pres=None,
+    valve_ref_mflow=None, valve_relax=0.1, ReferenceValues=None,
+    TurboConfiguration=None, method='globborder_dict'):
+    '''
+    Set an outflow boundary condition of type ``outradeq``.
+    The pivot index is 1 and cannot be changed.
+
+    .. important : This function has a dependency to the ETC module.
+
+    Parameters
+    ----------
+
+        t : PyTree
+            Tree to modify
+
+        FamilyName : str
+            Name of the family on which the boundary condition will be imposed
+
+        valve_type : int
+            Valve law type. See `elsA documentation about valve laws <http://elsa.onera.fr/restricted/MU_MT_tuto/latest/STB-97020/Textes/Boundary/Valve.html>`_.
+            If 0, not valve law is used. In that case, **valve_ref_pres** corresponds
+            to the prescribed static pressure at the pivot index, and **valve_ref_mflow**
+            and **valve_relax** are not used.
+
+        valve_ref_pres : :py:class:`float` or :py:obj:`None`
+            Reference static pressure at the pivot index.
+            If :py:obj:`None`, the value ``ReferenceValues['Pressure']`` is taken.
+
+        valve_ref_mflow : :py:class:`float` or :py:obj:`None`
+            Reference mass flow rate.
+            If :py:obj:`None`, the value ``ReferenceValues['MassFlow']`` is taken
+            and normalized using information in **TurboConfiguration** to get
+            the corresponding mass flow rate on the section of **FamilyName**
+            actually simulated.
+
+        valve_relax : float
+            'Relaxation' parameter of the valve law. The default value is 0.1.
+            Be careful:
+
+            * for laws 1, 2 and 5, it is a real Relaxation coefficient without
+              dimension.
+
+            * for law 3, it is a value homogeneous with a pressure divided
+              by a mass flow.
+
+            * for law 4, it is a value homogeneous with a pressure.
+
+        ReferenceValues : :py:class:`dict` or :py:obj:`None`
+            as produced by :py:func:`computeReferenceValues`
+
+        TurboConfiguration : :py:class:`dict` or :py:obj:`None`
+            as produced by :py:func:`getTurboConfiguration`
+
+        method : optional, str
+            Method used to compute the globborder. The default value is
+            ``'globborder_dict'``, it corresponds to the ETC topological
+            algorithm.
+            Another possible value is ``'poswin'`` to use the geometrical
+            algorithm in *turbo* (in this case, *turbo* environment must be
+            sourced).
+
+    '''
+
+    ETC.setBC_outradeq(t, FamilyName, valve_type=valve_type, valve_ref_pres=valve_ref_pres,
+        valve_ref_mflow=valve_ref_mflow, valve_relax=valve_relax, ReferenceValues=ReferenceValues,
+        TurboConfiguration=TurboConfiguration, method=method)
+
+def setBC_outradeqhyb(t, FamilyName, valve_type, valve_ref_pres,
+    valve_ref_mflow, valve_relax=0.1, nbband=100, c=None):
+    '''
+    Set an outflow boundary condition of type ``outradeqhyb``.
+    The pivot index is 1 and cannot be changed.
+
+    .. important : This function has a dependency to the ETC module.
+
+    Parameters
+    ----------
+
+        t : PyTree
+            Tree to modify
+
+        FamilyName : str
+            Name of the family on which the boundary condition will be imposed
+
+        valve_type : int
+            Valve law type. See `elsA documentation about valve laws <http://elsa.onera.fr/restricted/MU_MT_tuto/latest/STB-97020/Textes/Boundary/Valve.html>`_.
+            Cannot be 0.
+
+        valve_ref_pres : float
+            Reference static pressure at the pivot index.
+
+        valve_ref_mflow : float
+            Reference mass flow rate.
+
+        valve_relax : float
+            'Relaxation' parameter of the valve law. The default value is 0.1.
+            Be careful:
+
+            * for laws 1, 2 and 5, it is a real Relaxation coefficient without
+              dimension.
+
+            * for law 3, it is a value homogeneous with a pressure divided
+              by a mass flow.
+
+            * for law 4, it is a value homogeneous with a pressure.
+
+        nbband : int
+            Number of points in the radial distribution to compute.
+
+        c : float
+            Parameter for the distribution of radial points.
+
+    '''
+
+    ETC.setBC_outradeqhyb(t, FamilyName, valve_type, valve_ref_pres,
+        valve_ref_mflow, valve_relax=valve_relax, nbband=nbband, c=c)
+
+
+################################################################################
+#######  Boundary conditions without ETC dependency  ###########################
+#######         WARNING: VALIDATION REQUIRED         ###########################
+################################################################################
+
+# def setBC_outradeqhyb(t, FamilyName, valve_type, valve_ref_pres,
+#     valve_ref_mflow, valve_relax=0.1, nbband=100):
+#     '''
+#     Set an outflow boundary condition of type ``outradeqhyb``.
+#
+#     .. important:: The hybrid globborder conditions are availble since elsA v5.0.03.
+#
+#     .. note:: see `elsA Tutorial about valve laws <http://elsa.onera.fr/restricted/MU_MT_tuto/latest/STB-97020/Textes/Boundary/Valve.html>`_
+#
+#     Parameters
+#     ----------
+#
+#         t : PyTree
+#             Tree to modify
+#
+#         FamilyName : str
+#             Name of the family on which the boundary condition will be imposed
+#
+#         valve_type : int
+#             Type of valve law
+#
+#         valve_ref_pres : float
+#             Reference pressure for the valve boundary condition.
+#
+#         valve_ref_mflow : float
+#             Reference massflow for the valve boundary condition.
+#
+#         valve_relax : float
+#             Relaxation coefficient for the valve boundary condition.
+#
+#             .. warning:: This is a real relaxation coefficient for valve laws 1
+#                 and 2, but it has the dimension of a pressure for laws 3, 4 and
+#                 5
+#
+#         nbband : int
+#             Number of points in the radial distribution to compute.
+#
+#     See also
+#     --------
+#
+#         computeRadialDistribution
+#
+#     '''
+#
+#     # Delete previous BC if it exists
+#     for bc in C.getFamilyBCs(t, FamilyName):
+#         I._rmNodesByName(bc, '.Solver#BC')
+#     # Create Family BC
+#     family_node = I.getNodeFromNameAndType(t, FamilyName, 'Family_t')
+#     I._rmNodesByName(family_node, '.Solver#BC')
+#     I.newFamilyBC(value='BCOutflowSubsonic', parent=family_node)
+#
+#     radDistFile = 'radialDist_{}_{}.plt'.format(FamilyName, nbband)
+#     radDist = computeRadialDistribution(t, FamilyName, nbband)
+#     C.convertPyTree2File(radDist, radDistFile)
+#
+#     J.set(family_node, '.Solver#BC',
+#             type            = 'outradeqhyb',
+#             indpiv          = 1,
+#             hray_tolerance  = 1e-12,
+#             valve_type      = valve_type,
+#             valve_ref_pres  = valve_ref_pres,
+#             valve_ref_mflow = valve_ref_mflow,
+#             valve_relax     = valve_relax,
+#             glob_border_cur = FamilyName,
+#             file            = radDistFile,
+#             format          = 'bin_tp',
+#         )
+#
+# def setBC_MxPl_hyb(t, left, right, nbband=100):
+#     '''
+#     Set a hybrid mixing plane condition between families **left** and **right**.
+#
+#     .. important:: The hybrid globborder conditions are availble since elsA v5.0.03.
+#
+#     Parameters
+#     ----------
+#
+#         t : PyTree
+#             tree to modify
+#
+#         left : str
+#             Name of the first family corresponding to one side of the interface.
+#
+#         right : str
+#             Name of the second family, see **left**
+#
+#         nbband : int
+#             Number of points in the radial distribution to compute.
+#
+#     See also
+#     --------
+#
+#         setBC_MxPl_hyb_OneSide, computeRadialDistribution
+#
+#     '''
+#
+#     setBC_MxPl_hyb_OneSide(t, left, right, nbband)
+#     setBC_MxPl_hyb_OneSide(t, right, left, nbband)
+#     for gc in I.getNodesFromType(t, 'GridConnectivity_t'):
+#         I._rmNodesByType(gc, 'FamilyBC_t')
+#
+# def setBC_MxPl_hyb_OneSide(t, FamCur, FamOpp, nbband):
+#     '''
+#     Set a hybrid mixing plane condition for the family **FamCur**.
+#
+#     .. important:: This function is intended to be called twice by
+#         :py:func:`setBC_MxPl_hyb`, once for **FamCur** (with the opposite family
+#         **FamOpp**) and once for **FamOpp** (with the opposite family **FamCur**)
+#
+#     Parameters
+#     ----------
+#
+#         t : PyTree
+#             tree to modify
+#
+#         FamCur : str
+#             Name of the first family corresponding to one side of the interface.
+#
+#         FamOpp : str
+#             Name of the second family, on the opposite side of **FamCur**.
+#
+#         nbband : int
+#             Number of points in the radial distribution to compute.
+#
+#     See also
+#     --------
+#     setBC_MxPl_hyb, computeRadialDistribution
+#     '''
+#
+#     for bc in C.getFamilyBCs(t, FamCur):
+#         bcName = I.getName(bc)
+#         PointRange = I.getNodeFromType(bc, 'IndexRange_t')
+#         zone = I.getParentFromType(t, bc, 'Zone_t')
+#         I.rmNode(t, bc)
+#         zgc = I.getNodeFromType(zone, 'ZoneGridConnectivity_t')
+#         gc = I.newGridConnectivity(name=bcName, donorName=I.getName(zone),
+#                                     ctype='Abutting', parent=zgc)
+#         I._addChild(gc, PointRange)
+#         I.createChild(gc, 'FamilyName', 'FamilyName_t', value=FamCur)
+#
+#     radDistFileFamCur = 'radialDist_{}_{}.plt'.format(FamCur, nbband)
+#     radDistFamCur = computeRadialDistribution(t, FamCur, nbband)
+#     C.convertPyTree2File(radDistFamCur, radDistFileFamCur)
+#
+#     for gc in I.getNodesFromType(t, 'GridConnectivity_t'):
+#         fam = I.getValue(I.getNodeFromType(gc, 'FamilyName_t'))
+#         if fam == FamCur:
+#             J.set(gc, '.Solver#Property',
+#                     globborder      = FamCur,
+#                     globborderdonor = FamOpp,
+#                     file            = radDistFileFamCur,
+#                     type            = 'stage_mxpl_hyb',
+#                     mxpl_dirtype    = 'axial',
+#                     mxpl_avermean   = 'riemann',
+#                     mxpl_avertur    = 'conservative',
+#                     mxpl_num        = 'characteristic',
+#                     mxpl_ari_sensor = 0.5,
+#                     hray_tolerance  = 1e-12,
+#                     jtype           = 'nomatch_rad_line',
+#                     nomatch_special = 'none',
+#                     format          = 'bin_tp'
+#                 )
+#
+# def computeRadialDistribution(t, FamilyName, nbband):
+#     '''
+#     Compute a distribution of radius values according the density of cells for
+#     the BCs of family **FamilyName**.
+#
+#     Parameters
+#     ----------
+#
+#         t : PyTree
+#             mesh tree with families
+#
+#         FamilyName : str
+#             Name of the BC family to extract to compute the radial repartition.
+#
+#         nbband : int
+#             Number of values in the returned repartition. It is used to decimate
+#             the list of the radii at the center of each cell. For a structured
+#             grid, should be ideally the number of cells in the radial direction.
+#
+#     Returns
+#     -------
+#
+#         zone : PyTree
+#             simple tree containing only a one dimension array called 'radius'
+#
+#     '''
+#     bcNodes = C.extractBCOfName(t, 'FamilySpecified:{0}'.format(FamilyName))
+#     # Compute radius and put this value at cell centers
+#     C._initVars(bcNodes, '{radius}=({CoordinateY}**2+{CoordinateZ}**2)**0.5')
+#     bcNodes = C.node2Center(bcNodes, 'radius')
+#     I._rmNodesByName(bcNodes, I.__FlowSolutionNodes__)
+#     # Put all the radii values in a list
+#     radius = []
+#     for bc in bcNodes:
+#         radius += list(I.getValue(I.getNodeFromName(bc, 'radius')).flatten())
+#     # Sort and transform to numpy array
+#     step = (len(radius)-1) / float(nbband-1)
+#     ind = [int(np.ceil(step*n)) for n in range(nbband)]
+#     radius = np.array(sorted(radius))[ind]
+#     assert radius.size == nbband
+#     # Convert to PyTree
+#     zone = I.newZone('Zone1', [[len(radius)],[1],[1]], 'Structured')
+#     FS = I.newFlowSolution(parent=zone)
+#     I.newDataArray('radius', value=radius, parent=FS)
+#
+#     return zone
+
+################################################################################
+#############  Multiple jobs submission  #######################################
+################################################################################
+
+def launchIsoSpeedLines(PREFIX_JOB, AER, NProc, machine, DIRECTORY_WORK,
+                    ThrottleRange, RotationSpeedRange, **kwargs):
+    '''
+    User-level function designed to launch iso-speed lines.
+
+    Parameters
+    ----------
+
+        PREFIX_JOB : str
+            an arbitrary prefix for the jobs
+
+        AER : str
+            full AER code for launching simulations on SATOR
+
+        NProc : int
+            Number of processors for each job.
+
+        machine : str
+            name of the machine ``'sator'``, ``'spiro'``, ``'eos'``...
+
+            .. warning:: only ``'sator'`` has been tested
+
+        DIRECTORY_WORK : str
+            the working directory at computation server.
+
+            .. note:: indicated directory may not exist. In this case, it will
+                be created.
+
+        ThrottleRange : list
+            Throttle values to consider (depend on the valve law)
+
+        RotationSpeedRange : list
+            RotationSpeed numbers to consider
+
+        kwargs : dict
+            same arguments than prepareMainCGNS4ElsA, except that 'mesh' may be
+            a :py:class:`list`. In that case, the list must have the same length
+            that **RotationSpeedRange**, and each element corresponds to the
+            mesh used for each rotation speed. It may be useful to make the
+            geometry vary with the rotation speed (updating shape, tip gaps, etc).
+
+    Returns
+    -------
+
+        None : None
+            File ``JobsConfiguration.py`` is writen and polar builder job is
+            launched
+    '''
+    ThrottleMatrix, RotationSpeedMatrix  = np.meshgrid(ThrottleRange, RotationSpeedRange)
+
+    Throttle_       = ThrottleMatrix.ravel(order='K')
+    RotationSpeed_  = RotationSpeedMatrix.ravel(order='K')
+    NewJobs         = Throttle_ == ThrottleRange[0]
+
+    JobsQueues = []
+    for i, (Throttle, RotationSpeed, NewJob) in enumerate(zip(Throttle_, RotationSpeed_, NewJobs)):
+
+        print('Assembling run {} Throttle={} RotationSpeed={} | NewJob = {}'.format(
+                i, Throttle, RotationSpeed, NewJob))
+
+        if NewJob:
+            JobName = PREFIX_JOB+'%d'%i
+            writeOutputFields = True
+        else:
+            writeOutputFields = False
+
+        CASE_LABEL = '{:08.2f}_{}'.format(abs(Throttle), JobName)
+        if Throttle < 0: CASE_LABEL = 'M'+CASE_LABEL
+
+        WorkflowParams = copy.deepcopy(kwargs)
+
+        WorkflowParams['TurboConfiguration']['ShaftRotationSpeed'] = RotationSpeed
+
+        for BC in WorkflowParams['BoundaryConditions']:
+            if any([condition in BC['type'] for condition in ['outradeq', 'OutflowRadialEquilibrium']]):
+                if BC['valve_type'] == 0:
+                    if 'prespiv' in BC: BC['prespiv'] = Throttle
+                    elif 'valve_ref_pres' in BC: BC['valve_ref_pres'] = Throttle
+                    else: raise Exception('valve_ref_pres must be given explicitely')
+                elif BC['valve_type'] in [1, 5]:
+                    if 'valve_ref_pres' in BC: BC['valve_ref_pres'] = Throttle
+                    else: raise Exception('valve_ref_pres must be given explicitely')
+                elif BC['valve_type'] == 2:
+                    if 'valve_ref_mflow' in BC: BC['valve_ref_mflow'] = Throttle
+                    else: raise Exception('valve_ref_mflow must be given explicitely')
+                elif BC['valve_type'] in [3, 4]:
+                    if 'valve_relax' in BC: BC['valve_relax'] = Throttle
+                    else: raise Exception('valve_relax must be given explicitely')
+                else:
+                    raise Exception('valve_type={} not taken into account yet'.format(BC['valve_type']))
+
+        if 'Initialization' in WorkflowParams and i != 0:
+            WorkflowParams.pop('Initialization')
+
+        if isinstance(WorkflowParams['mesh'], list):
+            speedIndex = RotationSpeedRange.index(RotationSpeed)
+            WorkflowParams['mesh'] = WorkflowParams['mesh'][speedIndex]
+
+        JobsQueues.append(
+            dict(ID=i, CASE_LABEL=CASE_LABEL, NewJob=NewJob, JobName=JobName, **WorkflowParams)
+            )
+
+    JM.saveJobsConfiguration(JobsQueues, AER, machine, DIRECTORY_WORK, NProc=NProc)
+
+    def findElementsInCollection(collec, searchKey, elements=[]):
+        '''
+        In the nested collection **collec** (may be a dictionary or a list),
+        find all the values corresponding to the key **searchKey**.
+
+        Parameters
+        ----------
+
+            collec : :py:class:`dict` or :py:class:`list`
+                Nested dictionary or list where **searchKey** is searched
+
+            searchKey : str
+                Key to find in **collec**
+
+            elements : list
+                accumulated list of found values. Works as an accumulator in the
+                recursive function
+
+        Returns
+        -------
+
+            elements : list
+                list of the found values correspondingto **searchKey**
+        '''
+        if isinstance(collec, dict):
+            for key, value in collec.items():
+                if isinstance(value, (dict, list)):
+                    findElementsInCollection(value, searchKey, elements=elements)
+                elif key == searchKey:
+                    elements.append(value)
+        elif isinstance(collec, list):
+            for elem in collec:
+                findElementsInCollection(elem, searchKey, elements=elements)
+        return elements
+
+    otherFiles = findElementsInCollection(kwargs, 'file') + findElementsInCollection(kwargs, 'filename')
+    if isinstance(kwargs['mesh'], list):
+        otherFiles.extend(kwargs['mesh'])
+    else:
+        otherFiles.append(kwargs['mesh'])
+    for filename in otherFiles:
+        if filename.startswith('/') or filename.startswith('../') \
+            or len(filename.split('/'))>1:
+            MSG = 'Input files must be inside the submission repository (not the case for {})'.format(filename)
+            raise Exception(J.FAIL + MSG + J.ENDC)
+    templatesFolder = os.getenv('MOLA') + '/TEMPLATES/WORKFLOW_COMPRESSOR'
+    JM.launchJobsConfiguration(templatesFolder=templatesFolder, otherFiles=otherFiles)
+
+def printConfigurationStatus(DIRECTORY_WORK, useLocalConfig=False):
+    '''
+    Print the current status of a IsoSpeedLines computation.
+
+    Parameters
+    ----------
+
+        DIRECTORY_WORK : str
+            directory where ``JobsConfiguration.py`` file is located
+
+        useLocalConfig : bool
+            if :py:obj:`True`, use the local ``JobsConfiguration.py``
+            file instead of retreiving it from **DIRECTORY_WORK**
+
+    '''
+    config = JM.getJobsConfiguration(DIRECTORY_WORK, useLocalConfig)
+    Throttle = np.array(sorted(list(set([float(case['CASE_LABEL'].split('_')[0]) for case in config.JobsQueues]))))
+    RotationSpeed = np.array(sorted(list(set([case['TurboConfiguration']['ShaftRotationSpeed'] for case in config.JobsQueues]))))
+
+    nThrottle = Throttle.size
+    nRotationSpeed = RotationSpeed.size
+    NcolMax = 79
+    FirstCol = 15
+    Ndigs = int((NcolMax-FirstCol)/nRotationSpeed)
+    ColFmt = r'{:^'+str(Ndigs)+'g}'
+    ColStrFmt = r'{:^'+str(Ndigs)+'s}'
+    TagStrFmt = r'{:>'+str(FirstCol)+'s}'
+    TagFmt = r'{:>'+str(FirstCol-2)+'g} |'
+
+    def getCaseLabel(config, throttle, rotSpeed):
+        for case in config.JobsQueues:
+            if np.isclose(float(case['CASE_LABEL'].split('_')[0]), throttle) and \
+                np.isclose(case['TurboConfiguration']['ShaftRotationSpeed'], rotSpeed):
+
+                return case['CASE_LABEL']
+
+    JobNames = [getCaseLabel(config, Throttle[0], m).split('_')[-1] for m in RotationSpeed]
+    print('')
+    print(TagStrFmt.format('JobName |')+''.join([ColStrFmt.format(j) for j in JobNames]))
+    print(TagStrFmt.format('RotationSpeed |')+''.join([ColFmt.format(r) for r in RotationSpeed]))
+    print(TagStrFmt.format('Throttle |')+''.join(['_' for m in range(NcolMax-FirstCol)]))
+
+    for throttle in Throttle:
+        Line = TagFmt.format(throttle)
+        for rotSpeed in RotationSpeed:
+            CASE_LABEL = getCaseLabel(config, throttle, rotSpeed)
+            status = JM.statusOfCase(config, CASE_LABEL)
+            if status == 'COMPLETED':
+                msg = J.GREEN+ColStrFmt.format('OK')+J.ENDC
+            elif status == 'FAILED':
+                msg = J.FAIL+ColStrFmt.format('KO')+J.ENDC
+            elif status == 'TIMEOUT':
+                msg = J.WARN+ColStrFmt.format('TO')+J.ENDC
+            elif status == 'RUNNING':
+                msg = ColStrFmt.format('GO')
+            else:
+                msg = ColStrFmt.format('PD') # Pending
+            Line += msg
+        print(Line)
+
+def printConfigurationStatusWithPerfo(DIRECTORY_WORK, useLocalConfig=False,
+                                        monitoredRow='row_1'):
+    '''
+    Print the current status of a IsoSpeedLines computation and display
+    performance of the monitored row for completed jobs.
+
+    Parameters
+    ----------
+
+        DIRECTORY_WORK : str
+            directory where ``JobsConfiguration.py`` file is located
+
+        useLocalConfig : bool
+            if :py:obj:`True`, use the local ``JobsConfiguration.py``
+            file instead of retreiving it from **DIRECTORY_WORK**
+
+        monitoredRow : str
+            Name of the row whose performance will be displayed
+
+    Returns
+    -------
+
+        perfo : :py:class:`dict` of :py:class:`list`
+            dictionary with performance of **monitoredRow** for completed
+            simulations. It contains the following keys:
+
+            * MassFlow
+
+            * PressureStagnationRatio
+
+            * EfficiencyIsentropic
+
+            * RotationSpeed
+
+            * Throttle
+
+            Each list corresponds to one rotation speed. Each sub-list
+            corresponds to the different operating points on a iso-speed line.
+
+    '''
+    from . import Coprocess as CO
+
+    config = JM.getJobsConfiguration(DIRECTORY_WORK, useLocalConfig)
+    Throttle = np.array(sorted(list(set([float(case['CASE_LABEL'].split('_')[0]) for case in config.JobsQueues]))))
+    RotationSpeed = np.array(sorted(list(set([case['TurboConfiguration']['ShaftRotationSpeed'] for case in config.JobsQueues]))))
+
+    nThrottle = Throttle.size
+    nCol = 4
+    NcolMax = 79
+    FirstCol = 15
+    Ndigs = int((NcolMax-FirstCol)/nCol)
+    ColFmt = r'{:^'+str(Ndigs)+'g}'
+    ColStrFmt = r'{:^'+str(Ndigs)+'s}'
+    TagStrFmt = r'{:>'+str(FirstCol)+'s}'
+    TagFmt = r'{:>'+str(FirstCol-2)+'g} |'
+
+    def getCaseLabel(config, throttle, rotSpeed):
+        for case in config.JobsQueues:
+            if np.isclose(float(case['CASE_LABEL'].split('_')[0]), throttle) and \
+                np.isclose(case['TurboConfiguration']['ShaftRotationSpeed'], rotSpeed):
+
+                return case['CASE_LABEL']
+
+    perfo = dict(
+        MassFlow = [],
+        PressureStagnationRatio = [],
+        EfficiencyIsentropic = [],
+        RotationSpeed = [],
+        Throttle = []
+    )
+    lines = ['']
+
+    JobNames = [getCaseLabel(config, Throttle[0], r).split('_')[-1] for r in RotationSpeed]
+    for idSpeed, rotationSpeed in enumerate(RotationSpeed):
+
+        lines.append(TagStrFmt.format('JobName |')+''.join([ColStrFmt.format(JobNames[idSpeed])] + [ColStrFmt.format('') for j in range(nCol-1)]))
+        lines.append(TagStrFmt.format('RotationSpeed |')+''.join([ColFmt.format(rotationSpeed)] + [ColStrFmt.format('') for j in range(nCol-1)]))
+        lines.append(TagStrFmt.format(' |')+''.join([ColStrFmt.format(''), ColStrFmt.format('MFR'), ColStrFmt.format('RPI'), ColStrFmt.format('ETA')]))
+        lines.append(TagStrFmt.format('Throttle |')+''.join(['_' for m in range(NcolMax-FirstCol)]))
+        MFR = []
+        RPI = []
+        ETA = []
+        ROT = []
+        THR = []
+
+        for throttle in Throttle:
+            Line = TagFmt.format(throttle)
+            CASE_LABEL = getCaseLabel(config, throttle, rotationSpeed)
+            status = JM.statusOfCase(config, CASE_LABEL)
+            if status == 'COMPLETED':
+                msg = J.GREEN+ColStrFmt.format('OK')+J.ENDC
+            elif status == 'FAILED':
+                msg = J.FAIL+ColStrFmt.format('KO')+J.ENDC
+            elif status == 'TIMEOUT':
+                msg = J.WARN+ColStrFmt.format('TO')+J.ENDC
+            elif status == 'RUNNING':
+                msg = ColStrFmt.format('GO')
+            else:
+                msg = ColStrFmt.format('PD') # Pending
+
+            if status == 'COMPLETED':
+                lastarrays = JM.getCaseArrays(config, CASE_LABEL,
+                                        basename='PERFOS_{}'.format(monitoredRow))
+                MFR.append(lastarrays['MassFlowIn'])
+                RPI.append(lastarrays['PressureStagnationRatio'])
+                ETA.append(lastarrays['EfficiencyIsentropic'])
+                ROT.append(rotationSpeed)
+                THR.append(throttle)
+                msg += ''.join([ColFmt.format(MFR[-1]), ColFmt.format(RPI[-1]), ColFmt.format(ETA[-1])])
+            else:
+                msg += ''.join([ColStrFmt.format('') for n in range(nCol-1)])
+            Line += msg
+            lines.append(Line)
+
+        lines.append('')
+        perfo['MassFlow'].append(MFR)
+        perfo['PressureStagnationRatio'].append(RPI)
+        perfo['EfficiencyIsentropic'].append(ETA)
+        perfo['RotationSpeed'].append(ROT)
+        perfo['Throttle'].append(THR)
+
+    for line in lines: print(line)
+
+    return perfo