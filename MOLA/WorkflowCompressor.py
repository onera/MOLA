#    Copyright 2023 ONERA - contact luis.bernardos@onera.fr
#
#    This file is part of MOLA.
#
#    MOLA is free software: you can redistribute it and/or modify
#    it under the terms of the GNU Lesser General Public License as published by
#    the Free Software Foundation, either version 3 of the License, or
#    (at your option) any later version.
#
#    MOLA is distributed in the hope that it will be useful,
#    but WITHOUT ANY WARRANTY; without even the implied warranty of
#    MERCHANTABILITY or FITNESS FOR A PARTICULAR PURPOSE.  See the
#    GNU Lesser General Public License for more details.
#
#    You should have received a copy of the GNU Lesser General Public License
#    along with MOLA.  If not, see <http://www.gnu.org/licenses/>.

'''
MOLA - WorkflowCompressor.py

WORKFLOW COMPRESSOR

Collection of functions designed for Workflow Compressor

31/08/2021 - T. Bontemps - Creation
'''

import MOLA
from . import InternalShortcuts as J
from . import Preprocess        as PRE
from . import JobManager        as JM
from . import BodyForceTurbomachinery as BF

if not MOLA.__ONLY_DOC__:
    import sys
    import os
    import numpy as np
    import pprint
    import copy
    import scipy.optimize

    import Converter.PyTree    as C
    import Converter.Internal  as I
    import Distributor2.PyTree as D2
    import Post.PyTree         as P
    import Generator.PyTree    as G
    import Transform.PyTree    as T
    import Connector.PyTree    as X
    import Converter.elsAProfile as elsAProfile


def checkDependencies():
    '''
    Make a series of functional tests in order to determine if the user
    environment is correctly set for using the Workflow Compressor
    '''
    JM.checkDependencies()

    print('Checking ETC...')
    try:
        import etc.transform.__future__
        print(J.GREEN+'ETC module is available'+J.ENDC)
    except ImportError:
        MSG = 'Fail to import ETC module: Some functions of {} are unavailable'.format(__name__)
        print(J.FAIL + MSG + J.ENDC)

    print('Checking MOLA.ParametrizeChannelHeight...')
    try:
        from . import ParametrizeChannelHeight
    except ImportError:
        MSG = 'Fail to import ParametrizeChannelHeight: function parametrizeChannelHeight is unavailable'
        print(J.WARN + MSG + J.ENDC)
    else:
        print(J.GREEN+'MOLA.ParametrizeChannelHeight module is available'+J.ENDC)

    print('\nVERIFICATIONS TERMINATED')


def prepareMesh4ElsA(mesh, InputMeshes=None, splitOptions=None, #dict(SplitBlocks=False),
                    duplicationInfos={}, zonesToRename={},
                    scale=1., rotation='fromAG5', tol=1e-8, PeriodicTranslation=None,
                    BodyForceRows=None, families2Remove=[], saveGeometricalDataForBodyForce=True):
    '''
    This is a macro-function used to prepare the mesh for an elsA computation
    from a CGNS file provided by Autogrid 5.

    The sequence of performed operations is the following:

    #. load and clean the mesh from Autogrid 5
    #. apply transformations
    #. add grid connectivities
    #. duplicate the mesh in rotation (if needed)
    #. split the mesh (only if PyPart is not used)
    #. distribute the mesh (only if PyPart is not used)
    #. make final elsA-specific adaptations of CGNS data

    
    .. warning::
        The following assumptions on the input mesh are made:
        
        * it does not need any scaling

        * the shaft axis is the Z-axis, pointing downstream (convention in
          Autogrid 5). The mesh will be rotated to follow the elsA convention,
          thus the shaft axis will be the X-axis, pointing downstream.

    Parameters
    ----------

        mesh : :py:class:`str` or PyTree
            Name of the CGNS mesh file from Autogrid 5 or already read PyTree.

        InputMeshes : :py:class:`list` of :py:class:`dict`
            User-provided data. See documentation of Preprocess.prepareMesh4ElsA

        splitOptions : dict
            All optional parameters passed to function
            :py:func:`MOLA.Preprocess.splitAndDistribute`

            .. important::
                If **splitOptions** is an empty :py:class:`dict` (default value),
                no split nor distribution are done. This behavior required to
                use PyPart in the simulation.
                If you want to split the mesh with default parameters, you have
                to specify one of them. For instance, use:

                >> splitOptions=dict(mode='auto')

        duplicationInfos : dict
            User-provided data related to domain duplication.
            Each key corresponds to a row FamilyName.
            The associated element is a dictionary with the following parameters:

                * NumberOfBlades: number of blades in the row (in reality)

                * NumberOfDuplications: number of duplications to make of the
                  input row domain.

                * MergeBlocks: boolean, if True the duplicated blocks are merged.

        zonesToRename : dict
            Each key corresponds to the name of a zone to modify, and the associated
            value is the new name to give.

        scale : float
            Homothety factor to apply on the mesh. Default is 1.

        rotation : :py:class:`str` or :py:class:`list`
            List of rotations to apply on the mesh. If **rotation** =
            ``'fromAG5'``, then default rotations are applied:

            >>> rotation = [((0,0,0), (0,1,0), 90), ((0,0,0), (1,0,0), 90)]

            Else, **rotation** must be a list of rotation to apply to the grid
            component. Each rotation is defined by 3 elements:

                * a 3-tuple corresponding to the center coordinates
                * a 3-tuple corresponding to the rotation axis
                * a float (or integer) defining the angle of rotation in
                  degrees

        PeriodicTranslation : :py:obj:`None` or :py:class:`list` of :py:class:`float`
            If not :py:obj:`None`, the configuration is considered to be with
            a periodicity in the direction **PeriodicTranslation**. This argument
            has to be used for linear cascade configurations.

        tol : float
            Tolerance for connectivities matching (including periodic connectivities).

        BodyForceRows : :py:class:`dict` or :py:obj:`None`
            If not :py:obj:`None`, this parameters allows to replace user-defined
            row domains with meshes adapted to body-force modelling.
            See documentation of py:func:`MOLA.BodyForceTurbomachinery.replaceRowWithBodyForceMesh`.

        families2Remove : list
            Families to remove in the tree when using body-force. Should be a list 
            of families related to interstage interfaces between a stator row and 
            a BFM row, or to BFM rows. It allows to force a matching mesh at the interface
            instead having a mixing plane.

        saveGeometricalDataForBodyForce : bool
            If :py:obj:`True`, save the intermediate files ``BodyForceData_{row}.cgns`` for each row.
            These files contain a CGNS tree with:

                * 4 lines (1D zones) corresponding to Hub, Shroud, Leading edge and Trailing Edge.
                * The zone'Skeleton' with geometrical data on blade profile (used for interpolation later). 

    Returns
    -------

        t : PyTree
            the pre-processed mesh tree (usually saved as ``mesh.cgns``)

            .. important:: This tree is **NOT** ready for elsA computation yet !
                The user shall employ function :py:func:`prepareMainCGNS4ElsA`
                as next step
    '''
    if isinstance(mesh,str):
        filename = mesh
        t = J.load(mesh)
    elif I.isTopTree(mesh):
        filename = None
        t = mesh
    else:
        raise ValueError('parameter mesh must be either a filename or a PyTree')


    if PRE.hasAnyUnstructuredZones(t): t = PRE.convertUnstructuredMeshToNGon(t)

    if InputMeshes is None:
        InputMeshes = generateInputMeshesFromAG5(t,
            scale=scale, rotation=rotation, tol=tol, PeriodicTranslation=PeriodicTranslation)
        for InputMesh in InputMeshes: 
            InputMesh['file'] = filename

    PRE.checkFamiliesInZonesAndBC(t)
    PRE.transform(t, InputMeshes)

    if BodyForceRows:
        # Remesh rows to model with body-force
        t, newRowMeshes = BF.replaceRowWithBodyForceMesh(
            t, BodyForceRows, saveGeometricalDataForBodyForce=saveGeometricalDataForBodyForce)

    t = cleanMeshFromAutogrid(t, basename=InputMeshes[0]['baseName'], zonesToRename=zonesToRename)

    if BodyForceRows:
         #Add body-force domains in the main mesh
        base = I.getBases(t)[0]
        for newRowMesh in newRowMeshes:
            for zone in I.getZones(newRowMesh):
                I.addChild(base, zone)
        if families2Remove == []:
            warning = 'WARNING: families2Remove is empty although body force is used.'
            warning+= 'Please have a look to the documentation and double check that is not a mistake.'
            print(J.WARN+warning+J.ENDC)
        else:
            for family in families2Remove:
                for bc in C.getFamilyBCs(t, family):
                    I._rmNode(t, bc)
                I._rmNodesByName(t, family)

    for row, rowParams in duplicationInfos.items():
        try: MergeBlocks = rowParams['MergeBlocks']
        except: MergeBlocks = False
        duplicate(t, row, rowParams['NumberOfBlades'],
                nDupli=rowParams['NumberOfDuplications'], merge=MergeBlocks)

    if splitOptions is not None:
        t = PRE.splitAndDistribute(t, InputMeshes, **splitOptions)
    else:
        t = PRE.connectMesh(t, InputMeshes)
    # WARNING: Names of BC_t nodes must be unique to use PyPart on globborders
    for l in [2,3,4]: I._correctPyTree(t, level=l)

    for base, meshInfo in zip(I.getBases(t), InputMeshes):
        J.set(base,'.MOLA#InputMesh',**meshInfo)

    PRE.adapt2elsA(t, InputMeshes)
    J.checkEmptyBC(t)

    return t

def prepareMainCGNS4ElsA(mesh='mesh.cgns', ReferenceValuesParams={},
        NumericalParams={}, OverrideSolverKeys= {}, 
        TurboConfiguration={}, Extractions=[], BoundaryConditions=[],
        PostprocessOptions={}, BodyForceInputData={}, writeOutputFields=True,
        bladeFamilyNames=['BLADE', 'AUBE'], Initialization={'method':'uniform'},
        JobInformation={}, SubmitJob=False,
        FULL_CGNS_MODE=False, COPY_TEMPLATES=True):
    '''
    This is mainly a function similar to :func:`MOLA.Preprocess.prepareMainCGNS4ElsA`
    but adapted to compressor computations. Its purpose is adapting the CGNS to
    elsA.

    Parameters
    ----------

        mesh : :py:class:`str` or PyTree
            if the input is a :py:class:`str`, then such string specifies the
            path to file (usually named ``mesh.cgns``) where the result of
            function :py:func:`prepareMesh4ElsA` has been writen. Otherwise,
            **mesh** can directly be the PyTree resulting from :func:`prepareMesh4ElsA`

        ReferenceValuesParams : dict
            Python dictionary containing the
            Reference Values and other relevant data of the specific case to be
            run using elsA. For information on acceptable values, please
            see the documentation of function :func:`computeReferenceValues`.

            .. note:: internally, this dictionary is passed as *kwargs* as follows:

                >>> MOLA.Preprocess.computeReferenceValues(arg, **ReferenceValuesParams)

        NumericalParams : dict
            dictionary containing the numerical
            settings for elsA. For information on acceptable values, please see
            the documentation of function :func:`MOLA.Preprocess.getElsAkeysNumerics`

            .. note:: internally, this dictionary is passed as *kwargs* as follows:

                >>> MOLA.Preprocess.getElsAkeysNumerics(arg, **NumericalParams)

        OverrideSolverKeys : :py:class:`dict` of maximum 3 :py:class:`dict`
            exactly the same as in :py:func:`MOLA.Preprocess.prepareMainCGNS4ElsA`

        TurboConfiguration : dict
            Dictionary concerning the compressor properties.
            For details, refer to documentation of :func:`getTurboConfiguration`

        Extractions : :py:class:`list` of :py:class:`dict`
            List of extractions to perform during the simulation. See
            documentation of :func:`MOLA.Preprocess.prepareMainCGNS4ElsA`

        BoundaryConditions : :py:class:`list` of :py:class:`dict`
            List of boundary conditions to set on the given mesh.
            For details, refer to documentation of :func:`setBoundaryConditions`

        PostprocessOptions : dict
            Dictionary for post-processing.

        BodyForceInputData : :py:class:`dict`
            if provided, each key in this :py:class:`dict` is the name of a row family to model
            with body-force. The associated value is a sub-dictionary, with the following 
            potential entries:

                * model (:py:class:`dict`): the name of the body-force model to apply. Available models 
                  are: 'hall', 'blockage', 'Tspread', 'constant'.

                * rampIterations (:py:class:`dict`): The number of iterations to apply a ramp on source terms, 
                  starting from `BodyForceInitialIteration` (in `ReferenceValues['CoprocessOptions']`). 
                  If not given, there is no ramp (source terms are fully applied from the `BodyForceInitialIteration`).

                * other optional parameters depending on the **model** 
                  (see dedicated functions in :mod:`MOLA.BodyForceTurbomachinery`).


        writeOutputFields : bool
            if :py:obj:`True`, write initialized fields overriding
            a possibly existing ``OUTPUT/fields.cgns`` file. If :py:obj:`False`, no
            ``OUTPUT/fields.cgns`` file is writen, but in this case the user must
            provide a compatible ``OUTPUT/fields.cgns`` file to elsA (for example,
            using a previous computation result).

        bladeFamilyNames : :py:class:`list` of :py:class:`str`
            list of patterns to find families related to blades.

        Initialization : dict
            dictionary defining the type of initialization, using the key
            **method**. See documentation of :func:`MOLA.Preprocess.initializeFlowSolution`

        JobInformation : dict
            Dictionary containing information to update the job file. For
            information on acceptable values, please see the documentation of
            function :func:`MOLA.JobManager.updateJobFile`

        SubmitJob : bool
            if :py:obj:`True`, submit the SLURM job based on information contained
            in **JobInformation**

            .. note::
                only relevant if **COPY_TEMPLATES** is py:obj:`True` and
                **JobInformation** is provided

        FULL_CGNS_MODE : bool
            if :py:obj:`True`, put all elsA keys in a node ``.Solver#Compute``
            to run in full CGNS mode.

        COPY_TEMPLATES : bool
            If :py:obj:`True` (default value), copy templates files in the
            current directory.

    Returns
    -------

        files : None
            A number of files are written:

            * ``main.cgns``
                main CGNS file to be read directly by elsA

            * ``OUTPUT/fields.cgns``
                file containing the initial fields (if ``writeOutputFields=True``)

            * ``setup.py``
                ultra-light file containing all relevant info of the simulation
    '''
    toc = J.tic()
    if isinstance(mesh,str):
        t = J.load(mesh)
    elif I.isTopTree(mesh):
        t = mesh
    else:
        raise ValueError('parameter mesh must be either a filename or a PyTree')

    IsUnstructured = PRE.hasAnyUnstructuredZones(t)

    TurboConfiguration = getTurboConfiguration(t, BodyForceInputData=BodyForceInputData, **TurboConfiguration)
    FluidProperties = PRE.computeFluidProperties()
    if not 'Surface' in ReferenceValuesParams:
        ReferenceValuesParams['Surface'] = getReferenceSurface(t, BoundaryConditions, TurboConfiguration)

    if 'PeriodicTranslation' in TurboConfiguration:
        MainDirection = np.array([1,0,0]) # Strong assumption here
        YawAxis = np.array(TurboConfiguration['PeriodicTranslation'])
        YawAxis /= np.sqrt(np.sum(YawAxis**2))
        PitchAxis = np.cross(YawAxis, MainDirection)
        ReferenceValuesParams.update(dict(PitchAxis=PitchAxis, YawAxis=YawAxis))

    ReferenceValues = computeReferenceValues(FluidProperties, **ReferenceValuesParams)
    PRE.appendAdditionalFieldExtractions(ReferenceValues, Extractions)

    if I.getNodeFromName(t, 'proc'):
        JobInformation['NumberOfProcessors'] = int(max(PRE.getProc(t))+1)
        Splitter = None
    else:
        Splitter = 'PyPart'

    elsAkeysCFD      = PRE.getElsAkeysCFD(nomatch_linem_tol=1e-6, unstructured=IsUnstructured)
    elsAkeysModel    = PRE.getElsAkeysModel(FluidProperties, ReferenceValues, unstructured=IsUnstructured)
    
    if BodyForceInputData: 
        NumericalParams['useBodyForce'] = True
    if not 'NumericalScheme' in NumericalParams:
        NumericalParams['NumericalScheme'] = 'roe'
 
    if ('ChorochronicInterface' or 'stage_choro') in (bc['type'] for bc in BoundaryConditions):
        CHORO_TAG = True
        MSG = 'Chorochronic BC detected.'
        print(J.WARN + MSG + J.ENDC)
        ChoroInterfaceNumber = 0 
        for bc in BoundaryConditions :
            if bc['type'] == 'ChorochronicInterface' or bc['type'] == 'stage_choro':
                ChoroInterfaceNumber += 1
        if ChoroInterfaceNumber > 1:
            MSG = 'Warning: more than one chorochronic interface has been detected: multichorochronic simulation is not available yet.'
            raise Exception(J.FAIL + MSG + J.ENDC)       
        updateChoroTimestep(t, Rows = TurboConfiguration['Rows'], NumericalParams = NumericalParams)
    else:
        CHORO_TAG = False

    
    elsAkeysNumerics = PRE.getElsAkeysNumerics(ReferenceValues,
                            unstructured=IsUnstructured, **NumericalParams)

    if Initialization['method'] == 'turbo':
        t = initializeFlowSolutionWithTurbo(t, FluidProperties, ReferenceValues, TurboConfiguration)
    else:
        if CHORO_TAG and Initialization['method'] != 'copy':
            MSG = 'Flow initialization failed. No initial solution provided. Chorochronic simulations must be initialized from a mixing plane solution obtained on the same mesh'
            print(J.FAIL + MSG + J.ENDC)
            raise Exception(J.FAIL + MSG + J.ENDC)

        PRE.initializeFlowSolution(t, Initialization, ReferenceValues)

    if not 'PeriodicTranslation' in TurboConfiguration and \
        any([rowParams['NumberOfBladesSimulated'] > rowParams['NumberOfBladesInInitialMesh'] \
            for rowParams in TurboConfiguration['Rows'].values()]):
        t = duplicateFlowSolution(t, TurboConfiguration)

    setMotionForRowsFamilies(t, TurboConfiguration)

    setBoundaryConditions(t, BoundaryConditions, TurboConfiguration,
                            FluidProperties, ReferenceValues,
                            bladeFamilyNames=bladeFamilyNames)

    # TODO: improvement => via ReferenceValues['WallDistance'] => distinction elsA/Cassiopee
    WallDistance = ReferenceValues.get('WallDistance',None)
    if isinstance(WallDistance,dict):
        walldistperiodic = WallDistance.get('periodic',None)
        walldistsoftware = WallDistance.get('software','elsa')
        if walldistperiodic:
            setZoneParamForPeriodicDistanceByRowsFamilies(t, TurboConfiguration)
            if 'elsa' in walldistsoftware.lower():
                setBCFamilyParamForPeriodicDistance(t, ReferenceValues, bladeFamilyNames=bladeFamilyNames)
            elif 'cassiopee' in walldistsoftware.lower():
                hubFamilyNames=['HUB', 'SPINNER', 'MOYEU']
                shroudFamilyNames=['SHROUD', 'CARTER']
                computeDistance2Walls(t, WallFamilies=bladeFamilyNames+hubFamilyNames+shroudFamilyNames, verbose=True, wallFilename='wall.hdf')
            else: raise ValueError('WallDistance: value for software key must be "elsa" or "cassiopee"')

    computeFluxCoefByRow(t, ReferenceValues, TurboConfiguration)

    addMonitoredRowsInExtractions(Extractions, TurboConfiguration)

    allowed_override_objects = ['cfdpb','numerics','model']
    for v in OverrideSolverKeys:
        if v == 'cfdpb':
            elsAkeysCFD.update(OverrideSolverKeys[v])
        elif v == 'numerics':
            elsAkeysNumerics.update(OverrideSolverKeys[v])
        elif v == 'model':
            elsAkeysModel.update(OverrideSolverKeys[v])
        else:
            raise AttributeError('OverrideSolverKeys "%s" must be one of %s'%(v,
                                                str(allowed_override_objects)))

    AllSetupDicts = dict(Workflow='Compressor',
                        Splitter=Splitter,
                        JobInformation=JobInformation,
                        TurboConfiguration=TurboConfiguration,
                        FluidProperties=FluidProperties,
                        ReferenceValues=ReferenceValues,
                        elsAkeysCFD=elsAkeysCFD,
                        elsAkeysModel=elsAkeysModel,
                        elsAkeysNumerics=elsAkeysNumerics,
                        Extractions=Extractions, 
                        PostprocessOptions=PostprocessOptions)
    if BodyForceInputData: 
        AllSetupDicts['BodyForceInputData'] = BodyForceInputData


    # WARNING: BCInflow and BCOutflow are also used for rotor/stator interfaces. However, extracting other
    # quantities on them, such as 'psta', is not possible and would raise the following error:
    # BaseException: Error: boundary BCOutflow is not implemented yet.



    PRE.addTrigger(t)

    is_unsteady = AllSetupDicts['elsAkeysNumerics']['time_algo'] != 'steady'
    avg_requested = AllSetupDicts['ReferenceValues']['CoprocessOptions']['FirstIterationForFieldsAveraging'] is not None

    if is_unsteady:
        if avg_requested:
            containers = ['FlowSolution#Init', 'FlowSolution#Average']
            try:
                containers_at_vertex = PostprocessOptions['container_at_vertex']
                for c in containers:
                    if c not in containers_at_vertex: 
                        containers_at_vertex += [ c ]
            except KeyError:
                PostprocessOptions['container_at_vertex'] = containers

        else:
            msg =('WARNING: You are setting an unsteady simulation, but no field averaging\n'
                'will be done since CoprocessOptions key "FirstIterationForFieldsAveraging"\n'
                'is set to None. If you want fields average extraction, please set a finite\n'
                'positive value to "FirstIterationForFieldsAveraging" and relaunch preprocess')
            print(J.WARN+msg+J.ENDC)

    
    PRE.addExtractions(t, AllSetupDicts['ReferenceValues'],
                          AllSetupDicts['elsAkeysModel'],
                          extractCoords=False,
                          BCExtractions=ReferenceValues['BCExtractions'],
                          add_time_average= is_unsteady and avg_requested)


    PRE.addReferenceState(t, AllSetupDicts['FluidProperties'],
                         AllSetupDicts['ReferenceValues'])
    dim = int(AllSetupDicts['elsAkeysCFD']['config'][0])
    PRE.addGoverningEquations(t, dim=dim)
    PRE.writeSetup(AllSetupDicts)

    if FULL_CGNS_MODE:
        PRE.addElsAKeys2CGNS(t, [AllSetupDicts['elsAkeysCFD'],
                                 AllSetupDicts['elsAkeysModel'],
                                 AllSetupDicts['elsAkeysNumerics']])

    PRE.adaptFamilyBCNamesToElsA(t)
    PRE.saveMainCGNSwithLinkToOutputFields(t,writeOutputFields=writeOutputFields)

    if not Splitter:
        print('REMEMBER : configuration shall be run using %s%d%s procs'%(J.CYAN,
                                                   JobInformation['NumberOfProcessors'],J.ENDC))
    else:
        print('REMEMBER : configuration shall be run using %s'%(J.CYAN + \
            Splitter + J.ENDC))

    if COPY_TEMPLATES:
        JM.getTemplates('Compressor', otherWorkflowFiles=['monitor_perfos.py'],
                JobInformation=JobInformation)
        if 'DIRECTORY_WORK' in JobInformation:
            PRE.sendSimulationFiles(JobInformation['DIRECTORY_WORK'],
                                    overrideFields=writeOutputFields)

        for i in range(SubmitJob):
            singleton = False if i==0 else True
            JM.submitJob(JobInformation['DIRECTORY_WORK'], singleton=singleton)

    ElapsedTime = str(PRE.datetime.timedelta(seconds=J.tic()-toc))
    hours, minutes, seconds = ElapsedTime.split(':')
    ElapsedTimeHuman = hours+' hours '+minutes+' minutes and '+seconds+' seconds'
    msg = 'prepareMainCGNS took '+ElapsedTimeHuman
    print(J.BOLD+msg+J.ENDC)


def parametrizeChannelHeight(t, nbslice=101, fsname='FlowSolution#Height',
    hlines='hub_shroud_lines.plt', subTree=None):
    '''
    Compute the variable *ChannelHeight* from a mesh PyTree **t**. This function
    relies on the ETC module.

    Parameters
    ----------

        t : PyTree
            input mesh tree

        nbslice : int
            Number of axial positions used to compute the iso-lines in
            *ChannelHeight*. Change the axial discretization.

        fsname : str
            Name of the ``FlowSolution_t`` container to stock the variable at
            nodes *ChannelHeight*.

        hlines : str
            Name of the intermediate file that contains (x,r) coordinates of hub
            and shroud lines.

        subTree : PyTree
            Part of the main tree **t** used to compute *ChannelHeigth*. For
            zones in **t** but not in **subTree**, *ChannelHeigth* will be equal
            to -1. This option is useful to exclude irelevant zones for height
            computation, for example the domain (if it exists) around the
            nacelle with the external flow. To extract **subTree** based on a
            Family, one may use:

            >>> subTree = C.getFamilyZones(t, Family)

    Returns
    -------

        t : PyTree
            modified tree

    '''
    from . import ParametrizeChannelHeight as ParamHeight

    print(J.CYAN + 'Add ChannelHeight in the mesh...' + J.ENDC)
    excludeZones = True
    if not subTree:
        subTree = t
        excludeZones = False

    silence = J.OutputGrabber()
    with silence:
        ParamHeight.generateHLinesAxial(subTree, hlines, nbslice=nbslice)
        try: ParamHeight.plot_hub_and_shroud_lines(hlines)
        except: pass
        I._rmNodesByName(t, fsname)
        t = ParamHeight.computeHeight(t, hlines, fsname=fsname, writeMask='mask.cgns')

    if excludeZones:
        OLD_FlowSolutionNodes = I.__FlowSolutionNodes__
        I.__FlowSolutionNodes__ = fsname
        zonesInSubTree = [I.getName(z) for z in I.getZones(subTree)]
        for zone in I.getZones(t):
            if I.getName(zone) not in zonesInSubTree:
                C._initVars(zone, 'ChannelHeight=-1')
        I.__FlowSolutionNodes__ = OLD_FlowSolutionNodes

    print(J.GREEN + 'done.' + J.ENDC)
    return t

def parametrizeChannelHeight_future(t, nbslice=101, tol=1e-10, offset=1e-10,
                                elines='shroud_hub_lines.plt', lin_axis=None):
    '''
    Compute the variable *ChannelHeight* from a mesh PyTree **t**. This function
    relies on the turbo module.

    .. important::

        Dependency to *turbo* module. See file:///stck/jmarty/TOOLS/turbo/doc/html/index.html

    Parameters
    ----------

        t : PyTree
            input mesh tree

        nbslice : int
            Number of axial positions used to compute the iso-lines in
            *ChannelHeight*. Change the axial discretization.

        tol : float
            Tolerance to offset the min (+tol) / max (-tol) value for CoordinateX

        offset : float
            Offset value to add an articifial point (not based on real geometry)
            to be sure that the mesh is fully included. 'tol' and 'offset' must
            be consistent.

        elines : str
            Name of the intermediate file that contains (x,r) coordinates of hub
            and shroud lines.

        lin_axis : :py:obj:`None` or :py:class:`str`
            Axis for linear configuration.
            If :py:obj:`None`, the configuration is annular (default case), else
            the configuration is linear.
            'XY' means that X-axis is the streamwise direction and Y-axis is the
            spanwise direction.(see turbo documentation)

    Returns
    -------

        t : PyTree
            modified tree

    '''
    import turbo.height as TH

    print(J.CYAN + 'Add ChannelHeight in the mesh...' + J.ENDC)
    OLD_FlowSolutionNodes = I.__FlowSolutionNodes__
    I.__FlowSolutionNodes__ = 'FlowSolution#Height'

    silence = J.OutputGrabber()
    with silence:
        if not lin_axis:
            # - Generation of hub/shroud lines (axial configuration only)
            endlinesTree = TH.generateHLinesAxial(t, elines, nbslice=nbslice, tol=tol, offset=offset)

            try:
                import matplotlib.pyplot as plt
                # Get geometry
                xHub, yHub = J.getxy(I.getNodeFromName(endlinesTree, 'Hub'))
                xShroud, yShroud = J.getxy(I.getNodeFromName(endlinesTree, 'Shroud'))
                # Plot
                plt.figure()
                plt.plot(xHub, yHub, '-', label='Hub')
                plt.plot(xShroud, yShroud, '-', label='Shroud')
                plt.axis('equal')
                plt.grid()
                plt.xlabel('x (m)')
                plt.ylabel('y (m)')
                plt.savefig(elines.replace('.plt', '.png'), dpi=150, bbox_inches='tight')
            except:
                pass

            # - Generation of the mask file
            m = TH.generateMaskWithChannelHeight(t, elines, 'bin_tp')
        else:
            m = TH.generateMaskWithChannelHeightLinear(t, lin_axis=lin_axis)
        # - Generation of the ChannelHeight field
        TH._computeHeightFromMask(t, m, writeMask='mask.cgns', lin_axis=lin_axis)

    I.__FlowSolutionNodes__ = OLD_FlowSolutionNodes
    print(J.GREEN + 'done.' + J.ENDC)
    return t

def generateInputMeshesFromAG5(mesh, scale=1., rotation='fromAG5', tol=1e-8, PeriodicTranslation=None):
    '''
    Generate automatically the :py:class:`list` **InputMeshes** with a default
    parametrization adapted to Autogrid 5 meshes.

    Parameters
    ----------

        mesh : :py:class:`str` or PyTree
            Name of the CGNS mesh file from Autogrid 5 or already read PyTree.

        scale : float
            Homothety factor to apply on the mesh. Default is 1.

        rotation : :py:class:'str' or :py:class:`list`
            List of rotations to apply on the mesh. If **rotation** =
            ``fromAG5``, then default rotations are applied:

            >>> rotation = [((0,0,0), (0,1,0), 90), ((0,0,0), (1,0,0), 90)]

            Else, **rotation** must be a list of rotation to apply to the grid
            component. Each rotation is defined by 3 elements:

                * a 3-tuple corresponding to the center coordinates

                * a 3-tuple corresponding to the rotation axis

                * a float (or integer) defining the angle of rotation in
                  degrees

        tol : float
            Tolerance for connectivities matching (including periodic connectivities).

        PeriodicTranslation : :py:obj:'None' or :py:class:`list` of :py:class:`float`
            If not :py:obj:'None', the configuration is considered to be with
            a periodicity in the direction **PeriodicTranslation**. This argument
            has to be used for linear cascade configurations.

    Returns
    -------

        InputMeshes : list

    '''

    if isinstance(mesh,str):
        t = J.load(mesh)
    elif I.isTopTree(mesh):
        t = mesh
    else:
        raise ValueError('parameter mesh must be either a filename or a PyTree')

    if not I.getNodeFromName(t, 'BladeNumber'):
        if PeriodicTranslation is None:
            MSG = 'There must be a BladeNumber node for each row Family. '
            MSG += 'Otherwise, the option PeriodicTranslation must not be None '
            MSG += 'to indicate a configuration with a periodicity by translation'
            raise Exception(J.FAIL + MSG + J.ENDC)
        angles = []

    if rotation == 'fromAG5':
        rotation = [((0,0,0), (0,1,0), 90),((0,0,0), (1,0,0), 90)]

    InputMeshes = [dict(
                    baseName=I.getName(I.getNodeByType(t, 'CGNSBase_t')),
                    Transform=dict(scale=scale, rotate=rotation),
                    Connection=[dict(type='Match', tolerance=tol)],
                    )]
    # Set automatic periodic connections
    InputMesh = InputMeshes[0]
    if I.getNodeFromName(t, 'BladeNumber'):
        BladeNumberList = [I.getValue(bn) for bn in I.getNodesFromName(t, 'BladeNumber')]
        angles = list(set([360./float(bn) for bn in BladeNumberList]))
        for angle in angles:
            print('  angle = {:g} deg ({} blades)'.format(angle, int(360./angle)))
            InputMesh['Connection'].append(
                    dict(type='PeriodicMatch', tolerance=tol, rotationAngle=[angle,0.,0.])
                    )
    if PeriodicTranslation:
        print('  translation = {} m'.format(PeriodicTranslation))
        InputMesh['Connection'].append(
                dict(type='PeriodicMatch', tolerance=tol, translation=PeriodicTranslation)
                )

    return InputMeshes

def cleanMeshFromAutogrid(t, basename='Base#1', zonesToRename={}):
    '''
    Clean a CGNS mesh from Autogrid 5.
    The sequence of operations performed are the following:

    #. remove useless nodes specific to AG5
    #. rename base
    #. rename zones
    #. clean Joins & Periodic Joins
    #. clean Rotor/Stator interfaces
    #. join HUB and SHROUD families

    Parameters
    ----------

        t : PyTree
            CGNS mesh from Autogrid 5

        basename: str
            Name of the base. Will replace the default AG5 name.

        zonesToRename : dict
            Each key corresponds to the name of a zone to modify, and the associated
            value is the new name to give.

    Returns
    -------

        t : PyTree
            modified mesh tree

    '''

    I._rmNodesByName(t, 'Numeca*')
    I._rmNodesByName(t, 'blockName')
    I._rmNodesByName(t, 'meridional_base')
    I._rmNodesByName(t, 'tools_base')

    # Clean Names
    # - Recover BladeNumber and Clean Families
    for fam in I.getNodesFromType(t, 'Family_t'):
        I._rmNodesByName(fam, 'RotatingCoordinates')
        I._rmNodesByName(fam, 'Periodicity')
        I._rmNodesByName(fam, 'DynamicData')
    I._rmNodesByName(t, 'FamilyProperty')

    # - Rename base
    base = I.getNodeFromType(t, 'CGNSBase_t')
    I.setName(base, basename)

    # - Rename Zones
    for zone in I.getNodesFromType(t, 'Zone_t'):
        name = I.getName(zone)
        if name in zonesToRename:
            newName = zonesToRename[name]
            print("Zone {} is renamed: {}".format(name,newName))
            I._renameNode(t, name, newName)
            continue
        # Delete some usual patterns in AG5
        new_name = name
        for pattern in ['_flux_1', '_flux_2', '_flux_3', '_Main_Blade']:
            new_name = new_name.replace(pattern, '')
        I._renameNode(t, name, new_name)

    # Clean Joins & Periodic Joins
    I._rmNodesByType(t, 'ZoneGridConnectivity_t')
    periodicFamilyNames = [I.getName(fam) for fam in I.getNodesFromType(t, "Family_t") if 'PER' in I.getName(fam)]

    for fname in periodicFamilyNames:
        # print('|- delete PeriodicBC family of name {}'.format(name))
        C._rmBCOfType(t, 'FamilySpecified:%s'%fname)
        fbc = I.getNodeFromName2(t, fname)
        I.rmNode(t, fbc)

    # Clean RS interfaces
    I._rmNodesByType(t,'InterfaceType')
    I._rmNodesByType(t,'DonorFamily')

    # Join HUB and SHROUD families
    J.joinFamilies(t, 'HUB')
    J.joinFamilies(t, 'SHROUD')
    return t

def convert2Unstructured(t, merge=True, tol=1e-6):
    '''
    Same that :func:`MOLA.Preprocess.convert2Unstructured`
    '''
    return PRE.convert2Unstructured(t, merge, tol)

def duplicate(tree, rowFamily, nBlades, nDupli=None, merge=False, axis=(1,0,0),
    verbose=1, container='FlowSolution#Init',
    vectors2rotate=[['VelocityX','VelocityY','VelocityZ'],['MomentumX','MomentumY','MomentumZ']]):
    '''
    Duplicate **nDupli** times the domain attached to the family **rowFamily**
    around the axis of rotation.

    Parameters
    ----------

        tree : PyTree
            tree to modify

        rowFamily : str
            Name of the CGNS family attached to the row domain to Duplicate

        nBlades : int
            Number of blades in the row. Used to compute the azimuthal length of
            a blade sector.

        nDupli : int
            Number of duplications to make

            .. warning:: This is the number of duplication of the input mesh
                domain, not the wished number of simulated blades. Keep this
                point in mind if there is already more than one blade in the
                input mesh.

        merge : bool
            if :py:obj:`True`, merge all the blocks resulting from the
            duplication.

            .. tip:: This option is useful is the mesh is to split and if a
                globborder will be defined on a BC of the duplicated domain. It
                allows the splitting procedure to provide a 'matricial' ordering
                (see `elsA Tutorial about globborder <http://elsa.onera.fr/restricted/MU_MT_tuto/latest/Tutos/BCsTutorials/globborder.html>`_)

        axis : tuple
            axis of rotation given as a 3-tuple of integers or floats

        verbose : int
            level of verbosity:

                * 0: no print

                * 1: print the number of duplications for row **rowFamily** and
                  the total number of blades.

                * 2: print also the name of all duplicated zones

        container : str
            Name of the FlowSolution container to rotate. Default is 'FlowSolution#Init'

        vectors2rotate : :py:class:`list` of :py:class:`list` of :py:class:`str`
            list of vectors to rotate. Each vector is a list of three strings,
            corresponding to each components.
            The default value is:

            >>> vectors2rotate = [['VelocityX','VelocityY','VelocityZ'],
            >>>                   ['MomentumX','MomentumY','MomentumZ']]

            .. note:: Rotation of vectors is done with Cassiopee function
                      Transform.rotate. However, it is not useful to put the
                      prefix 'centers:'. It will be added automatically in the
                      function.

    '''
    OLD_FlowSolutionCenters = I.__FlowSolutionCenters__
    I.__FlowSolutionCenters__ = container

    if nDupli is None:
        nDupli = nBlades # for a 360 configuration
    if nDupli == nBlades:
        if verbose>0: print('Duplicate {} over 360 degrees ({} blades in row)'.format(rowFamily, nBlades))
    else:
        if verbose>0: print('Duplicate {} on {} blades ({} blades in row)'.format(rowFamily, nDupli, nBlades))

    check = False
    vectors = []
    for vec in vectors2rotate:
        vectors.append(vec)
        vectors.append(['centers:'+v for v in vec])

    if I.getType(tree) == 'CGNSBase_t':
        bases = [tree]
    else:
        bases = I.getBases(tree)

    for base in bases:
        for zone in I.getZones(base):
            zone_name = I.getName(zone)
            FamilyNameNode = I.getNodeFromName1(zone, 'FamilyName')
            if not FamilyNameNode: continue
            zone_family = I.getValue(FamilyNameNode)
            if zone_family == rowFamily:
                if verbose>1: print('  > zone {}'.format(zone_name))
                check = True
                zones2merge = [zone]
                for n in range(nDupli-1):
                    ang = 360./nBlades*(n+1)
                    rot = T.rotate(I.copyNode(zone),(0.,0.,0.), axis, ang, vectors=vectors)
                    I.setName(rot, "{}_{}".format(zone_name, n+2))
                    I._addChild(base, rot)
                    zones2merge.append(rot)
                if merge:
                    for node in zones2merge:
                        I.rmNode(base, node)
                    tree_dist = T.merge(zones2merge, tol=1e-8)
                    for i, node in enumerate(I.getZones(tree_dist)):
                        I._addChild(base, node)
                        disk_block = I.getNodeFromName(base, I.getName(node))
                        disk_block[0] = '{}_{:02d}'.format(zone_name, i)
                        I.createChild(disk_block, 'FamilyName', 'FamilyName_t', value=rowFamily)
    if merge: PRE.autoMergeBCs(tree)

    I.__FlowSolutionCenters__ = OLD_FlowSolutionCenters
    assert check, 'None of the zones was duplicated. Check the name of row family'

def duplicateFlowSolution(t, TurboConfiguration):
    '''
    Duplicated the input PyTree **t**, already initialized.
    This function perform the following operations:

    #. Duplicate the mesh

    #. Initialize the different blade sectors by rotating the ``FlowSolution#Init``
       node available in the original sector(s)

    #. Update connectivities and periodic boundary conditions

    .. warning:: This function does not rotate vectors in BCDataSet nodes.

    Parameters
    ----------

        t : PyTree
            input tree already initialized, but before setting boundary conditions

        TurboConfiguration : dict
            dictionary as provided by :py:func:`getTurboConfiguration`

    Returns
    -------

        t : PyTree
            tree after duplication
    '''
    # Remove connectivities and periodic BCs
    I._rmNodesByType(t, 'GridConnectivity1to1_t')

    angles4ConnectMatchPeriodic = []
    for row, rowParams in TurboConfiguration['Rows'].items():
        nBlades = rowParams['NumberOfBlades']
        nDupli = rowParams['NumberOfBladesSimulated']
        nMesh = rowParams['NumberOfBladesInInitialMesh']
        if nDupli > nMesh:
            duplicate(t, row, nBlades, nDupli=nDupli, axis=(1,0,0))

        angle = 360. / nBlades * nDupli
        if not np.isclose(angle, 360.):
            angles4ConnectMatchPeriodic.append(angle)

    # Connectivities
    X.connectMatch(t, tol=1e-8)
    for angle in angles4ConnectMatchPeriodic:
        # Not full 360 simulation: periodic BC must be restored
        t = X.connectMatchPeriodic(t, rotationAngle=[angle, 0., 0.], tol=1e-8)

    # WARNING: Names of BC_t nodes must be unique to use PyPart on globborders
    for l in [2,3,4]: I._correctPyTree(t, level=l)

    return t

def computeAzimuthalExtensionFromFamily(t, FamilyName):
    '''
    Compute the azimuthal extension in radians of the mesh **t** for the row **FamilyName**.

    .. warning:: This function needs to calculate the surface of the slice in X
                 at Xmin + 5% (Xmax - Xmin). If this surface is crossed by a
                 solid (e.g. a blade) or by the inlet boundary, the function
                 will compute a wrong value of the number of blades inside the
                 mesh.

    Parameters
    ----------

        t : PyTree
            mesh tree

        FamilyName : str
            Name of the row, identified by a ``FamilyName``.

    Returns
    -------

        deltaTheta : float
            Azimuthal extension in radians

    '''
    # Extract zones in family
    zonesInFamily = C.getFamilyZones(t, FamilyName)
    # Slice in x direction at middle range
    xmin = C.getMinValue(zonesInFamily, 'CoordinateX')
    xmax = C.getMaxValue(zonesInFamily, 'CoordinateX')
    sliceX = P.isoSurfMC(zonesInFamily, 'CoordinateX', value=xmin+0.05*(xmax-xmin))
    # Compute Radius
    C._initVars(sliceX, '{Radius}=({CoordinateY}**2+{CoordinateZ}**2)**0.5')
    Rmin = C.getMinValue(sliceX, 'Radius')
    Rmax = C.getMaxValue(sliceX, 'Radius')
    # Compute surface
    SurfaceTree = C.convertArray2Tetra(sliceX)
    SurfaceTree = C.initVars(SurfaceTree, 'ones=1')
    Surface = P.integ(SurfaceTree, var='ones')[0]
    # Compute deltaTheta
    deltaTheta = 2* Surface / (Rmax**2 - Rmin**2)
    return deltaTheta

def getNumberOfBladesInMeshFromFamily(t, FamilyName, NumberOfBlades):
    '''
    Compute the number of blades for the row **FamilyName** in the mesh **t**.

    .. warning:: This function needs to calculate the surface of the slice in X
                 at Xmin + 5% (Xmax - Xmin). If this surface is crossed by a
                 solid (e.g. a blade) or by the inlet boundary, the function
                 will compute a wrong value of the number of blades inside the
                 mesh.

    Parameters
    ----------

        t : PyTree
            mesh tree

        FamilyName : str
            Name of the row, identified by a ``FamilyName``.

        NumberOfBlades : int
            Number of blades of the row **FamilyName** on 360 degrees.

    Returns
    -------

        Nb : int
            Number of blades in **t** for row **FamilyName**

    '''
    # # Extract zones in family
    # zonesInFamily = C.getFamilyZones(t, FamilyName)
    # # Slice in x direction at middle range
    # xmin = C.getMinValue(zonesInFamily, 'CoordinateX')
    # xmax = C.getMaxValue(zonesInFamily, 'CoordinateX')
    # sliceX = P.isoSurfMC(zonesInFamily, 'CoordinateX', value=xmin+0.05*(xmax-xmin))
    # # Compute Radius
    # C._initVars(sliceX, '{Radius}=({CoordinateY}**2+{CoordinateZ}**2)**0.5')
    # Rmin = C.getMinValue(sliceX, 'Radius')
    # Rmax = C.getMaxValue(sliceX, 'Radius')
    # # Compute surface
    # SurfaceTree = C.convertArray2Tetra(sliceX)
    # SurfaceTree = C.initVars(SurfaceTree, 'ones=1')
    # Surface = P.integ(SurfaceTree, var='ones')[0]
    # # Compute deltaTheta
    # deltaTheta = 2* Surface / (Rmax**2 - Rmin**2)
    deltaTheta = computeAzimuthalExtensionFromFamily(t, FamilyName)
    # Compute number of blades in the mesh
    Nb = NumberOfBlades * deltaTheta / (2*np.pi)
    Nb = int(np.round(Nb))
    print('Number of blades in initial mesh for {}: {}'.format(FamilyName, Nb))
    return Nb

def computeReferenceValues(FluidProperties, PressureStagnation,
                           TemperatureStagnation, Surface, MassFlow=None, Mach=None,
                           YawAxis=[0.,0.,1.], PitchAxis=[0.,1.,0.],
                           FieldsAdditionalExtractions=[
                                'ViscosityMolecular',
                                'Viscosity_EddyMolecularRatio',
                                'Pressure',
                                'Temperature',
                                'PressureStagnation',
                                'TemperatureStagnation',
                                'Mach',
                                'Entropy'],
                           BCExtractions=dict(
                             BCWall = ['normalvector', 'frictionvector','psta', 'bl_quantities_2d', 'yplusmeshsize'],
                             BCInflow = ['convflux_ro'],
                             BCOutflow = ['convflux_ro']),
                            **kwargs):
    '''
    This function is the Compressor's equivalent of :func:`MOLA.Preprocess.computeReferenceValues`.
    The main difference is that in this case reference values are set through
    ``MassFlow``, total Pressure ``PressureStagnation``, total Temperature
    ``TemperatureStagnation`` and ``Surface``.

    You can also give the Mach number instead of massflow (but not both).

    Please, refer to :func:`MOLA.Preprocess.computeReferenceValues` doc for more details.
    '''
    ASSERTION_ERR = 'For this workflow, you must provide PressureStagnation, TemperatureStagnation and MassFlow (or Mach). '
    ASSERTION_ERR+= 'You cannot provide Density, Temperature and Velocity'
    assert all([not var in kwargs for var in ['Density', 'Temperature', 'Velocity']]), \
        J.FAIL + ASSERTION_ERR + J.ENDC
    
    # Fluid properties local shortcuts
    Gamma   = FluidProperties['Gamma']
    IdealGasConstant = FluidProperties['IdealGasConstant']
    cv      = FluidProperties['cv']
    cp      = FluidProperties['cp']

    # Compute variables
    assert not(MassFlow and Mach), 'MassFlow and Mach cannot be given together in ReferenceValues. Choose one'
    if MassFlow:
        Mach  = machFromMassFlow(MassFlow, Surface, Pt=PressureStagnation,
                                Tt=TemperatureStagnation, r=IdealGasConstant,
                                gamma=Gamma)
    else:
        MassFlow  = massflowFromMach(Mach, Surface, Pt=PressureStagnation,
                            Tt=TemperatureStagnation, r=IdealGasConstant,
                            gamma=Gamma)
    Temperature  = TemperatureStagnation / (1. + 0.5*(Gamma-1.) * Mach**2)
    Pressure  = PressureStagnation / (1. + 0.5*(Gamma-1.) * Mach**2)**(Gamma/(Gamma-1))
    Density = Pressure / (Temperature * IdealGasConstant)
    SoundSpeed  = np.sqrt(Gamma * IdealGasConstant * Temperature)
    Velocity  = Mach * SoundSpeed

    # REFERENCE VALUES COMPUTATION
    mus = FluidProperties['SutherlandViscosity']
    Ts  = FluidProperties['SutherlandTemperature']
    S   = FluidProperties['SutherlandConstant']
    ViscosityMolecular = mus * (Temperature/Ts)**1.5 * ((Ts + S)/(Temperature + S))

    # if not 'AveragingIterations' in CoprocessOptions:
    #     CoprocessOptions['AveragingIterations'] = 1000

    TurboStatistics = ['rsd-{}'.format(var) for var in ['MassFlowIn', 'MassFlowOut',
        'PressureStagnationRatio', 'TemperatureStagnationRatio', 'EfficiencyIsentropic',
        'PressureStagnationLossCoeff']]
    
    CoprocessOptions = kwargs.pop('CoprocessOptions')
    try:
        RequestedStatistics = CoprocessOptions['RequestedStatistics']
        for stat in TurboStatistics:
            if stat not in CoprocessOptions:
                RequestedStatistics.append( stat )
    except KeyError:
        CoprocessOptions['RequestedStatistics'] = TurboStatistics

    CoprocessOptions.setdefault('BodyForceComputeFrequency', 1)

    ReferenceValues = PRE.computeReferenceValues(FluidProperties,
        Density=Density,
        Velocity=Velocity,
        Temperature=Temperature,
        Surface=Surface,
        CoprocessOptions=CoprocessOptions,
        FieldsAdditionalExtractions=FieldsAdditionalExtractions,
        BCExtractions=BCExtractions,
        YawAxis=YawAxis,
        PitchAxis=PitchAxis,
        **kwargs)

    ReferenceValues.update(
        dict(
            PressureStagnation    = PressureStagnation,
            TemperatureStagnation = TemperatureStagnation,
            MassFlow              = MassFlow,
        )
    )

    return ReferenceValues

def computeFluxCoefByRow(t, ReferenceValues, TurboConfiguration):
    '''
    Compute the parameter **FluxCoef** for boundary conditions (except wall BC)
    and rotor/stator intefaces (``GridConnectivity_t`` nodes).
    **FluxCoef** will be used later to normalize the massflow.

    Modify **ReferenceValues** by adding:

    >>> ReferenceValues['NormalizationCoefficient'][<FamilyName>]['FluxCoef'] = FluxCoef

    for <FamilyName> in the list of BC families, except families of type 'BCWall*'.

    Parameters
    ----------

        t : PyTree
            Mesh tree with boudary conditions families, with a BCType.

        ReferenceValues : dict
            as produced by :py:func:`computeReferenceValues`

        TurboConfiguration : dict
            as produced by :py:func:`getTurboConfiguration`

    '''
    for zone in I.getZones(t):
        FamilyNode = I.getNodeFromType1(zone, 'FamilyName_t')
        if FamilyNode is None:
            continue
        if 'PeriodicTranslation' in TurboConfiguration:
            fluxcoeff = 1.
        else:
            row = I.getValue(FamilyNode)
            try:
                rowParams = TurboConfiguration['Rows'][row]
                fluxcoeff = rowParams['NumberOfBlades'] / float(rowParams['NumberOfBladesSimulated'])
            except KeyError:
                # since a FamilyNode does not necessarily belong to a row
                fluxcoeff = 1.

        for bc in I.getNodesFromType2(zone, 'BC_t')+I.getNodesFromType2(zone, 'GridConnectivity_t'):
            FamilyNameNode = I.getNodeFromType1(bc, 'FamilyName_t')
            if FamilyNameNode is None:
                continue
            FamilyName = I.getValue(FamilyNameNode)
            BCType = PRE.getFamilyBCTypeFromFamilyBCName(t, FamilyName)
            if BCType is None or 'BCWall' in BCType:
                continue
            if not 'NormalizationCoefficient' in ReferenceValues:
                ReferenceValues['NormalizationCoefficient'] = dict()
            ReferenceValues['NormalizationCoefficient'][FamilyName] = dict(FluxCoef=fluxcoeff)

def getTurboConfiguration(t, ShaftRotationSpeed=0., HubRotationSpeed=[], Rows={},
    PeriodicTranslation=None, BodyForceInputData={}):
    '''
    Construct a dictionary concerning the compressor properties.

    Parameters
    ----------

        t : PyTree
            input tree

        ShaftRotationSpeed : :py:class:`float`
            Shaft speed in rad/s

            .. attention:: only for single shaft configuration

            .. attention:: Pay attention to the sign of **ShaftRotationSpeed**

        HubRotationSpeed : :py:class:`list` of :py:class:`tuple`
            Hub rotation speed. Each tuple (``xmin``, ``xmax``) corresponds to a
            ``CoordinateX`` interval where the speed at hub wall is
            **ShaftRotationSpeed**. It is zero outside these intervals.

        Rows : :py:class:`dict`
            This dictionary has one entry for each row domain. The key names
            must be the family names in the CGNS Tree.
            For each family name, the following entries are expected:

                * RotationSpeed : :py:class:`float` or :py:class:`str`
                    Rotation speed in rad/s. Set ``'auto'`` to automatically
                    set **ShaftRotationSpeed**.

                    .. attention::
                        Use **RotationSpeed** = ``'auto'`` for rotors only.

                    .. attention::
                        Pay attention to the sign of **RotationSpeed**

                * NumberOfBlades : :py:class:`int`
                    The number of blades in the row

                * NumberOfBladesSimulated : :py:class:`int`
                    The wanted number of blades in the computational domain at
                    the end of the set up process. Set to **NumberOfBlades** for
                    a full 360 simulation.
                    If not given, the default value is 1.

                * NumberOfBladesInInitialMesh : :py:class:`int`
                    The number of blades in the provided mesh ``mesh.cgns``.
                    If not given, it is computed automatically.

                * InletPlane : :py:class:`float`, optional
                    Position (in ``CoordinateX``) of the inlet plane for this
                    row. This plane is used for post-processing and convergence
                    monitoring.

                * OutletPlane : :py:class:`float`, optional
                    Position of the outlet plane for this row.

        PeriodicTranslation : :py:obj:'None' or :py:class:`list` of :py:class:`float`
            If not :py:obj:'None', the configuration is considered to be with
            a periodicity in the direction **PeriodicTranslation**. This argument
            has to be used for linear cascade configurations.
        
        BodyForceInputData : dict
            see :py:func:`prepareMainCGNS4ElsA`

    Returns
    -------

        TurboConfiguration : :py:class:`dict`
            set of compressor properties
    '''
    if PeriodicTranslation:
        TurboConfiguration = dict(
            PeriodicTranslation = PeriodicTranslation,
            Rows                = Rows
            )
    else:
        TurboConfiguration = dict(
            ShaftRotationSpeed = ShaftRotationSpeed,
            HubRotationSpeed   = HubRotationSpeed,
            Rows               = Rows
            )
        for row, rowParams in TurboConfiguration['Rows'].items():
            for key, value in rowParams.items():
                if key == 'RotationSpeed' and value == 'auto':
                    rowParams[key] = ShaftRotationSpeed
            if row in BodyForceInputData:
                # Replace the number of blades to be consistant with the body-force mesh
                deltaTheta = computeAzimuthalExtensionFromFamily(t, row)
                rowParams['NumberOfBlades'] = int(2*np.pi / deltaTheta)
                rowParams['NumberOfBladesInInitialMesh'] = 1
                print(f'Number of blades for {row}: {rowParams["NumberOfBlades"]} (got from the body-force mesh)')
            if not 'NumberOfBladesSimulated' in rowParams:
                rowParams['NumberOfBladesSimulated'] = 1
            if not 'NumberOfBladesInInitialMesh' in rowParams:
                rowParams['NumberOfBladesInInitialMesh'] = getNumberOfBladesInMeshFromFamily(t, row, rowParams['NumberOfBlades'])
    return TurboConfiguration

def getReferenceSurface(t, BoundaryConditions, TurboConfiguration):
    '''
    Compute the reference surface (**Surface** parameter in **ReferenceValues**
    :py:class:`dict`) from the inflow family.

    Parameters
    ----------

        t : PyTree
            Input tree

        BoundaryConditions : list
            Boundary conditions to set on the given mesh,
            as given to :py:func:`prepareMainCGNS4ElsA`.

        TurboConfiguration : dict
            Compressor properties, as given to :py:func:`prepareMainCGNS4ElsA`.

    Returns
    -------

        Surface : float
            Reference surface
    '''
    # Get inflow BCs
    InflowBCs = [bc for bc in BoundaryConditions \
        if bc['type'] == 'InflowStagnation' or bc['type'].startswith('inj') or bc['type'] == 'InflowGiles']
    # Check unicity
    if len(InflowBCs) != 1:
        MSG = 'Please provide a reference surface as "Surface" in '
        MSG += 'ReferenceValues or provide a unique inflow BC in BoundaryConditions'
        raise Exception(J.FAIL + MSG + J.ENDC)
    # Compute surface of the inflow BC
    InflowFamily = InflowBCs[0]['FamilyName']
    zones = C.extractBCOfName(t, 'FamilySpecified:'+InflowFamily)
    SurfaceTree = C.convertArray2Tetra(zones)
    SurfaceTree = C.initVars(SurfaceTree, 'ones=1')
    Surface = P.integ(SurfaceTree, var='ones')[0]
    if 'PeriodicTranslation' not in TurboConfiguration:
        # Compute normalization coefficient
        zoneName = I.getName(zones[0]).split('/')[0]
        zone = I.getNodeFromName2(t, zoneName)
        row = I.getValue(I.getNodeFromType1(zone, 'FamilyName_t'))
        rowParams = TurboConfiguration['Rows'][row]
        fluxcoeff = rowParams['NumberOfBlades'] / float(rowParams['NumberOfBladesInInitialMesh'])
        # Compute reference surface
        Surface *= fluxcoeff
    print('Reference surface = {} m^2 (computed from family {})'.format(Surface, InflowFamily))

    return Surface

def addMonitoredRowsInExtractions(Extractions, TurboConfiguration):
    '''
    Get the positions of inlet and outlet planes for each row (identified by
    keys **InletPlane** and **OutletPlane** in the row sub-dictionary of
    **TurboConfiguration**) and add them to **Extractions**.

    Parameters
    ----------

        Extractions : list
            List of extractions, each of them being a dictionary.

        TurboConfiguration : dict
            Compressor properties, as given to :py:func:`prepareMainCGNS4ElsA`.

    '''
    # Get the positions of inlet and outlet planes for each row
    # and add them to Extractions
    for row, rowParams in TurboConfiguration['Rows'].items():
        for plane in ['InletPlane', 'OutletPlane']:
            if plane in rowParams:
                planeAlreadyInExtractions = False
                for extraction in Extractions:
                    if extraction['type'] == 'IsoSurface' \
                        and extraction['field'] == 'CoordinateX' \
                        and np.isclose(extraction['value'], rowParams[plane]):
                        planeAlreadyInExtractions = True
                        extraction.update(dict(ReferenceRow=row, tag=plane))
                        break
                if not planeAlreadyInExtractions:
                    Extractions.append(dict(type='IsoSurface', field='CoordinateX', \
                        value=rowParams[plane], ReferenceRow=row, tag=plane, family=row))

def computeDistance2Walls(t, WallFamilies=[], verbose=True, wallFilename=None):
    '''
    Identical to :func:`MOLA.Preprocess.computeDistance2Walls`, except that the
    list **WallFamilies** is automatically filled with with the following
    patterns:
    'WALL', 'HUB', 'SHROUD', 'BLADE', 'MOYEU', 'CARTER', 'AUBE'.
    Names are not case-sensitive (automatic conversion to lower, uper and
    capitalized cases). Others patterns might be added with the argument
    **WallFamilies**.
    '''
    WallFamilies += ['WALL', 'HUB', 'SHROUD', 'BLADE', 'MOYEU', 'CARTER', 'AUBE']
    PRE.computeDistance2Walls(t, WallFamilies=WallFamilies, verbose=verbose, wallFilename=wallFilename)

def massflowFromMach(Mx, S, Pt=101325.0, Tt=288.25, r=287.053, gamma=1.4):
    '''
    Compute the massflow rate through a section.

    Parameters
    ----------

        Mx : :py:class:`float`
            Mach number in the normal direction to the section.

        S : :py:class:`float`
            Surface of the section.

        Pt : :py:class:`float`
            Stagnation pressure of the flow.

        Tt : :py:class:`float`
            Stagnation temperature of the flow.

        r : :py:class:`float`
            Specific gas constant.

        gamma : :py:class:`float`
            Ratio of specific heats of the gas.


    Returns
    -------

        massflow : :py:class:`float`
            Value of massflow through the section.
    '''
    return S * Pt * (gamma/r/Tt)**0.5 * Mx / (1. + 0.5*(gamma-1.) * Mx**2) ** ((gamma+1) / 2 / (gamma-1))

def machFromMassFlow(massflow, S, Pt=101325.0, Tt=288.25, r=287.053, gamma=1.4):
    '''
    Compute the Mach number normal to a section from the massflow rate.

    Parameters
    ----------

        massflow : :py:class:`float`
            MassFlow rate through the section.

        S : :py:class:`float`
            Surface of the section.

        Pt : :py:class:`float`
            Stagnation pressure of the flow.

        Tt : :py:class:`float`
            Stagnation temperature of the flow.

        r : :py:class:`float`
            Specific gas constant.

        gamma : :py:class:`float`
            Ratio of specific heats of the gas.


    Returns
    -------

        Mx : :py:class:`float`
            Value of the Mach number in the normal direction to the section.
    '''
    if isinstance(massflow, (list, tuple, np.ndarray)):
        Mx = []
        for i, MF in enumerate(massflow):
            Mx.append(machFromMassFlow(MF, S, Pt=Pt, Tt=Tt, r=r, gamma=gamma))
        if isinstance(massflow, np.ndarray):
            Mx = np.array(Mx)
        return Mx
    else:
        # Check that massflow is lower than the chocked massflow
        chocked_massflow = massflowFromMach(1., S, Pt=Pt, Tt=Tt, r=r, gamma=gamma)
        assert massflow < chocked_massflow, "MassFlow ({:6.3f}kg/s) is greater than the chocked massflow ({:6.3f}kg/s)".format(massflow, chocked_massflow)
        # MassFlow as a function of Mach number
        f = lambda Mx: massflowFromMach(Mx, S, Pt, Tt, r, gamma)
        # Objective function
        g = lambda Mx: f(Mx) - massflow
        # Search for the corresponding Mach Number between 0 and 1
        Mx = scipy.optimize.brentq(g, 0, 1)
        return Mx

def setMotionForRowsFamilies(t, TurboConfiguration):
    '''
    Set the rotation speed for all families related to row domains. It is defined in:

        >>> TurboConfiguration['Rows'][rowName]['RotationSpeed'] = float

    Parameters
    ----------

        t : PyTree
            Tree to modify

        TurboConfiguration : dict
            as produced :py:func:`getTurboConfiguration`
            
    '''
    # Add info on row movement (.Solver#Motion)
    for row, rowParams in TurboConfiguration['Rows'].items():
        famNode = I.getNodeFromNameAndType(t, row, 'Family_t')
        try: 
            omega = float(rowParams['RotationSpeed'])
        except KeyError:
            # No RotationSpeed --> zones attached to this family are not moving
            continue

        # Test if zones in that family are modelled with Body Force
        for zone in C.getFamilyZones(t, row):
            if I.getNodeFromName1(zone, 'FlowSolution#DataSourceTerm'):
                # If this node is present, body force is used
                # Then the frame of this row must be the absolute frame
                omega = 0.
                break
        
        print(f'setting .Solver#Motion at family {row} (omega={omega}rad/s)')
        if famNode is None:
            MSG = 'did not find family node for row\n'
            MSG+= str(row)
            MSG+= '\ncheck debug.cgns'
            try: C.convertPyTree2File(t,'debug.cgns')
            except: pass
            raise Exception(J.FAIL+MSG+J.ENDC)
        J.set(famNode, '.Solver#Motion',
                motion='mobile',
                omega=omega,
                axis_pnt_x=0., axis_pnt_y=0., axis_pnt_z=0.,
                axis_vct_x=1., axis_vct_y=0., axis_vct_z=0.)

def setZoneParamForPeriodicDistanceByRowsFamilies(t, TurboConfiguration):
    '''
    Set the zone parameters for all families related to row domains if periodicity in accounting for in wall distance computation.

    Parameters
    ----------

        t : PyTree
            Tree to modify

        TurboConfiguration : dict
            as produced :py:func:`getTurboConfiguration`

    '''
    # Add info on Zone_t nodes (.Solver#Param)
    for row, rowParams in TurboConfiguration['Rows'].items():
        for zone in C.getFamilyZones(t, row):
            elsAProfile._addPeriodicDataInSolverParam(zone,rotationAngle=[360./rowParams['NumberOfBlades'],0.,0.],NAzimutalSectors=rowParams['NumberOfBlades'])
            axis_ang2 = I.getNodeFromNameAndType(zone,'axis_ang_2','DataArray_t') # always 1 even in case of duplicated configuration
            I.setValue(axis_ang2,rowParams['NumberOfBladesSimulated'])

def setBCFamilyParamForPeriodicDistance(t, ReferenceValues,
                                        bladeFamilyNames=['BLADE','AUBE'],
                                        hubFamilyNames=['HUB', 'SPINNER', 'MOYEU'],
                                        shroudFamilyNames=['SHROUD', 'CARTER']):
    '''
    Set the BC family parameters for all families related to BCWall* conditions if periodicity in accounting for in wall distance computation.

    Parameters
    ----------

        t : PyTree
            Tree to modify

        ReferenceValues : dict
            as produced by :py:func:`computeReferenceValues`

        bladeFamilyNames : :py:class:`list` of :py:class:`str`
            list of patterns to find families related to blades.

        hubFamilyNames : :py:class:`list` of :py:class:`str`
            list of patterns to find families related to hub.

        shroudFamilyNames : :py:class:`list` of :py:class:`str`
            list of patterns to find families related to shroud.

    '''
    # Add info on Family_t nodes (in .Solver#BC)
    bladeFamilyNames = PRE.extendListOfFamilies(bladeFamilyNames)
    hubFamilyNames = PRE.extendListOfFamilies(hubFamilyNames)
    shroudFamilyNames = PRE.extendListOfFamilies(shroudFamilyNames)

    # print('setBCFamilyParamForPeriodicDistance')
    for family in bladeFamilyNames+hubFamilyNames+shroudFamilyNames:
        for famNode in I.getNodesFromNameAndType(t, '*{}*'.format(family), 'Family_t'):
            famName = I.getName(famNode)
            famBC = I.getNodeFromType1(famNode,'FamilyBC_t')
            if 'BCWall' in I.getValue(famBC) or 'UserDefined' in I.getValue(famBC):
                # I.printTree(famNode)
                solver_bc_data = I.getNodeFromName(famNode,'.Solver#BC')
                if not solver_bc_data: # does not exists
                    solver_bc_data = I.newUserDefinedData(name='.Solver#BC', value=None, parent=famNode)
                I.newDataArray('pangle', value=1, parent=solver_bc_data)
                I.newDataArray('ptype', value='rot2dir', parent=solver_bc_data)

################################################################################
################# Boundary Conditions Settings  ################################
################################################################################

def setBoundaryConditions(t, BoundaryConditions, TurboConfiguration,
    FluidProperties, ReferenceValues, bladeFamilyNames=['BLADE','AUBE']):
    '''
    Set all BCs defined in the dictionary **BoundaryConditions**.

    .. important::

        Wall BCs are defined automatically given the dictionary **TurboConfiguration**


    Parameters
    ----------

        t : PyTree
            preprocessed tree as performed by :py:func:`prepareMesh4ElsA`

        BoundaryConditions : :py:class:`list` of :py:class:`dict`
            User-provided list of boundary conditions. Each element is a
            dictionary with the following keys:

                * FamilyName :
                    Name of the family on which the boundary condition will be imposed

                * type :
                  BC type among the following:

                  * Farfield

                  * InflowStagnation

                  * InflowMassFlow

                  * OutflowPressure

                  * OutflowMassFlow

                  * OutflowRadialEquilibrium

                  * MixingPlane

                  * UnsteadyRotorStatorInterface

                  * ChorochronicInterface

                  * WallViscous

                  * WallViscousIsothermal

                  * WallInviscid

                  * SymmetryPlane

                  .. note::
                    elsA names are also available (``nref``, ``inj1``, ``injfmr1``,
                    ``outpres``, ``outmfr2``, ``outradeq``,
                    ``stage_mxpl``, ``stage_red``,
                    ``walladia``, ``wallisoth``, ``wallslip``,
                    ``sym``)

                * option (optional) : add a specification for type
                  InflowStagnation (could be 'uniform' or 'file')

                * other keys depending on type. They will be passed as an
                  unpacked dictionary of arguments to the BC type-specific
                  function.

        TurboConfiguration : dict
            as produced by :py:func:`getTurboConfiguration`

        FluidProperties : dict
            as produced by :py:func:`computeFluidProperties`

        ReferenceValues : dict
            as produced by :py:func:`computeReferenceValues`

        bladeFamilyNames : :py:class:`list` of :py:class:`str`
            list of patterns to find families related to blades.

    See also
    --------

    setBC_Walls, setBC_walladia, setBC_wallisoth, setBC_wallslip, setBC_sym,
    setBC_nref,
    setBC_inj1, setBC_inj1_uniform, setBC_inj1_imposeFromFile,
    setBC_outpres, setBC_outmfr2,
    setBC_outradeq, setBC_outradeqhyb,
    setBC_stage_mxpl, setBC_stage_mxpl_hyb,
    setBC_stage_red, setBC_stage_red_hyb,
    setBC_stage_choro, setBC_stage_choro_hyb,
    setBCwithImposedVariables

    Examples
    --------

    The following list defines classical boundary conditions for a compressor
    stage:

    .. code-block:: python

        BoundaryConditions = [
            dict(type='InflowStagnation', option='uniform', FamilyName='row_1_INFLOW'),
            dict(type='OutflowRadialEquilibrium', FamilyName='row_2_OUTFLOW', valve_type=4, valve_ref_pres=0.75*Pt, valve_relax=0.3*Pt),
            dict(type='MixingPlane', left='Rotor_stator_10_left', right='Rotor_stator_10_right')
        ]

    Each type of boundary conditions currently available in MOLA is detailed below.

    **Wall boundary conditions**

    These BCs are automatically defined based on the rotation speeds in the
    :py:class:`dict` **TurboConfiguration**. There is a strong requirement on the
    names of families defining walls:

    * for the shroud: all family names must contain the pattern 'SHROUD' or 'CARTER'
      (in lower, upper or capitalized case)

    * for the hub: all family names must contain the pattern 'HUB' or 'MOYEU'
      (in lower, upper or capitalized case)

    * for the blades: all family names must contain the pattern 'BLADE' or 'AUBE'
      (in lower, upper or capitalized case). If names differ from that ones, it
      is still possible to give a list of patterns that are enought to find all
      blades (adding 'BLADE' or 'AUBE' if necessary). It is done with the
      argument **bladeFamilyNames** of :py:func:`prepareMainCGNS4ElsA`.

    If needed, these boundary conditions may be overwritten to impose other kinds
    of conditions. For instance, the following :py:class:`dict` may be used as
    an element of the :py:class:`list` **BoundaryConditions** to change the
    family 'SHROUD' into an inviscid wall:

    >>> dict(type='WallInviscid', FamilyName='SHROUD')

    The following py:class:`dict` change the family 'SHROUD' into a symmetry plane:

    >>> dict(type='SymmetryPlane', FamilyName='SHROUD')


    **Inflow boundary conditions**

    For the example, it is assumed that there is only one inflow family called
    'row_1_INFLOW'. The following types can be used as elements of the
    :py:class:`list` **BoundaryConditions**:

    >>> dict(type='Farfield', FamilyName='row_1_INFLOW')

    It defines a 'nref' condition based on the **ReferenceValues**
    :py:class:`dict`.

    >>> dict(type='InflowStagnation', FamilyName='row_1_INFLOW')

    It defines a uniform inflow condition imposing stagnation quantities ('inj1' in
    *elsA*) based on the **ReferenceValues**  and **FluidProperties**
    :py:class:`dict`. To impose values not based on **ReferenceValues**, additional
    optional parameters may be given (see the dedicated documentation for the function).

    >>> dict(type='InflowStagnation', FamilyName='row_1_INFLOW', PressureStagnation=100000.)

    Same that before but imposing a PressureStagnation different from that in **ReferenceValues**.

    >>> dict(type='InflowStagnation', FamilyName='row_1_INFLOW', PressureStagnation=funPt)

    Same that before but imposing a radial profile of PressureStagnation given by the function 'funPt'
    (must be defined before by the user). The function may be an analytical function or a interpoland 
    computed by the user from a data set. If not given, the function argument is the variable 'ChannelHeight'.
    Otherwise, the function argument has to be precised with the optional argument `variableForInterpolation`.
    It must be one of 'ChannelHeight' (default value), 'Radius', 'CoordinateX', 'CoordinateY' or 'CoordinateZ'.

    >>> dict(type='InflowStagnation', option='file', FamilyName='row_1_INFLOW', filename='inflow.cgns')

    It defines an inflow condition imposing stagnation quantities ('inj1' in
    *elsA*) given a 2D map written in the given file (must be given at cell centers, 
    in the container 'FlowSolution#Centers'). The flow field will be just copied, there is no 
    interpolation (if needed, the user has to done that before and provide a ready-to-copy file).

    >>> dict(type='InflowMassFlow', FamilyName='row_1_INFLOW')

    It defines a uniform inflow condition imposing the massflow ('inj1mfr1' in
    *elsA*) based on the **ReferenceValues**  and **FluidProperties**
    :py:class:`dict`. To impose values not based on **ReferenceValues**, additional
    optional parameters may be given (see the dedicated documentation for the function).
    In particular, either the massflow (``MassFlow``) or the surfacic massflow
    (``SurfacicMassFlow``) may be specified.

    **Outflow boundary conditions**

    For the example, it is assumed that there is only one outflow family called
    'row_2_OUTFLOW'. The following types can be used as elements of the
    :py:class:`list` **BoundaryConditions**:

    >>> dict(type='OutflowPressure', FamilyName='row_2_OUTFLOW', Pressure=20e3)

    It defines an outflow condition imposing a uniform static pressure ('outpres' in
    *elsA*).

    >>> dict(type='OutflowMassflow', FamilyName='row_2_OUTFLOW', Massflow=5.)

    It defines an outflow condition imposing the massflow ('outmfr2' in *elsA*).
    Be careful, **Massflow** should be the massflow through the given family BC
    *in the simulated domain* (not the 360 degrees configuration, except if it
    is simulated).
    If **Massflow** is not given, the massflow given in the **ReferenceValues**
    is automatically taken and normalized by the appropriate section.

    >>> dict(type='OutflowRadialEquilibrium', FamilyName='row_2_OUTFLOW', valve_type=4, valve_ref_pres=0.75*Pt, valve_ref_mflow=5., valve_relax=0.3*Pt)

    It defines an outflow condition imposing a radial equilibrium ('outradeq' in
    *elsA*). The arguments have the same names that *elsA* keys. Valve law types
    from 1 to 5 are available. The radial equilibrium without a valve law (with
    **valve_type** = 0, which is the default value) is also available. To be
    consistant with the condition 'OutflowPressure', the argument
    **valve_ref_pres** may also be named **Pressure**.


    **Interstage boundary conditions**

    For the example, it is assumed that there is only one interstage with both
    families 'Rotor_stator_10_left' and 'Rotor_stator_10_right'. The following
    types can be used as elements of the :py:class:`list` **BoundaryConditions**:

    >>> dict(type='MixingPlane', left='Rotor_stator_10_left', right='Rotor_stator_10_right')

    It defines a mixing plane ('stage_mxpl' in *elsA*).

    >>> dict(type='UnsteadyRotorStatorInterface', left='Rotor_stator_10_left', right='Rotor_stator_10_right', stage_ref_time=1e-5)

    It defines an unsteady interpolating interface (RNA interface, 'stage_red'
    in *elsA*). If **stage_ref_time** is not provided, it is automatically
    computed assuming a 360 degrees rotor/stator interface:

    >>> stage_ref_time = 2*np.pi / abs(TurboConfiguration['ShaftRotationSpeed'])


    >>> dict(type='ChorochronicInterface', left='Rotor_stator_10_left', right='Rotor_stator_10_right', stage_ref_time=1e-5) 

    It defines a chorochronic  interface ('stage_choro' in *elsA*)

    '''
    PreferedBoundaryConditions = dict(
        Farfield                     = 'nref',
        InflowStagnation             = 'inj1',
        InflowMassFlow               = 'injmfr1',
        OutflowPressure              = 'outpres',
        OutflowMassFlow              = 'outmfr2',
        OutflowRadialEquilibrium     = 'outradeq',
        MixingPlane                  = 'stage_mxpl',
        UnsteadyRotorStatorInterface = 'stage_red',
        ChorochronicInterface        = 'stage_choro',
        WallViscous                  = 'walladia',
        WallViscousIsothermal        = 'wallisoth',
        WallInviscid                 = 'wallslip',
        SymmetryPlane                = 'sym',
        OutflowGiles                 = 'giles_out',
        InflowGiles                  = 'giles_in'
    )

    print(J.CYAN + 'set BCs at walls' + J.ENDC)
    setBC_Walls(t, TurboConfiguration, bladeFamilyNames=bladeFamilyNames)

    for BCparam in BoundaryConditions:

        BCkwargs = {key:BCparam[key] for key in BCparam if key not in ['type', 'option']}
        if BCparam['type'] in PreferedBoundaryConditions:
            BCparam['type'] = PreferedBoundaryConditions[BCparam['type']]

        if BCparam['type'] == 'nref':
            print(J.CYAN + 'set BC nref on ' + BCparam['FamilyName'] + J.ENDC)
            setBC_nref(t, **BCkwargs)

        elif BCparam['type'] == 'inj1':

            if 'option' not in BCparam:
                if 'bc' in BCkwargs:
                    BCparam['option'] = 'bc'
                elif 'filename' in BCkwargs:
                    BCparam['option'] = 'file'
                else:
                    BCparam['option'] = 'uniform'

            if BCparam['option'] == 'uniform':
                print(J.CYAN + 'set BC inj1 (uniform) on ' + BCparam['FamilyName'] + J.ENDC)
                setBC_inj1_uniform(t, FluidProperties, ReferenceValues, **BCkwargs)

            elif BCparam['option'] == 'file':
                print('{}set BC inj1 (from file {}) on {}{}'.format(J.CYAN,
                    BCparam['filename'], BCparam['FamilyName'], J.ENDC))
                setBC_inj1_imposeFromFile(t, FluidProperties, ReferenceValues, **BCkwargs)

            elif BCparam['option'] == 'bc':
                print('set BC inj1 on {}'.format(J.CYAN, BCparam['FamilyName'], J.ENDC))
                setBC_inj1(t, ReferenceValues, **BCkwargs)

        elif BCparam['type'] == 'injmfr1':
            print(J.CYAN + 'set BC injmfr1 on ' + BCparam['FamilyName'] + J.ENDC)
            setBC_injmfr1(t, FluidProperties, ReferenceValues, **BCkwargs)

        elif BCparam['type'] == 'outpres':
            print(J.CYAN + 'set BC outpres on ' + BCparam['FamilyName'] + J.ENDC)
            setBC_outpres(t, **BCkwargs)

        elif BCparam['type'] == 'outmfr2':
            print(J.CYAN + 'set BC outmfr2 on ' + BCparam['FamilyName'] + J.ENDC)
            BCkwargs['ReferenceValues'] = ReferenceValues
            BCkwargs['TurboConfiguration'] = TurboConfiguration
            setBC_outmfr2(t, **BCkwargs)

        elif BCparam['type'] == 'outradeq':
            print(J.CYAN + 'set BC outradeq on ' + BCparam['FamilyName'] + J.ENDC)
            BCkwargs['ReferenceValues'] = ReferenceValues
            BCkwargs['TurboConfiguration'] = TurboConfiguration
            setBC_outradeq(t, **BCkwargs)

        elif BCparam['type'] == 'outradeqhyb':
            print(J.CYAN + 'set BC outradeqhyb on ' + BCparam['FamilyName'] + J.ENDC)
            BCkwargs['ReferenceValues'] = ReferenceValues
            BCkwargs['TurboConfiguration'] = TurboConfiguration
            setBC_outradeqhyb(t, **BCkwargs)

        elif BCparam['type'] == 'giles_out':
            print(J.CYAN + 'set BC nscbc giles_out on ' + BCparam['FamilyName'] + J.ENDC)
            
            # add the node FamilyBC_t in the Family Node
            FamilyNode = I.getNodeFromNameAndType(t, BCparam['FamilyName'], 'Family_t')
            I._rmNodesByName(FamilyNode, '.Solver#BC')
            I._rmNodesByType(FamilyNode, 'FamilyBC_t')
            I.newFamilyBC(value='BCOutflowSubsonic', parent=FamilyNode)

            for bc in C.getFamilyBCs(t,BCparam['FamilyName']):
                setBC_giles_outlet(t, bc, FluidProperties, ReferenceValues, **BCkwargs)

        elif BCparam['type'] == 'giles_in':
            print(J.CYAN + 'set BC nscbc giles_in on ' + BCparam['FamilyName'] + J.ENDC)
            
            # add the node FamilyBC_t in the Family Node
            FamilyNode = I.getNodeFromNameAndType(t, BCparam['FamilyName'], 'Family_t')
            I._rmNodesByName(FamilyNode, '.Solver#BC')
            I._rmNodesByType(FamilyNode, 'FamilyBC_t')
            I.newFamilyBC(value='BCInflowSubsonic', parent=FamilyNode)

            for bc in C.getFamilyBCs(t,BCparam['FamilyName']):
                setBC_giles_inlet(t, bc, FluidProperties, ReferenceValues, **BCkwargs)


        elif BCparam['type'] == 'stage_mxpl':
            print('{}set BC stage_mxpl between {} and {}{}'.format(J.CYAN,
                BCparam['left'], BCparam['right'], J.ENDC))
            setBC_stage_mxpl(t, **BCkwargs)

        elif BCparam['type'] == 'stage_mxpl_hyb':
            print('{}set BC stage_mxpl_hyb between {} and {}{}'.format(J.CYAN,
                BCparam['left'], BCparam['right'], J.ENDC))
            setBC_stage_mxpl_hyb(t, **BCkwargs)

        elif BCparam['type'] == 'stage_red':
            print('{}set BC stage_red between {} and {}{}'.format(J.CYAN,
                BCparam['left'], BCparam['right'], J.ENDC))
            if not 'stage_ref_time' in BCkwargs:
                # Assume a 360 configuration
                BCkwargs['stage_ref_time'] = 2*np.pi / abs(TurboConfiguration['ShaftRotationSpeed'])
            setBC_stage_red(t, **BCkwargs)

        elif BCparam['type'] == 'stage_red_hyb':
            print('{}set BC stage_red_hyb between {} and {}{}'.format(J.CYAN,
                BCparam['left'], BCparam['right'], J.ENDC))
            if not 'stage_ref_time' in BCkwargs:
                # Assume a 360 configuration
                BCkwargs['stage_ref_time'] = 2*np.pi / abs(TurboConfiguration['ShaftRotationSpeed'])
            setBC_stage_red_hyb(t, **BCkwargs)

        elif BCparam['type'] == 'stage_choro':
            print('{}set BC stage_choro between {} and {}{}'.format(J.CYAN,
                BCparam['left'], BCparam['right'], J.ENDC))
            BCkwargs['Rows'] = TurboConfiguration['Rows']
            setChorochronic(t, **BCkwargs)

        # TODO
        # elif BCparam['type'] == 'stage_choro_hyb':
        #     print('{}set BC stage_red_hyb between {} and {}{}'.format(J.CYAN,
        #         BCparam['left'], BCparam['right'], J.ENDC))
        #     setBC_stage_choro_hyb(t, **BCkwargs)

        elif BCparam['type'] == 'sym':
            print(J.CYAN + 'set BC sym on ' + BCparam['FamilyName'] + J.ENDC)
            setBC_sym(t, **BCkwargs)

        elif BCparam['type'] == 'walladia':
            print(J.CYAN + 'set BC walladia on ' + BCparam['FamilyName'] + J.ENDC)
            setBC_walladia(t, **BCkwargs)

        elif BCparam['type'] == 'wallslip':
            print(J.CYAN + 'set BC wallslip on ' + BCparam['FamilyName'] + J.ENDC)
            setBC_wallslip(t, **BCkwargs)

        elif BCparam['type'] == 'wallisoth':
            print(J.CYAN + 'set BC wallisoth on ' + BCparam['FamilyName'] + J.ENDC)
            setBC_wallisoth(t, **BCkwargs)

        else:
            raise AttributeError('BC type %s not implemented'%BCparam['type'])


def setBC_Walls(t, TurboConfiguration,
                    bladeFamilyNames=['BLADE', 'AUBE'],
                    hubFamilyNames=['HUB', 'SPINNER', 'MOYEU'],
                    shroudFamilyNames=['SHROUD', 'CARTER']):
    '''
    Set all the wall boundary conditions in a turbomachinery context, by making
    the following operations:

        * set BCs related to each blade.
        * set BCs related to hub. The intervals where the rotation speed is the
          shaft speed (for rotor platforms) are set in the following form:

            >>> TurboConfiguration['HubRotationSpeed'] = [(xmin1, xmax1), ..., (xminN, xmaxN)]

        * set BCs related to shroud. Rotation speed is set to zero.

    Parameters
    ----------

        t : PyTree
            Tree to modify

        TurboConfiguration : dict
            as produced :py:func:`getTurboConfiguration`

        bladeFamilyNames : :py:class:`list` of :py:class:`str`
            list of patterns to find families related to blades. Not sensible
            to string case. By default, search patterns 'BLADE' and 'AUBE'.

        hubFamilyNames : :py:class:`list` of :py:class:`str`
            list of patterns to find families related to hub. Not sensible
            to string case. By default, search patterns 'HUB' and 'MOYEU'.

        shroudFamilyNames : :py:class:`list` of :py:class:`str`
            list of patterns to find families related to shroud. Not sensible
            to string case. By default, search patterns 'SHROUD' and 'CARTER'.

    '''
    bladeFamilyNames = PRE.extendListOfFamilies(bladeFamilyNames)
    hubFamilyNames = PRE.extendListOfFamilies(hubFamilyNames)
    shroudFamilyNames = PRE.extendListOfFamilies(shroudFamilyNames)

    if 'PeriodicTranslation' in TurboConfiguration:
        # For linear cascade configuration: all blocks and wall are motionless
        wallFamily = []
        for wallFamily in bladeFamilyNames + hubFamilyNames + shroudFamilyNames:
            for famNode in I.getNodesFromNameAndType(t, '*{}*'.format(wallFamily), 'Family_t'):
                I._rmNodesByType(famNode, 'FamilyBC_t')
                I.newFamilyBC(value='BCWallViscous', parent=famNode)
        return

    def omegaHubAtX(x):
        omega = np.zeros(x.shape, dtype=float)
        for (x1, x2) in TurboConfiguration['HubRotationSpeed']:
            omega[(x1<=x) & (x<=x2)] = TurboConfiguration['ShaftRotationSpeed']
        return np.asfortranarray(omega).ravel(order='K')

    def getZoneFamilyNameWithFamilyNameBC(zones, FamilyNameBC):
        ZoneFamilyName = None
        for zone in zones:
            ZoneBC = I.getNodeFromType1(zone, 'ZoneBC_t')
            if not ZoneBC: continue
            FamiliesNames = I.getNodesFromType2(ZoneBC, 'FamilyName_t')
            for FamilyName_n in FamiliesNames:
                if I.getValue(FamilyName_n) == FamilyNameBC:
                    ZoneFamilyName = I.getValue(I.getNodeFromType1(zone, 'FamilyName_t'))
            if ZoneFamilyName: break

        assert ZoneFamilyName is not None, 'Cannot determine associated row for family {}. '.format(FamilyNameBC)
        return ZoneFamilyName
        
    # BLADES
    zones = I.getZones(t)
    families = I.getNodesFromType2(t,'Family_t')
    for blade_family in bladeFamilyNames:
        for famNode in I.getNodesFromNameAndType(t, '*{}*'.format(blade_family), 'Family_t'):
            famName = I.getName(famNode)
            if famName.startswith('F_OV_') or famName.endswith('Zones'): continue
            ZoneFamilyName = getZoneFamilyNameWithFamilyNameBC(zones, famName)
            family_with_bcwall, = [f for f in families if f[0]==ZoneFamilyName]
            solver_motion_data = J.get(family_with_bcwall,'.Solver#Motion')
            setBC_walladia(t, famName, omega=solver_motion_data['omega'])

    # HUB
    for hub_family in hubFamilyNames:
        for famNode in I.getNodesFromNameAndType(t, '*{}*'.format(hub_family), 'Family_t'):
            famName = I.getName(famNode)
            if famName.startswith('F_OV_') or famName.endswith('Zones'): continue
            setBC_walladia(t, famName, omega=0.)

            # TODO request initVars of BCDataSet
            wallHubBC = C.extractBCOfName(t, 'FamilySpecified:{0}'.format(famName))
            wallHubBC = C.node2Center(wallHubBC)
            for w in wallHubBC:
                xw = I.getValue(I.getNodeFromName(w,'CoordinateX'))
                zname, wname = I.getName(w).split(os.sep)
                znode = I.getNodeFromNameAndType(t,zname,'Zone_t')
                wnode = I.getNodeFromNameAndType(znode,wname,'BC_t')
                BCDataSet = I.newBCDataSet(name='BCDataSet#Init', value='Null',
                    gridLocation='FaceCenter', parent=wnode)
                J.set(BCDataSet, 'NeumannData', childType='BCData_t', omega=omegaHubAtX(xw))

    # SHROUD
    for shroud_family in shroudFamilyNames:
        for famNode in I.getNodesFromNameAndType(t, '*{}*'.format(shroud_family), 'Family_t'):
            famName = I.getName(famNode)
            if famName.startswith('F_OV_') or famName.endswith('Zones'): continue
            setBC_walladia(t, famName, omega=0.)

def setBC_walladia(t, FamilyName, omega=None):
    '''
    Set a viscous wall boundary condition.

    .. note:: see `elsA Tutorial about wall conditions <http://elsa.onera.fr/restricted/MU_MT_tuto/latest/Tutos/BCsTutorials/tutorial-BC.html#wall-conditions/>`_

    Parameters
    ----------

        t : PyTree
            Tree to modify

        FamilyName : str
            Name of the family on which the boundary condition will be imposed

        omega : float
            Rotation speed imposed at the wall. If :py:obj:`None`, it is not specified 
            in the Family node (but same behavior that zero).

    '''
    wall = I.getNodeFromNameAndType(t, FamilyName, 'Family_t')
    if not wall: 
        J.save(t,'debug.cgns')
        raise ValueError(J.FAIL+f'could not find family "{FamilyName}" for wall. Check debug.cgns'+J.ENDC)
    I._rmNodesByName(wall, '.Solver#BC')
    I._rmNodesByType(wall, 'FamilyBC_t')
    I.newFamilyBC(value='BCWallViscous', parent=wall)
    if omega is not None:
        J.set(wall, '.Solver#BC',
                    type='walladia',
                    data_frame='user',
                    omega=omega,
                    axis_pnt_x=0., axis_pnt_y=0., axis_pnt_z=0.,
                    axis_vct_x=1., axis_vct_y=0., axis_vct_z=0.)

def setBC_wallslip(t, FamilyName):
    '''
    Set an inviscid wall boundary condition.

    .. note:: see `elsA Tutorial about wall conditions <http://elsa.onera.fr/restricted/MU_MT_tuto/latest/Tutos/BCsTutorials/tutorial-BC.html#wall-conditions/>`_

    Parameters
    ----------

        t : PyTree
            Tree to modify

        FamilyName : str
            Name of the family on which the boundary condition will be imposed

    '''
    wall = I.getNodeFromNameAndType(t, FamilyName, 'Family_t')
    I._rmNodesByName(wall, '.Solver#BC')
    I._rmNodesByType(wall, 'FamilyBC_t')
    I.newFamilyBC(value='BCWallInviscid', parent=wall)

def setBC_wallisoth(t, FamilyName, Temperature, bc=None):
    '''
    Set an isothermal wall boundary condition.

    .. note:: see `elsA Tutorial about wall conditions <http://elsa.onera.fr/restricted/MU_MT_tuto/latest/Tutos/BCsTutorials/tutorial-BC.html#wall-conditions/>`_

    Parameters
    ----------

        t : PyTree
            Tree to modify

        FamilyName : str
            Name of the family on which the boundary condition will be imposed

        Temperature : :py:class:`float` or :py:class:`numpy.ndarray` or :py:class:`dict`
            Value of temperature to impose on the boundary condition. May be:

                * either a scalar: in that case it is imposed once for the
                  family **FamilyName** in the corresponding ``Family_t`` node.

                * or a numpy array: in that case it is imposed for the ``BC_t``
                  node **bc**.

            Alternatively, **Temperature** may be a :py:class:`dict` of the form:

            >>> Temperature = dict(wall_temp=value)

            In that case, the same requirements that before stands for *value*.

        bc : PyTree
            ``BC_t`` node on which the boundary condition will be imposed. Must
            be :py:obj:`None` if the condition must be imposed once in the
            ``Family_t`` node.

    '''
    if isinstance(Temperature, dict):
        assert 'wall_temp' in Temperature
        assert len(Temperature.keys() == 1)
        ImposedVariables = Temperature
    else:
        ImposedVariables = dict(wall_temp=Temperature)
    setBCwithImposedVariables(t, FamilyName, ImposedVariables,
        FamilyBC='BCWallViscousIsothermal', BCType='wallisoth', bc=bc)

def setBC_sym(t, FamilyName):
    '''
    Set a symmetry boundary condition.

    .. note:: see `elsA Tutorial about symmetry condition <http://elsa.onera.fr/restricted/MU_MT_tuto/latest/Tutos/BCsTutorials/tutorial-BC.html#symmetry/>`_

    Parameters
    ----------

        t : PyTree
            Tree to modify

        FamilyName : str
            Name of the family on which the boundary condition will be imposed

    '''
    symmetry = I.getNodeFromNameAndType(t, FamilyName, 'Family_t')
    I._rmNodesByName(symmetry, '.Solver#BC')
    I._rmNodesByType(symmetry, 'FamilyBC_t')
    I.newFamilyBC(value='BCSymmetryPlane', parent=symmetry)

def setBC_nref(t, FamilyName):
    '''
    Set a nref boundary condition.

    Parameters
    ----------

        t : PyTree
            Tree to modify

        FamilyName : str
            Name of the family on which the boundary condition will be imposed

    '''
    farfield = I.getNodeFromNameAndType(t, FamilyName, 'Family_t')
    I._rmNodesByName(farfield, '.Solver#BC')
    I._rmNodesByType(farfield, 'FamilyBC_t')
    I.newFamilyBC(value='BCFarfield', parent=farfield)

def setBC_inj1(t, FamilyName, ImposedVariables, bc=None, variableForInterpolation='ChannelHeight'):
    '''
    Generic function to impose a Boundary Condition ``inj1``. The following
    functions are more specific:

        * :py:func:`setBC_inj1_uniform`

        * :py:func:`setBC_inj1_imposeFromFile`

    .. note::
        see `elsA Tutorial about inj1 condition <http://elsa.onera.fr/restricted/MU_MT_tuto/latest/Tutos/BCsTutorials/tutorial-BC.html#inj1/>`_

    Parameters
    ----------

        t : PyTree
            Tree to modify

        FamilyName : str
            Name of the family on which the boundary condition will be imposed

        ImposedVariables : dict
            Dictionary of variables to imposed on the boudary condition. Keys
            are variable names and values must be:

                * either scalars: in that case they are imposed once for the
                  family **FamilyName** in the corresponding ``Family_t`` node.

                * or numpy arrays: in that case they are imposed for the ``BC_t``
                  node **bc**.

        bc : PyTree
            ``BC_t`` node on which the boundary condition will be imposed. Must
            be :py:obj:`None` if the condition must be imposed once in the
            ``Family_t`` node.
        
        variableForInterpolation : str
            When using a function to impose the radial profile of one or several quantities, 
            it defines the variable used as the argument of this function.
            Must be 'ChannelHeight' (default value) or 'Radius'.

    See also
    --------

    setBC_inj1_uniform, setBC_inj1_imposeFromFile
    '''
    if not bc and not all([np.ndim(v)==0 and not callable(v) for v in ImposedVariables.values()]):
        for bc in C.getFamilyBCs(t, FamilyName):
            setBCwithImposedVariables(t, FamilyName, ImposedVariables,
                FamilyBC='BCInflowSubsonic', BCType='inj1', bc=bc, variableForInterpolation=variableForInterpolation)
    else:
        setBCwithImposedVariables(t, FamilyName, ImposedVariables,
            FamilyBC='BCInflowSubsonic', BCType='inj1', bc=bc, variableForInterpolation=variableForInterpolation)

def getPrimitiveTurbulentFieldForInjection(FluidProperties, ReferenceValues, **kwargs):
        '''
        Get the primitive (without the Density factor) turbulent variables (names and values) 
        to inject in an inflow boundary condition.

        For RSM models, see issue https://elsa.onera.fr/issues/5136 for the naming convention.

        Parameters
        ----------
        ReferenceValues : dict
            as obtained from :py:func:`computeReferenceValues`

        kwargs : dict
            Optional parameters, taken from **ReferenceValues** if not given.

        Returns
        -------
        dict
            Imposed turbulent variables
        '''
        TurbulenceLevel = kwargs.get('TurbulenceLevel', None)
        Viscosity_EddyMolecularRatio = kwargs.get('Viscosity_EddyMolecularRatio', None)
        if TurbulenceLevel and Viscosity_EddyMolecularRatio:
            ReferenceValuesForTurbulence = computeReferenceValues(FluidProperties,
                    kwargs.get('MassFlow'), ReferenceValues['PressureStagnation'],
                    kwargs.get('TemperatureStagnation'), kwargs.get('Surface'),
                    TurbulenceLevel=TurbulenceLevel,
                    Viscosity_EddyMolecularRatio=Viscosity_EddyMolecularRatio,
                    TurbulenceModel=ReferenceValues['TurbulenceModel'])
        else:
            ReferenceValuesForTurbulence = ReferenceValues

        turbDict = dict()
        for name, value in zip(ReferenceValuesForTurbulence['FieldsTurbulence'], ReferenceValuesForTurbulence['ReferenceStateTurbulence']):
            if name.endswith('Density'):
                name = name.replace('Density', '')
                value /= ReferenceValues['Density']
            elif name == 'ReynoldsStressDissipationScale':
                name = 'TurbulentDissipationRate'
                value /= ReferenceValues['Density']
            elif name.startswith('ReynoldsStress'):
                name = name.replace('ReynoldsStress', 'VelocityCorrelation')
                value /= ReferenceValues['Density']
            turbDict[name] = kwargs.get(name, value)
        return turbDict

def setBC_inj1_uniform(t, FluidProperties, ReferenceValues, FamilyName, **kwargs):
    '''
    Set a Boundary Condition ``inj1`` with uniform inflow values. These values
    are them in **ReferenceValues**.

    Parameters
    ----------

        t : PyTree
            Tree to modify

        FluidProperties : dict
            as obtained from :py:func:`computeFluidProperties`

        ReferenceValues : dict
            as obtained from :py:func:`computeReferenceValues`

        FamilyName : str
            Name of the family on which the boundary condition will be imposed

        kwargs : dict
            Optional parameters, taken from **ReferenceValues** if not given:
            PressureStagnation, TemperatureStagnation, EnthalpyStagnation,
            VelocityUnitVectorX, VelocityUnitVectorY, VelocityUnitVectorZ, 
            and primitive turbulent variables

    See also
    --------

    setBC_inj1, setBC_inj1_imposeFromFile, setBC_injmfr1

    '''

    PressureStagnation    = kwargs.get('PressureStagnation', ReferenceValues['PressureStagnation'])
    TemperatureStagnation = kwargs.get('TemperatureStagnation', ReferenceValues['TemperatureStagnation'])
    EnthalpyStagnation    = kwargs.get('EnthalpyStagnation', FluidProperties['cp'] * TemperatureStagnation)
    VelocityUnitVectorX   = kwargs.get('VelocityUnitVectorX', ReferenceValues['DragDirection'][0])
    VelocityUnitVectorY   = kwargs.get('VelocityUnitVectorY', ReferenceValues['DragDirection'][1])
    VelocityUnitVectorZ   = kwargs.get('VelocityUnitVectorZ', ReferenceValues['DragDirection'][2])
    variableForInterpolation = kwargs.get('variableForInterpolation', 'ChannelHeight')   

    ImposedVariables = dict(
        PressureStagnation  = PressureStagnation,
        EnthalpyStagnation  = EnthalpyStagnation,
        VelocityUnitVectorX = VelocityUnitVectorX,
        VelocityUnitVectorY = VelocityUnitVectorY,
        VelocityUnitVectorZ = VelocityUnitVectorZ,
        **getPrimitiveTurbulentFieldForInjection(FluidProperties, ReferenceValues, **kwargs)
        )

    setBC_inj1(t, FamilyName, ImposedVariables, variableForInterpolation=variableForInterpolation)

def setBC_inj1_imposeFromFile(t, FluidProperties, ReferenceValues, FamilyName, filename, fileformat=None):
    '''
    Set a Boundary Condition ``inj1`` using the field map in the file
    **filename**. It is expected to be a surface with the following variables
    defined at cell centers (in the container 'FlowSolution#Centers'):

        * the coordinates

        * the stagnation pressure ``'PressureStagnation'``

        * the stagnation enthalpy ``'EnthalpyStagnation'``

        * the three components of the unit vector for the velocity direction:
          ``'VelocityUnitVectorX'``, ``'VelocityUnitVectorY'``, ``'VelocityUnitVectorZ'``

        * the primitive turbulent variables (so not multiplied by density)
          comptuted from ``ReferenceValues['FieldsTurbulence']`` and
          depending on the turbulence model.
          For example: ``'TurbulentEnergyKinetic'`` and
          ``'TurbulentDissipationRate'`` for a k-omega model.

    Field variables are just read in **filename** and written in
    BCs of **t** attached to the family **FamilyName**.

    Parameters
    ----------

        t : PyTree
            Tree to modify

        ReferenceValues : dict
            as obtained from :py:func:`computeReferenceValues`

        FamilyName : str
            Name of the family on which the boundary condition will be imposed

        filename : str
            name of the input filename

        fileformat : optional, str
            format of the input file to be passed to Converter.convertFile2PyTree
            Cassiopee function.

            .. note:: see `available file formats <http://elsa.onera.fr/Cassiopee/Converter.html?highlight=initvars#fileformats>`_

    See also
    --------

    setBC_inj1, setBC_inj1_uniform

    '''

    var2interp = ['PressureStagnation', 'EnthalpyStagnation',
        'VelocityUnitVectorX', 'VelocityUnitVectorY', 'VelocityUnitVectorZ']
    turbDict = getPrimitiveTurbulentFieldForInjection(FluidProperties, ReferenceValues)
    var2interp += list(turbDict)

    donor_tree = C.convertFile2PyTree(filename, format=fileformat)
    inlet_BC_nodes = C.extractBCOfName(t, f'FamilySpecified:{FamilyName}', reorder=False)

    I._adaptZoneNamesForSlash(inlet_BC_nodes)
    I._rmNodesByType(inlet_BC_nodes,'FlowSolution_t')
    J.migrateFields(donor_tree, inlet_BC_nodes)

    for w in inlet_BC_nodes:
        bcLongName = I.getName(w)  # from C.extractBCOfName: <zone>\<bc>
        zname, wname = bcLongName.split('\\')
        znode = I.getNodeFromNameAndType(t, zname, 'Zone_t')
        bcnode = I.getNodeFromNameAndType(znode, wname, 'BC_t')
        ImposedVariables = dict()
        for var in var2interp:
            FS = I.getNodeFromName(w, I.__FlowSolutionCenters__)
            varNode = I.getNodeFromName(FS, var) 
            if varNode:
                ImposedVariables[var] = np.asfortranarray(I.getValue(varNode))
            else:
                raise TypeError('variable {} not found in {}'.format(var, filename))
        
        setBC_inj1(t, FamilyName, ImposedVariables, bc=bcnode)

def setBC_injmfr1(t, FluidProperties, ReferenceValues, FamilyName, **kwargs):
    '''
    Set a Boundary Condition ``injmfr1`` with uniform inflow values. These values
    are them in **ReferenceValues**.

    Parameters
    ----------

        t : PyTree
            Tree to modify

        FluidProperties : dict
            as obtained from :py:func:`computeFluidProperties`

        ReferenceValues : dict
            as obtained from :py:func:`computeReferenceValues`

        FamilyName : str
            Name of the family on which the boundary condition will be imposed

        kwargs : dict
            Optional parameters, taken from **ReferenceValues** if not given:
            MassFlow, SurfacicMassFlow, Surface, TemperatureStagnation, EnthalpyStagnation,
            VelocityUnitVectorX, VelocityUnitVectorY, VelocityUnitVectorZ,
            TurbulenceLevel, Viscosity_EddyMolecularRatio and primitive turbulent variables

    See also
    --------

    setBC_inj1, setBC_inj1_imposeFromFile

    '''
    Surface = kwargs.get('Surface', None)
    if not Surface:
        # Compute surface of the inflow BC
        zones = C.extractBCOfName(t, 'FamilySpecified:'+FamilyName)
        SurfaceTree = C.convertArray2Tetra(zones)
        SurfaceTree = C.initVars(SurfaceTree, 'ones=1')
        Surface = P.integ(SurfaceTree, var='ones')[0]

    MassFlow              = kwargs.get('MassFlow', ReferenceValues['MassFlow'])
    SurfacicMassFlow      = kwargs.get('SurfacicMassFlow', MassFlow / Surface)
    TemperatureStagnation = kwargs.get('TemperatureStagnation', ReferenceValues['TemperatureStagnation'])
    EnthalpyStagnation    = kwargs.get('EnthalpyStagnation', FluidProperties['cp'] * TemperatureStagnation)
    VelocityUnitVectorX   = kwargs.get('VelocityUnitVectorX', ReferenceValues['DragDirection'][0])
    VelocityUnitVectorY   = kwargs.get('VelocityUnitVectorY', ReferenceValues['DragDirection'][1])
    VelocityUnitVectorZ   = kwargs.get('VelocityUnitVectorZ', ReferenceValues['DragDirection'][2])
    variableForInterpolation = kwargs.get('variableForInterpolation', 'ChannelHeight')   

    ImposedVariables = dict(
        SurfacicMassFlow    = SurfacicMassFlow,
        EnthalpyStagnation  = EnthalpyStagnation,
        VelocityUnitVectorX = VelocityUnitVectorX,
        VelocityUnitVectorY = VelocityUnitVectorY,
        VelocityUnitVectorZ = VelocityUnitVectorZ,
        **getPrimitiveTurbulentFieldForInjection(FluidProperties, 
                                                 ReferenceValues,
                                                 Surface=Surface,
                                                 MassFlow=MassFlow,
                                                 TemperatureStagnation=TemperatureStagnation
                                                )
        )

    setBCwithImposedVariables(t, FamilyName, ImposedVariables,
        FamilyBC='BCInflowSubsonic', BCType='injmfr1', variableForInterpolation=variableForInterpolation)

def setBC_outpres(t, FamilyName, Pressure, bc=None, variableForInterpolation='ChannelHeight'):
    '''
    Impose a Boundary Condition ``outpres``.

    .. note::
        see `elsA Tutorial about outpres condition <http://elsa.onera.fr/restricted/MU_MT_tuto/latest/Tutos/BCsTutorials/tutorial-BC.html#outpres/>`_

    Parameters
    ----------

        t : PyTree
            Tree to modify

        FamilyName : str
            Name of the family on which the boundary condition will be imposed

        Pressure : :py:class:`float` or :py:class:`numpy.ndarray` or :py:class:`dict`
            Value of pressure to impose on the boundary conditions. May be:

                * either a scalar: in that case it is imposed once for the
                  family **FamilyName** in the corresponding ``Family_t`` node.

                * or a numpy array: in that case it is imposed for the ``BC_t``
                  node **bc**.

            Alternatively, **Pressure** may be a :py:class:`dict` of the form:

            >>> Pressure = dict(Pressure=value)

            In that case, the same requirements that before stands for *value*.

        bc : PyTree
            ``BC_t`` node on which the boundary condition will be imposed. Must
            be :py:obj:`None` if the condition must be imposed once in the
            ``Family_t`` node.
        
        variableForInterpolation : str
            When using a function to impose the radial profile of one or several quantities, 
            it defines the variable used as the argument of this function.
            Must be 'ChannelHeight' (default value) or 'Radius'.

    '''
    if isinstance(Pressure, dict):
        assert 'Pressure' in Pressure or 'pressure' in Pressure
        assert len(Pressure.keys() == 1)
        ImposedVariables = Pressure
    else:
        ImposedVariables = dict(Pressure=Pressure)

    if not bc and not all([np.ndim(v) == 0 and not callable(v) for v in ImposedVariables.values()]):
        for bc in C.getFamilyBCs(t, FamilyName):
            setBCwithImposedVariables(t, FamilyName, ImposedVariables,
                                      FamilyBC='BCOutflowSubsonic', BCType='outpres', bc=bc, variableForInterpolation=variableForInterpolation)
    else:
        setBCwithImposedVariables(t, FamilyName, ImposedVariables,
                                FamilyBC='BCOutflowSubsonic', BCType='outpres', bc=bc, variableForInterpolation=variableForInterpolation)

def setBC_giles_outlet(t, bc, FluidProperties, ReferenceValues, FamilyName,**kwargs):

    '''
    Impose a Boundary Condition ``giles_out``.

    .. note::
    see theoretical report: /home/bfrancoi/NSCBC/RapportsONERA/SONICE-TF-S2.1.4.1.2_NSCBCgilesInletSteadyStructured_Final3.pdf

    Parameters
        ----------

            t : PyTree
                Tree to modify

            bc : CGNS node of type BC_t
                 BC node attached to the family in the which the boundary condition is applied

            FluidProperties : dict
                as obtained from :py:func:`computeFluidProperties`

            ReferenceValues : dict
                as obtained from :py:func:`computeReferenceValues`

            FamilyName : str
                Name of the family on which the boundary condition will be imposed
            
            kwargs : dict
                Parameters defined by the user: FamilyName, Pressure, NbModesFourierGiles, monitoring_flag, option

            TO DO: 
               1. keep a similar structure as outpres and outradeq
               2. add cartography
    '''

    # option: RadialEquilibrium or file
    option = 'RadialEquilibrium'                # default option

    # computation of sound velocity for Giles
    VelocityScale =  (FluidProperties['Gamma']*FluidProperties['IdealGasConstant']*ReferenceValues['TemperatureStagnation'])**0.5

    # creation of dictionnary of keys for Giles outlet BC  
    DictKeysGilesOutlet = {}

    # keys relative to NSCBC
    DictKeysGilesOutlet['type'] = 'nscbc_out'                                                         # mandatory key to have NSCBC-Giles treatment
    DictKeysGilesOutlet['nscbc_giles'] = 'statio'                                                     # mandatory key to have NSCBC-Giles treatment
    DictKeysGilesOutlet['nscbc_interpbc'] = 'linear'                                                  # mandatory value
    DictKeysGilesOutlet['nscbc_fluxt'] = kwargs.get('nscbc_fluxt', 'fluxBothTransv')                  # recommended value - possible keys : 'classic'; 'fluxInviscidTransv'; 'fluxBothTransv'
    DictKeysGilesOutlet['nscbc_surf'] = kwargs.get('nscbc_surf',  'revolution')                       # recommended value - possible keys : 'flat', 'revolution'
    DictKeysGilesOutlet['nscbc_outwave'] = kwargs.get('nscbc_outwave',  'grad_etat')                  # recommended value - possible keys : 'grad_etat'; 'extrap_flux'
    DictKeysGilesOutlet['nscbc_velocity_scale'] = kwargs.get('nscbc_velocity_scale',VelocityScale)    # default value - reference sound velocity 
    DictKeysGilesOutlet['nscbc_viscwall_len'] = kwargs.get('nscbc_viscwall_len', 5.e-4)               # default value, could be updated by the user if convergence issue

    # keys relative to the Giles treatment 
    DictKeysGilesOutlet['giles_opt'] = 'relax'                                                        # mandatory key for NSCBC-Giles treatment
    DictKeysGilesOutlet['giles_restric_relax'] = 'inactive'                                           # mandatory key for NSCBC-Giles treatment
    DictKeysGilesOutlet['giles_exact_lodi'] = kwargs.get('giles_exact_lodi',  'active')               # recommended value - possible keys: 'inactive', 'partial', 'active'
    DictKeysGilesOutlet['giles_nbMode'] = kwargs.get('NbModesFourierGiles')                           # given by the user - recommended value : ncells_theta/2 + 1 (odd_value)

    # keys relative to the monitoring and radii calculus - monitoring data stored in LOGS
    DictKeysGilesOutlet['bnd_monitoring'] = 'active'                                                  # recommended value
    DictKeysGilesOutlet['monitoring_comp_rad'] = 'auto'                                               # recommended value - possible keys: 'from_file', 'monofenetre'
    DictKeysGilesOutlet['monitoring_tol_rad'] = kwargs.get('monitoring_tol_rad',  1e-6)               # recommended value
    DictKeysGilesOutlet['monitoring_var'] = 'psta'
    DictKeysGilesOutlet['monitoring_file'] = 'LOGS/%s_'%FamilyName
    DictKeysGilesOutlet['monitoring_period'] = kwargs.get('monitoring_period',  20)                   # recommended value   
    DictKeysGilesOutlet['monitoring_flag'] = kwargs.get('monitoring_flag',  None)                     # given by the user

    # keys relative to the outlet NSCBC/Giles
    DictKeysGilesOutlet['nscbc_relaxo'] = kwargs.get('nscbc_relaxo',  200.)                           # recommended value
    DictKeysGilesOutlet['giles_relaxo'] = kwargs.get('giles_relaxo',  200.)                           # recommended value

    # default option: RadialEquilibrium
    if option == 'RadialEquilibrium':
        DictKeysGilesOutlet['monitoring_indpiv'] = kwargs.get('IndexPivot',1)                         # default value
        DictKeysGilesOutlet['monitoring_pressure'] = kwargs.get('Pressure',None)                      # given by the user

        # Case for Valve Law
        valve_ref_type = kwargs.get('valve_ref_type',0)
        if valve_ref_type!=0:
            DictKeysGilesOutlet['monitoring_valve_ref_type'] = valve_ref_type
            DictKeysGilesOutlet['monitoring_valve_ref_pres'] = valve_ref_pres
            DictKeysGilesOutlet['monitoring_valve_ref_mflow'] = valve_ref_mflow
            DictKeysGilesOutlet['monitoring_valve_relax'] = valve_relax
            
    # imposed cartography from a CGNS file
    elif option == 'file':
        raise Exception('Giles BC with file imposed not implemented yet')


    # set the BC with keys
    print(DictKeysGilesOutlet)  
    J.set(bc, '.Solver#BC',**DictKeysGilesOutlet)



def setBC_giles_inlet(t, bc, FluidProperties, ReferenceValues, FamilyName, **kwargs):
    '''
    Impose a Boundary Condition ``giles_in``.

    .. note::
    see theoretical report: /home/bfrancoi/NSCBC/RapportsONERA/SONICE-TF-S2.1.4.1.2_NSCBCgilesInletSteadyStructured_Final3.pdf

    Parameters
        ----------

            t : PyTree
                Tree to modify

            bc : CGNS node of type BC_t
                 BC node attached to the family in the which the boundary condition is applied

            FluidProperties : dict
                as obtained from :py:func:`computeFluidProperties`

            ReferenceValues : dict
                as obtained from :py:func:`computeReferenceValues`

            FamilyName : str
                Name of the family on which the boundary condition will be imposed

            kwargs : dict
                Parameters defined by the user: FamilyName, NbModesFourierGiles, monitoring_flag, option

            TO DO: 
               1. add a cartography
            
    '''

    # option: uniform or file
    option = 'uniform'                # default option

    # computation of sound velocity for Giles
    VelocityScale =  (FluidProperties['Gamma']*FluidProperties['IdealGasConstant']*ReferenceValues['TemperatureStagnation'])**0.5 # SoundSpeed (existante)

    # creation of dictionnary of keys for Giles inlet BC  
    DictKeysGilesInlet = {}

    # keys relative to NSCBC
    DictKeysGilesInlet['type'] = 'nscbc_in'                                                              # mandatory key to have NSCBC-Giles treatment
    DictKeysGilesInlet['nscbc_giles'] = 'statio'                                                         # mandatory key to have NSCBC-Giles treatment
    DictKeysGilesInlet['nscbc_interpbc'] = 'linear'                                                      # mandatory value
    DictKeysGilesInlet['nscbc_fluxt'] = kwargs.get('nscbc_fluxt', 'fluxBothTransv')                      # recommended value - possible keys : 'classic'; 'fluxInviscidTransv'; 'fluxBothTransv' 
    DictKeysGilesInlet['nscbc_surf'] = kwargs.get('nscbc_surf',  'revolution')                           # recommended value - possible keys : 'flat', 'revolution' 
    DictKeysGilesInlet['nscbc_outwave'] = kwargs.get('nscbc_outwave',  'grad_etat')                      # recommended value - possible keys : 'grad_etat'; 'extrap_flux'
    DictKeysGilesInlet['nscbc_velocity_scale'] = kwargs.get('nscbc_velocity_scale',VelocityScale)        # default value - sound velocity
    DictKeysGilesInlet['nscbc_viscwall_len'] = kwargs.get('nscbc_viscwall_len', 5.e-4)                   # default value, could be updated by the user if convergence issue

    # keys relative to the Giles treatment 
    DictKeysGilesInlet['giles_opt'] = kwargs.get('giles_relax_opt', 'relax')                             # mandatory key for NSCBC-Giles treatment
    DictKeysGilesInlet['giles_restric_relax'] = 'inactive'                                               # mandatory key for NSCBC-Giles treatment
    DictKeysGilesInlet['giles_exact_lodi'] = kwargs.get('giles_exact_lodi',  'active')                   # recommended value - possible keys: 'inactive', 'partial', 'active'
    DictKeysGilesInlet['giles_nbMode'] = kwargs.get('NbModesFourierGiles')                               # to be given by the user - recommended value : ncells_theta/2 + 1 (odd_value)

    # keys relative to the monitoring and radii calculus - monitoring data stored in LOGS
    DictKeysGilesInlet['bnd_monitoring'] = 'active'                                                      # recommended value
    DictKeysGilesInlet['monitoring_comp_rad'] = 'auto'                                                   # recommended value - possible keys: 'from_file', 'monofenetre'
    DictKeysGilesInlet['monitoring_tol_rad'] = kwargs.get('monitoring_tol_rad',  1e-6)                   # recommended value
    DictKeysGilesInlet['monitoring_var'] = 'psta pgen Tgen ux uy uz diffPgen diffTgen diffVel'
    DictKeysGilesInlet['monitoring_file'] = 'LOGS/%s_'%FamilyName
    DictKeysGilesInlet['monitoring_period'] = kwargs.get('monitoring_period',  20)                       # recommended value
    DictKeysGilesInlet['monitoring_flag'] = kwargs.get('monitoring_flag',  None)                         # to be given by the user

    # keys relative to the inlet BC
    DictKeysGilesInlet['nscbc_in_type'] = 'htpt'                                                         # mandatory key to have NSCBC-Giles treatment
    # - numerics -
    DictKeysGilesInlet['nscbc_relaxi1'] = kwargs.get('nscbc_relaxi1',  500.)                             # recommended value
    DictKeysGilesInlet['nscbc_relaxi2'] = kwargs.get('nscbc_relaxi2',  500.)                             # recommended value
    giles_relax_in = kwargs.get('giles_relax_in',  [200.,  500.,  1000.,  1000.])                        # recommended value
    DictKeysGilesInlet['giles_relax_in1'] = giles_relax_in[0]
    DictKeysGilesInlet['giles_relax_in2'] = giles_relax_in[1]
    DictKeysGilesInlet['giles_relax_in3'] = giles_relax_in[2]
    DictKeysGilesInlet['giles_relax_in4'] = giles_relax_in[3]    
    if option == 'uniform':
        # - physical quantities -
        DictKeysGilesInlet['stagnation_enthalpy'] = kwargs.get('stagnation_enthalpy',FluidProperties['cp'] * ReferenceValues['TemperatureStagnation'])   # to be given by the user
        DictKeysGilesInlet['stagnation_pressure'] = kwargs.get('stagnation_pressure',ReferenceValues['PressureStagnation'])                              # to be given by the user
        DictKeysGilesInlet['vtx'] = kwargs.get('VelocityUnitVectorX',1.)                                                                                 # to be given by the user
        DictKeysGilesInlet['vtr'] = kwargs.get('VelocityUnitVectorR',0.)                                                                                 # to be given by the user
        DictKeysGilesInlet['vtt'] = kwargs.get('VelocityUnitVectorTheta',0.)                                                                             # to be given by the user
        # - turbulent quantities -
        turbDict = getPrimitiveTurbulentFieldForInjection(FluidProperties, ReferenceValues)
        for CGNSTurbVariable in turbDict.keys():
            elsATurbVariable = translateVariablesFromCGNS2Elsa([CGNSTurbVariable])[0]
            DictKeysGilesInlet[elsATurbVariable] = turbDict[CGNSTurbVariable]
    elif option == 'file':
        raise Exception('Giles BC with file imposed not implemented yet')

    # set the BC with keys
    print(DictKeysGilesInlet)  
    J.set(bc, '.Solver#BC',**DictKeysGilesInlet)



def setBC_outmfr2(t, FamilyName, MassFlow=None, groupmassflow=1, ReferenceValues=None, TurboConfiguration=None):
    '''
    Set an outflow boundary condition of type ``outmfr2``.

    .. note:: see `elsA Tutorial about outmfr2 condition <http://elsa.onera.fr/restricted/MU_MT_tuto/latest/Tutos/BCsTutorials/tutorial-BC.html#outmfr2/>`_

    Parameters
    ----------

        t : PyTree
            Tree to modify

        FamilyName : str
            Name of the family on which the boundary condition will be imposed

        MassFlow : :py:class:`float` or :py:obj:`None`
            Total massflow on the family (with the same **groupmassflow**).
            If :py:obj:`None`, the reference massflow in **ReferenceValues**
            divided by the appropriate fluxcoeff is taken.

            .. attention::
                It has to be the massflow through the simulated section only,
                not on the full 360 degrees configuration (except if the full
                circonference is simulated).

        groupmassflow : int
            Index used to link participating patches to this boundary condition.
            If several BC ``outmfr2`` are defined, **groupmassflow** has to be
            incremented for each family.

        ReferenceValues : :py:class:`dict` or :py:obj:`None`
            dictionary as obtained from :py:func:`computeReferenceValues`. Can
            be :py:obj:`None` only if **MassFlow** is not :py:obj:`None`.

        TurboConfiguration : :py:class:`dict` or :py:obj:`None`
            dictionary as obtained from :py:func:`getTurboConfiguration`. Can
            be :py:obj:`None` only if **MassFlow** is not :py:obj:`None`.

    '''
    if MassFlow is None:
        bc = C.getFamilyBCs(t, FamilyName)[0]
        zone = I.getParentFromType(t, bc, 'Zone_t')
        row = I.getValue(I.getNodeFromType1(zone, 'FamilyName_t'))
        rowParams = TurboConfiguration['Rows'][row]
        fluxcoeff = rowParams['NumberOfBlades'] / float(rowParams['NumberOfBladesSimulated'])
        MassFlow = ReferenceValues['MassFlow'] / fluxcoeff
    else:
        bc = None

    ImposedVariables = dict(globalmassflow=MassFlow, groupmassflow=groupmassflow)

    setBCwithImposedVariables(t, FamilyName, ImposedVariables,
        FamilyBC='BCOutflowSubsonic', BCType='outmfr2', bc=bc)

def setBCwithImposedVariables(t, FamilyName, ImposedVariables, FamilyBC, BCType,
    bc=None, BCDataSetName='BCDataSet#Init', BCDataName='DirichletData', variableForInterpolation='ChannelHeight'):
    '''
    Generic function to impose quantities on a Boundary Condition.

    Parameters
    ----------

        t : PyTree
            Tree to modify

        FamilyName : str
            Name of the family on which the boundary condition will be imposed

        ImposedVariables : str
            When using a function to impose the radial profile of one or several quantities, 
            it defines the variable used as the argument of this function.
            Must be 'ChannelHeight' (default value) or 'Radius'.riable names and values must be either:

                * scalars: in that case they are imposed once for the
                  family **FamilyName** in the corresponding ``Family_t`` node.

                * numpy arrays: in that case they are imposed for the ``BC_t``
                  node **bc**.

                * functions: in that case the function defined a profile depending on radius.
                  It is evaluated in each cell on the **bc**.
            
            They may be a combination of three.

        bc : PyTree
            ``BC_t`` node on which the boundary condition will be imposed. Must
            be :py:obj:`None` if the condition must be imposed once in the
            ``Family_t`` node.

        BCDataSetName : str
            Name of the created node of type ``BCDataSet_t``. Default value is
            'BCDataSet#Init'

        BCDataName : str
            Name of the created node of type ``BCData_t``. Default value is
            'DirichletData'
        
        variableForInterpolation : str
            When using a function to impose the radial profile of one or several quantities, 
            it defines the variable used as the argument of this function.
            Must be 'ChannelHeight' (default value), 'Radius', 'CoordinateX', 'CoordinateY' or 'CoordinateZ'.

    See also
    --------

    setBC_inj1, setBC_outpres, setBC_outmfr2

    '''
    # MANDOTORY to prevent this function modifying ImposedVariables.
    # Otherwise it does not work when imposing a radial profile on several BC nodes in the same Family
    ImposedVariables = copy.deepcopy(ImposedVariables)

    FamilyNode = I.getNodeFromNameAndType(t, FamilyName, 'Family_t')
    I._rmNodesByName(FamilyNode, '.Solver#BC')
    I._rmNodesByType(FamilyNode, 'FamilyBC_t')
    I.newFamilyBC(value=FamilyBC, parent=FamilyNode)

    if all([np.ndim(v)==0 and not callable(v) for v in ImposedVariables.values()]):
        #  All data are scalars (not arrays or functions)
        # The implementation of the BC is fully in the Family node
        checkVariables(ImposedVariables)
        ImposedVariables = translateVariablesFromCGNS2Elsa(ImposedVariables)
        J.set(FamilyNode, '.Solver#BC', type=BCType, **ImposedVariables)

    else:
        #  Somme data are arrays or functions
        # The implementation of the BC is in each BC nodes
        assert bc is not None
        J.set(bc, '.Solver#BC', type=BCType)

        zone = I.getParentFromType(t, bc, 'Zone_t') 
        zone = I.copyRef(zone)
        I._rmNodesFromName(zone, 'FlowSolution#Init')
        I._renameNode(zone, 'FlowSolution#Height', 'FlowSolution')
        extractedBC = C.extractBCOfName(zone, I.getName(bc))
        extractedBC = C.node2Center(extractedBC)

        # Check if some data are functions to interpolate, to prepare the dedicated treatment
        varForInterp = None
        for var, value in ImposedVariables.items():
            if callable(value): # it is a function
                if variableForInterpolation in ['Radius', 'radius']:
                    varForInterp, _ = J.getRadiusTheta(extractedBC)
                elif variableForInterpolation == 'ChannelHeight':
                    try:
                        varForInterp = I.getValue(I.getNodeFromName(extractedBC, 'ChannelHeight'))
                    except:
                        ERR_MSG = 'ChannelHeight is mandatory to impose a radial profile based on this quantity, ' 
                        ERR_MSG+= 'but it has not been computed yet. '
                        ERR_MSG+= 'Please compute it earlier in the process or change varForInterpolation.'
                        raise Exception(J.FAIL + ERR_MSG + J.ENDC)
                elif variableForInterpolation.startsWith('Coordinate'):
                    varForInterp = I.getValue(I.getNodeFromName(extractedBC, variableForInterpolation))
                else:
                    raise ValueError('varForInterpolation must be ChannelHeight, Radius, CoordinateX, CoordinateY or CoordinateZ')

                break

        if varForInterp is None:
            varForInterp = I.getValue(I.getNodeFromName(extractedBC, 'CoordinateX'))

        bc_shape = varForInterp.shape
        
        for var, value in ImposedVariables.items():
            # Reshape data if needed to have a 2D map to impose on the BC at face centers
            if callable(value):
                # value is a function to evaluate in each cell for the quantity varForInterp
                ImposedVariables[var] = value(varForInterp) 
            elif np.ndim(value)==0:
                # scalar value --> uniform data
                ImposedVariables[var] = value * np.ones(bc_shape) 
            elif len(ImposedVariables[var].shape) == 3:
                # data is a 3D array, supposed to be flat for one axis
                ImposedVariables[var] = np.squeeze(ImposedVariables[var]) # remove the flat axis to be imposed as a 2D array on the BC

<<<<<<< HEAD
            # In all cases, imposed data shall be 2D now and with the same shape as the BC
            assert ImposedVariables[var].shape == bc_shape, \
                f'Wrong shape for variable {var}: {ImposedVariables[var].shape} (shape {bc_shape} for {I.getPath(t, bc)})'

=======
            # data shall be 1D https://elsa.onera.fr/issues/11219
            ImposedVariables[var] = ImposedVariables[var].ravel(order='K')
        
>>>>>>> 3d256e5f
        checkVariables(ImposedVariables)

        BCDataSet = I.newBCDataSet(name=BCDataSetName, value='Null',
            gridLocation='FaceCenter', parent=bc)
        J.set(BCDataSet, BCDataName, childType='BCData_t', **ImposedVariables)

def checkVariables(ImposedVariables):
    '''
    Check that variables in the input dictionary are well defined. Raise a
    ``ValueError`` if not.

    Parameters
    ----------

        ImposedVariables : dict
            Each key is a variable name. Based on this name, the value (float or
            numpy.array) is checked.
            For instance:

                * Variables such as pressure, temperature or turbulent quantities
                  must be strictly positive.

                * Components of a unit vector must be between -1 and 1.

    '''
    posiviteVars = ['PressureStagnation', 'EnthalpyStagnation',
        'stagnation_pressure', 'stagnation_enthalpy', 'stagnation_temperature',
        'Pressure', 'pressure', 'Temperature', 'wall_temp',
        'TurbulentEnergyKinetic', 'TurbulentDissipationRate', 'TurbulentDissipation', 'TurbulentLengthScale',
        'TurbulentSANuTilde', 'globalmassflow', 'MassFlow', 'surf_massflow']
    unitVectorComponent = ['VelocityUnitVectorX', 'VelocityUnitVectorY', 'VelocityUnitVectorZ',
        'txv', 'tyv', 'tzv']

    def positive(value):
        if isinstance(value, np.ndarray): return np.all(value>0)
        else: return value>0

    def unitComponent(value):
        if isinstance(value, np.ndarray): return np.all(np.absolute(value)<=1)
        else: return abs(value)<=1

    for var, value in ImposedVariables.items():
        if var in posiviteVars and not positive(value):
            raise ValueError('{} must be positive, but here it is equal to {}'.format(var, value))
        elif var in unitVectorComponent and not unitComponent(value):
            raise ValueError('{} must be between -1 and +1, but here it is equal to {}'.format(var, value))

def translateVariablesFromCGNS2Elsa(Variables):
    '''
    Translate names in **Variables** from CGNS standards to elsA names for
    boundary conditions.

    Parameters
    ----------

        Variables : :py:class:`dict` or :py:class:`list` or :py:class:`str`
            Could be eiter:

                * a :py:class:`dict` with keys corresponding to variables names

                * a :py:class:`list` of variables names

                * a :py:class:`str` as a single variable name

    Returns
    -------

        NewVariables : :py:class:`dict` or :py:class:`list` or :py:class:`str`
            Depending on the input type, return the same object with variable
            names translated to elsA standards.

    '''
    CGNS2ElsaDict = dict(
        PressureStagnation       = 'stagnation_pressure',
        EnthalpyStagnation       = 'stagnation_enthalpy',
        TemperatureStagnation    = 'stagnation_temperature',
        Pressure                 = 'pressure',
        MassFlow                 = 'globalmassflow',
        SurfacicMassFlow         = 'surf_massflow',
        VelocityUnitVectorX      = 'txv',
        VelocityUnitVectorY      = 'tyv',
        VelocityUnitVectorZ      = 'tzv',
        TurbulentSANuTilde       = 'inj_tur1',
        TurbulentEnergyKinetic   = 'inj_tur1',
        TurbulentDissipationRate = 'inj_tur2',
        TurbulentDissipation     = 'inj_tur2',
        TurbulentLengthScale     = 'inj_tur2',
        VelocityCorrelationXX    = 'inj_tur1',
        VelocityCorrelationXY    = 'inj_tur2', 
        VelocityCorrelationXZ    = 'inj_tur3',
        VelocityCorrelationYY    = 'inj_tur4', 
        VelocityCorrelationYZ    = 'inj_tur5', 
        VelocityCorrelationZZ    = 'inj_tur6',
        Intermittency            = 'inj_tur3',
        MomentumThicknessReynolds= 'inj_tur4',
    )
    if 'VelocityCorrelationXX' in Variables:
        # For RSM models
        CGNS2ElsaDict['TurbulentDissipationRate'] = 'inj_tur7'

    elsAVariables = CGNS2ElsaDict.values()

    if isinstance(Variables, dict):
        NewVariables = dict()
        for var, value in Variables.items():
            if var == 'groupmassflow':
                NewVariables[var] = int(value)                    
            elif var in elsAVariables:
                NewVariables[var] = float(value)
            elif var in CGNS2ElsaDict:
                NewVariables[CGNS2ElsaDict[var]] = float(value)
            else:
                NewVariables[var] = float(value)
        return NewVariables
    elif isinstance(Variables, list):
        NewVariables = []
        for var in Variables:
            if var in elsAVariables:
                NewVariables.append(var)
            else:
                NewVariables.append(CGNS2ElsaDict[var])
        return NewVariables
    elif isinstance(Variables, str):
        if Variables in elsAVariables:
            return CGNS2ElsaDict[Variables]
    else:
        raise TypeError('Variables must be of type dict, list or string')


@J.mute_stdout
def setBC_stage_mxpl(t, left, right, method='globborder_dict'):
    '''
    Set a mixing plane condition between families **left** and **right**.

    .. important : This function has a dependency to the ETC module.

    Parameters
    ----------

        t : PyTree
            Tree to modify

        left : str
            Name of the family on the left side.

        right : str
            Name of the family on the right side.

        method : optional, str
            Method used to compute the globborder. The default value is
            ``'globborder_dict'``, it corresponds to the ETC topological
            algorithm.
            Another possible value is ``'poswin'`` to use the geometrical
            algorithm in *turbo* (in this case, *turbo* environment must be
            sourced).
    '''

    import etc.transform.__future__ as trf

    if method == 'globborder_dict':
        t = trf.defineBCStageFromBC(t, left)
        t = trf.defineBCStageFromBC(t, right)
        t, stage = trf.newStageMxPlFromFamily(t, left, right)

    elif method == 'poswin':
        t = trf.defineBCStageFromBC(t, left)
        t = trf.defineBCStageFromBC(t, right)

        gbdu = computeGlobborderPoswin(t, left)
        # print("newStageMxPlFromFamily(up): gbdu = {}".format(gbdu))
        ups = []
        for bc in C.getFamilyBCs(t, left):
          bcpath = I.getPath(t, bc)
          bcu = trf.BCStageMxPlUp(t, bc)
          globborder = bcu.glob_border(left, opposite=right)
          globborder.i_poswin = gbdu[bcpath]['i_poswin']
          globborder.j_poswin = gbdu[bcpath]['j_poswin']
          globborder.glob_dir_i = gbdu[bcpath]['glob_dir_i']
          globborder.glob_dir_j = gbdu[bcpath]['glob_dir_j']
          ups.append(bcu)

        # Downstream BCs declaration
        gbdd = computeGlobborderPoswin(t, right)
        # print("newStageMxPlFromFamily(down): gbdd = {}".format(gbdd))
        downs = []
        for bc in C.getFamilyBCs(t, right):
          bcpath = I.getPath(t, bc)
          bcd = trf.BCStageMxPlDown(t, bc)
          globborder = bcd.glob_border(right, opposite=left)
          globborder.i_poswin = gbdd[bcpath]['i_poswin']
          globborder.j_poswin = gbdd[bcpath]['j_poswin']
          globborder.glob_dir_i = gbdd[bcpath]['glob_dir_i']
          globborder.glob_dir_j = gbdd[bcpath]['glob_dir_j']
          downs.append(bcd)

        # StageMxpl declaration
        stage = trf.BCStageMxPl(t, up=ups, down=downs)
    else:
        raise Exception

    stage.jtype = 'nomatch_rad_line'
    stage.create()

    setRotorStatorFamilyBC(t, left, right)


@J.mute_stdout
def setBC_stage_mxpl_hyb(t, left, right, nbband=100, c=0.3):
    '''
    Set a hybrid mixing plane condition between families **left** and **right**.

    .. important : This function has a dependency to the ETC module.

    Parameters
    ----------

        t : PyTree
            Tree to modify

        left : str
            Name of the family on the left side.

        right : str
            Name of the family on the right side.

        nbband : int
            Number of points in the radial distribution to compute.

        c : float
            Parameter for the distribution of radial points.

    '''

    import etc.transform.__future__ as trf

    t = trf.defineBCStageFromBC(t, left)
    t = trf.defineBCStageFromBC(t, right)

    t, stage = trf.newStageMxPlHybFromFamily(t, left, right)
    stage.jtype = 'nomatch_rad_line'
    stage.hray_tolerance = 1e-16
    for stg in stage.down:
        filename = "state_radius_{}_{}.plt".format(right, nbband)
        radius = stg.repartition(mxpl_dirtype='axial',
                                 filename=filename, fileformat="bin_tp")
        radius.compute(t, nbband=nbband, c=c)
        radius.write()
    for stg in stage.up:
        filename = "state_radius_{}_{}.plt".format(left, nbband)
        radius = stg.repartition(mxpl_dirtype='axial',
                                 filename=filename, fileformat="bin_tp")
        radius.compute(t, nbband=nbband, c=c)
        radius.write()
    stage.create()

    setRotorStatorFamilyBC(t, left, right)


@J.mute_stdout
def setBC_stage_red(t, left, right, stage_ref_time):
    '''
    Set a RNA condition between families **left** and **right**.

    .. important : This function has a dependency to the ETC module.

    Parameters
    ----------

        t : PyTree
            Tree to modify

        left : str
            Name of the family on the left side.

        right : str
            Name of the family on the right side.

        stage_ref_time : float
            Reference period on the simulated azimuthal extension.
    '''

    import etc.transform.__future__ as trf

    t = trf.defineBCStageFromBC(t, left)
    t = trf.defineBCStageFromBC(t, right)

    t, stage = trf.newStageRedFromFamily(
        t, left, right, stage_ref_time=stage_ref_time)
    stage.create()

    setRotorStatorFamilyBC(t, left, right)


@J.mute_stdout
def setBC_stage_red_hyb(t, left, right, stage_ref_time):
    '''
    Set a hybrid RNA condition between families **left** and **right**.

    .. important : This function has a dependency to the ETC module.

    Parameters
    ----------

        t : PyTree
            Tree to modify

        left : str
            Name of the family on the left side.

        right : str
            Name of the family on the right side.

        stage_ref_time : float
            Reference period on the simulated azimuthal extension.

    '''

    import etc.transform.__future__ as trf

    t = trf.defineBCStageFromBC(t, left)
    t = trf.defineBCStageFromBC(t, right)

    t, stage = trf.newStageRedHybFromFamily(
        t, left, right, stage_ref_time=stage_ref_time)
    stage.create()

    for gc in I.getNodesFromType(t, 'GridConnectivity_t'):
        I._rmNodesByType(gc, 'FamilyBC_t')



@J.mute_stdout
def setBC_stage_choro(t, left, right, method='globborder_dict', stage_choro_type='characteristic', harm_freq_comp=1, jtype = 'nomatch_rad_line'):
    '''
    Set a chorochronic interface condition between families **left** and **right**.

    .. important : This function has a dependency to the ETC module.

    Parameters
    ----------

        t : PyTree
            Tree to modify

        left : str
            Name of the family on the left side.

        right : str
            Name of the family on the right side.

        method : optional, str
            Method used to compute the globborder. The default value is
            ``'globborder_dict'``, it corresponds to the ETC topological
            algorithm.
            Another possible value is ``'poswin'`` to use the geometrical
            algorithm in *turbo* (in this case, *turbo* environment must be
            sourced).

        stage_choro_type : str
            Type of chorochronic interface:
                characteristic (default) : condition based on characteristic relations.
                half_sum : condition based on half-sum of values.

        harm_freq_comp : str
            Frequency of harmonics computation

        jtype : str
            Specifies the type of join:
                match_rad_line : coincident radial match along lines (for “stage”-like turbomachine conditions);
                nomatch_rad_line : non-coincident radial match along lines (for “stage”-like turbomachine conditions).

    '''

    import etc.transform.__future__ as trf

    if method == 'globborder_dict':
        t = trf.defineBCStageFromBC(t, left)
        t = trf.defineBCStageFromBC(t, right)
        t, stage = trf.newStageChoroFromFamily(t, left, right)

    elif method == 'poswin':
        t = trf.defineBCStageFromBC(t, left)
        t = trf.defineBCStageFromBC(t, right)

        gbdu = computeGlobborderPoswin(t, left)
        # print("newStageMxPlFromFamily(up): gbdu = {}".format(gbdu))
        ups = []
        for bc in C.getFamilyBCs(t, left):
          bcpath = I.getPath(t, bc)
          bcu = trf.BCStageChoroUp(t, bc)
          globborder = bcu.glob_border(left, opposite=right)
          globborder.i_poswin = gbdu[bcpath]['i_poswin']
          globborder.j_poswin = gbdu[bcpath]['j_poswin']
          globborder.glob_dir_i = gbdu[bcpath]['glob_dir_i']
          globborder.glob_dir_j = gbdu[bcpath]['glob_dir_j']
          ups.append(bcu)

        # Downstream BCs declaration
        gbdd = computeGlobborderPoswin(t, right)
        # print("newStageMxPlFromFamily(down): gbdd = {}".format(gbdd))
        downs = []
        for bc in C.getFamilyBCs(t, right):
          bcpath = I.getPath(t, bc)
          bcd = trf.BCStageChoroDown(t, bc)
          globborder = bcd.glob_border(right, opposite=left)
          globborder.i_poswin = gbdd[bcpath]['i_poswin']
          globborder.j_poswin = gbdd[bcpath]['j_poswin']
          globborder.glob_dir_i = gbdd[bcpath]['glob_dir_i']
          globborder.glob_dir_j = gbdd[bcpath]['glob_dir_j']
          downs.append(bcd)

        # StageMxpl declaration
        stage = trf.BCStageChoro(t, up=ups, down=downs)
    else:
        raise Exception

    stage.jtype = jtype
    stage.stage_choro_type = stage_choro_type
    stage.harm_freq_comp = harm_freq_comp
    stage.choro_file_up = 'None'
    stage.file_up = None
    stage.choro_file_down = 'None'
    stage.file_down = None
    stage.nomatch_special = 'None'
    stage.format = 'CGNS'

    stage.create()

    setRotorStatorFamilyBC(t, left, right)

###TODO: DEVELOP THE FUNCTION FOR THE HYBRID CHORO


@J.mute_stdout
def setBC_outradeq(t, FamilyName, valve_type=0, valve_ref_pres=None,
    valve_ref_mflow=None, valve_relax=0.1, indpiv=1, 
    ReferenceValues=None, TurboConfiguration=None, method='globborder_dict'):
    '''
    Set an outflow boundary condition of type ``outradeq``.

    .. important : This function has a dependency to the ETC module.

    Parameters
    ----------

        t : PyTree
            Tree to modify

        FamilyName : str
            Name of the family on which the boundary condition will be imposed

        valve_type : int
            Valve law type. See `elsA documentation about valve laws <http://elsa.onera.fr/restricted/MU_MT_tuto/latest/STB-97020/Textes/Boundary/Valve.html>`_.
            If 0, not valve law is used. In that case, **valve_ref_pres** corresponds
            to the prescribed static pressure at the pivot index, and **valve_ref_mflow**
            and **valve_relax** are not used.

        valve_ref_pres : :py:class:`float` or :py:obj:`None`
            Reference static pressure at the pivot index.
            If :py:obj:`None`, the value ``ReferenceValues['Pressure']`` is taken.

        valve_ref_mflow : :py:class:`float` or :py:obj:`None`
            Reference mass flow rate.
            If :py:obj:`None`, the value ``ReferenceValues['MassFlow']`` is taken
            and normalized using information in **TurboConfiguration** to get
            the corresponding mass flow rate on the section of **FamilyName**
            actually simulated.

        valve_relax : float
            'Relaxation' parameter of the valve law. The default value is 0.1.
            Be careful:

            * for laws 1, 2 and 5, it is a real Relaxation coefficient without
              dimension.

            * for law 3, it is a value homogeneous with a pressure divided
              by a mass flow.

            * for law 4, it is a value homogeneous with a pressure.
        
        indpiv : int
            Index of the cell where the pivot value is imposed.

        ReferenceValues : :py:class:`dict` or :py:obj:`None`
            as produced by :py:func:`computeReferenceValues`

        TurboConfiguration : :py:class:`dict` or :py:obj:`None`
            as produced by :py:func:`getTurboConfiguration`

        method : optional, str
            Method used to compute the globborder. The default value is
            ``'globborder_dict'``, it corresponds to the ETC topological
            algorithm.
            Another possible value is ``'poswin'`` to use the geometrical
            algorithm in *turbo* (in this case, *turbo* environment must be
            sourced).

    '''

    import etc.transform.__future__ as trf

    if valve_ref_pres is None:
        try:
            valve_ref_pres = ReferenceValues['Pressure']
        except:
            MSG = 'valve_ref_pres or ReferenceValues must be not None'
            raise Exception(J.FAIL+MSG+J.ENDC)
    if valve_type != 0 and valve_ref_mflow is None:
        try:
            bc = C.getFamilyBCs(t, FamilyName)[0]
            zone = I.getParentFromType(t, bc, 'Zone_t')
            row = I.getValue(I.getNodeFromType1(zone, 'FamilyName_t'))
            rowParams = TurboConfiguration['Rows'][row]
            fluxcoeff = rowParams['NumberOfBlades'] / \
                float(rowParams['NumberOfBladesSimulated'])
            valve_ref_mflow = ReferenceValues['MassFlow'] / fluxcoeff
        except:
            MSG = 'Either valve_ref_mflow or both ReferenceValues and TurboConfiguration must be not None'
            raise Exception(J.FAIL+MSG+J.ENDC)

    # Delete previous BC if it exists
    for bc in C.getFamilyBCs(t, FamilyName):
        I._rmNodesByName(bc, '.Solver#BC')
    # Create Family BC
    family_node = I.getNodeFromNameAndType(t, FamilyName, 'Family_t')
    I._rmNodesByName(family_node, '.Solver#BC')
    I.newFamilyBC(value='BCOutflowSubsonic', parent=family_node)

    # Outflow (globborder+outradeq, valve 4)
    if method == 'globborder_dict':
        from etc.globborder.globborder_dict import globborder_dict
        gbd = globborder_dict(t, FamilyName, config="axial")
    elif method == 'poswin':
        gbd = computeGlobborderPoswin(t, FamilyName)
    else:
        raise Exception
    for bcn in C.getFamilyBCs(t, FamilyName):
        bcpath = I.getPath(t, bcn)
        bc = trf.BCOutRadEq(t, bcn)
        bc.indpiv = indpiv
        bc.dirorder = -1
        # Valve laws:
        # <bc>.valve_law(valve_type, pref, Qref, valve_relax=relax, valve_file=None, valve_file_freq=1) # v4.2.01 pour valve_file*
        # valvelaws = [(1, 'SlopePsQ'),     # p(it+1) = p(it) + relax*( pref * (Q(it)/Qref) -p(it)) # relax = sans dim. # isoPs/Q
        #              (2, 'QTarget'),      # p(it+1) = p(it) + relax*pref * (Q(it)/Qref-1)         # relax = sans dim. # debit cible
        #              (3, 'QLinear'),      # p(it+1) = pref + relax*(Q(it)-Qref)                  # relax = Pascal    # lin en debit
        #              (4, 'QHyperbolic'),  # p(it+1) = pref + relax*(Q(it)/Qref)**2               # relax = Pascal    # comp. exp.
        #              (5, 'SlopePiQ')]     # p(it+1) = p(it) + relax*( pref * (Q(it)/Qref) -pi(it)) # relax = sans dim. # isoPi/Q
        # for law 5, pref = reference total pressure
        if valve_type == 0:
            bc.prespiv = valve_ref_pres
        else:
            valve_law_dict = {1: 'SlopePsQ', 2: 'QTarget',
                              3: 'QLinear', 4: 'QHyperbolic'}
            bc.valve_law(valve_law_dict[valve_type], valve_ref_pres,
                         valve_ref_mflow, valve_relax=valve_relax)
        globborder = bc.glob_border(current=FamilyName)
        globborder.i_poswin = gbd[bcpath]['i_poswin']
        globborder.j_poswin = gbd[bcpath]['j_poswin']
        globborder.glob_dir_i = gbd[bcpath]['glob_dir_i']
        globborder.glob_dir_j = gbd[bcpath]['glob_dir_j']
        globborder.azi_orientation = gbd[bcpath]['azi_orientation']
        globborder.h_orientation = gbd[bcpath]['h_orientation']
        bc.create()


@J.mute_stdout
def setBC_outradeqhyb(t, FamilyName, valve_type=0, valve_ref_pres=None,
                      valve_ref_mflow=None, valve_relax=0.1, indpiv=1, nbband=100, c=0.3, 
                      ReferenceValues=None, TurboConfiguration=None):
    '''
    Set an outflow boundary condition of type ``outradeqhyb``.

    .. important : This function has a dependency to the ETC module.

    Parameters
    ----------

        t : PyTree
            Tree to modify

        FamilyName : str
            Name of the family on which the boundary condition will be imposed

        valve_type : int
            Valve law type. See `elsA documentation about valve laws <http://elsa.onera.fr/restricted/MU_MT_tuto/latest/STB-97020/Textes/Boundary/Valve.html>`_.
            Cannot be 0.

        valve_ref_pres : float
            Reference static pressure at the pivot index.

        valve_ref_mflow : float
            Reference mass flow rate.

        valve_relax : float
            'Relaxation' parameter of the valve law. The default value is 0.1.
            Be careful:

            * for laws 1, 2 and 5, it is a real Relaxation coefficient without
              dimension.

            * for law 3, it is a value homogeneous with a pressure divided
              by a mass flow.

            * for law 4, it is a value homogeneous with a pressure.
        
        indpiv : int
            Index of the cell where the pivot value is imposed.

        nbband : int
            Number of points in the radial distribution to compute.

        c : float
            Parameter for the distribution of radial points.
        
        ReferenceValues : :py:class:`dict` or :py:obj:`None`
            as produced by :py:func:`computeReferenceValues`

        TurboConfiguration : :py:class:`dict` or :py:obj:`None`
            as produced by :py:func:`getTurboConfiguration`


    '''

    import etc.transform.__future__ as trf

    if valve_ref_pres is None:
        try:
            valve_ref_pres = ReferenceValues['Pressure']
        except:
            MSG = 'valve_ref_pres or ReferenceValues must be not None'
            raise Exception(J.FAIL+MSG+J.ENDC)
    if valve_type != 0 and valve_ref_mflow is None:
        try:
            bc = C.getFamilyBCs(t, FamilyName)[0]
            zone = I.getParentFromType(t, bc, 'Zone_t')
            row = I.getValue(I.getNodeFromType1(zone, 'FamilyName_t'))
            rowParams = TurboConfiguration['Rows'][row]
            fluxcoeff = rowParams['NumberOfBlades'] / \
                float(rowParams['NumberOfBladesSimulated'])
            valve_ref_mflow = ReferenceValues['MassFlow'] / fluxcoeff
        except:
            MSG = 'Either valve_ref_mflow or both ReferenceValues and TurboConfiguration must be not None'
            raise Exception(J.FAIL+MSG+J.ENDC)

    # Delete previous BC if it exists
    for bc in C.getFamilyBCs(t, FamilyName):
        I._rmNodesByName(bc, '.Solver#BC')
    # Create Family BC
    family_node = I.getNodeFromNameAndType(t, FamilyName, 'Family_t')
    I._rmNodesByName(family_node, '.Solver#BC')
    I.newFamilyBC(value='BCOutflowSubsonic', parent=family_node)

    bc = trf.BCOutRadEqHyb(
        t, I.getNodeFromNameAndType(t, FamilyName, 'Family_t'))
    bc.glob_border()
    bc.indpiv = indpiv
    valve_law_dict = {1: 'SlopePsQ', 2: 'QTarget',
                      3: 'QLinear', 4: 'QHyperbolic'}
    bc.valve_law(valve_law_dict[valve_type], valve_ref_pres,
                 valve_ref_mflow, valve_relax=valve_relax)
    bc.dirorder = -1
    radius_filename = "state_radius_{}_{}.plt".format(FamilyName, nbband)
    radius = bc.repartition(filename=radius_filename, fileformat="bin_tp")
    radius.compute(t, nbband=nbband, c=c)
    radius.write()
    bc.create()


def setRotorStatorFamilyBC(t, left, right):
    for gc in I.getNodesFromType(t, 'GridConnectivity_t'):
        I._rmNodesByType(gc, 'FamilyBC_t')

    leftFamily = I.getNodeFromNameAndType(t, left, 'Family_t')
    rightFamily = I.getNodeFromNameAndType(t, right, 'Family_t')
    I.newFamilyBC(value='BCOutflow', parent=leftFamily)
    I.newFamilyBC(value='BCInflow', parent=rightFamily)


def computeGlobborderPoswin(tree, win):
    from turbo.poswin import computePosWin
    gbd = computePosWin(tree, win)
    for path, obj in gbd.items():
        gbd.pop(path)
        bc = I.getNodeFromPath(tree, path)
        gdi, gdj = getGlobDir(tree, bc)
        gbd['CGNSTree/'+path] = dict(glob_dir_i=gdi, glob_dir_j=gdj,
                                     i_poswin=obj.i, j_poswin=obj.j,
                                     azi_orientation=gdi, h_orientation=gdj)
    return gbd


def getGlobDir(tree, bc):
    # Remember: glob_dir_i is the opposite of theta, which is positive when it goes from Y to Z
    # Remember: glob_dir_j is as the radius, which is positive when it goes from hub to shroud

    # Check if the BC is in i, j or k constant: need pointrage of BC
    ptRi = I.getValue(I.getNodeFromName(bc, 'PointRange'))[0]
    ptRj = I.getValue(I.getNodeFromName(bc, 'PointRange'))[1]
    ptRk = I.getValue(I.getNodeFromName(bc, 'PointRange'))[2]
    x, y, z = J.getxyz(I.getParentFromType(tree, bc, 'Zone_t'))
    y0 = y[0, 0, 0]
    z0 = z[0, 0, 0]

    if ptRi[0] == ptRi[1]:
        dir1 = 2  # j
        dir2 = 3  # k
        y1 = y[0, -1, 0]
        z1 = z[0, -1, 0]
        y2 = y[0, 0, -1]
        z2 = y[0, 0, -1]

    elif ptRj[0] == ptRj[1]:
        dir1 = 1  # i
        dir2 = 3  # k
        y1 = y[-1, 0, 0]
        z1 = z[-1, 0, 0]
        y2 = y[0, 0, -1]
        z2 = y[0, 0, -1]

    elif ptRk[0] == ptRk[1]:
        dir1 = 1  # i
        dir2 = 2  # j
        y1 = y[-1, 0, 0]
        z1 = z[-1, 0, 0]
        y2 = y[0, -1, 0]
        z2 = y[0, -1, 0]

    rad0 = np.sqrt(y0**2+z0**2)
    rad1 = np.sqrt(y1**2+z1**2)
    rad2 = np.sqrt(y2**2+z2**2)
    tet0 = np.arctan2(z0, y0)
    tet1 = np.arctan2(z1, y1)
    tet2 = np.arctan2(z2, y2)

    ang1 = np.arctan2(rad1-rad0, rad1*tet1-rad0*tet0)
    ang2 = np.arctan2(rad2-rad0, rad2*tet2-rad0*tet0)

    if abs(np.sin(ang2)) < abs(np.sin(ang1)):
        # dir2 is more vertical than dir1
        # => globDirJ = +/- dir2
        if np.cos(ang1) > 0:
            # dir1 points towards theta>0
            globDirI = -dir1
        else:
            # dir1 points towards thetaw0
            globDirI = dir1
        if np.sin(ang2) > 0:
            # dir2 points towards r>0
            globDirJ = dir2
        else:
            # dir2 points towards r<0
            globDirJ = -dir2
    else:
        # dir1 is more vertical than dir2
        # => globDirJ = +/- dir1
        if np.cos(ang2) > 0:
            # dir2 points towards theta>0
            globDirI = -dir2
        else:
            # dir2 points towards thetaw0
            globDirI = dir2
        if np.sin(ang1) > 0:
            # dir1 points towards r>0
            globDirJ = dir1
        else:
            # dir1 points towards r<0
            globDirJ = -dir1

    print('  * glob_dir_i = %s\n  * glob_dir_j = %s' % (globDirI, globDirJ))
    assert globDirI != globDirJ
    return globDirI, globDirJ


################################################################################
#######  Boundary conditions without ETC dependency  ###########################
#######         WARNING: VALIDATION REQUIRED         ###########################
################################################################################

# def setBC_outradeqhyb(t, FamilyName, valve_type, valve_ref_pres,
#     valve_ref_mflow, valve_relax=0.1, nbband=100):
#     '''
#     Set an outflow boundary condition of type ``outradeqhyb``.
#
#     .. important:: The hybrid globborder conditions are availble since elsA v5.0.03.
#
#     .. note:: see `elsA Tutorial about valve laws <http://elsa.onera.fr/restricted/MU_MT_tuto/latest/STB-97020/Textes/Boundary/Valve.html>`_
#
#     Parameters
#     ----------
#
#         t : PyTree
#             Tree to modify
#
#         FamilyName : str
#             Name of the family on which the boundary condition will be imposed
#
#         valve_type : int
#             Type of valve law
#
#         valve_ref_pres : float
#             Reference pressure for the valve boundary condition.
#
#         valve_ref_mflow : float
#             Reference massflow for the valve boundary condition.
#
#         valve_relax : float
#             Relaxation coefficient for the valve boundary condition.
#
#             .. warning:: This is a real relaxation coefficient for valve laws 1
#                 and 2, but it has the dimension of a pressure for laws 3, 4 and
#                 5
#
#         nbband : int
#             Number of points in the radial distribution to compute.
#
#     See also
#     --------
#
#         computeRadialDistribution
#
#     '''
#
#     # Delete previous BC if it exists
#     for bc in C.getFamilyBCs(t, FamilyName):
#         I._rmNodesByName(bc, '.Solver#BC')
#     # Create Family BC
#     family_node = I.getNodeFromNameAndType(t, FamilyName, 'Family_t')
#     I._rmNodesByName(family_node, '.Solver#BC')
#     I.newFamilyBC(value='BCOutflowSubsonic', parent=family_node)
#
#     radDistFile = 'radialDist_{}_{}.plt'.format(FamilyName, nbband)
#     radDist = computeRadialDistribution(t, FamilyName, nbband)
#     C.convertPyTree2File(radDist, radDistFile)
#
#     J.set(family_node, '.Solver#BC',
#             type            = 'outradeqhyb',
#             indpiv          = 1,
#             hray_tolerance  = 1e-12,
#             valve_type      = valve_type,
#             valve_ref_pres  = valve_ref_pres,
#             valve_ref_mflow = valve_ref_mflow,
#             valve_relax     = valve_relax,
#             glob_border_cur = FamilyName,
#             file            = radDistFile,
#             format          = 'bin_tp',
#         )
#
# def setBC_MxPl_hyb(t, left, right, nbband=100):
#     '''
#     Set a hybrid mixing plane condition between families **left** and **right**.
#
#     .. important:: The hybrid globborder conditions are availble since elsA v5.0.03.
#
#     Parameters
#     ----------
#
#         t : PyTree
#             tree to modify
#
#         left : str
#             Name of the first family corresponding to one side of the interface.
#
#         right : str
#             Name of the second family, see **left**
#
#         nbband : int
#             Number of points in the radial distribution to compute.
#
#     See also
#     --------
#
#         setBC_MxPl_hyb_OneSide, computeRadialDistribution
#
#     '''
#
#     setBC_MxPl_hyb_OneSide(t, left, right, nbband)
#     setBC_MxPl_hyb_OneSide(t, right, left, nbband)
#     for gc in I.getNodesFromType(t, 'GridConnectivity_t'):
#         I._rmNodesByType(gc, 'FamilyBC_t')
#
# def setBC_MxPl_hyb_OneSide(t, FamCur, FamOpp, nbband):
#     '''
#     Set a hybrid mixing plane condition for the family **FamCur**.
#
#     .. important:: This function is intended to be called twice by
#         :py:func:`setBC_MxPl_hyb`, once for **FamCur** (with the opposite family
#         **FamOpp**) and once for **FamOpp** (with the opposite family **FamCur**)
#
#     Parameters
#     ----------
#
#         t : PyTree
#             tree to modify
#
#         FamCur : str
#             Name of the first family corresponding to one side of the interface.
#
#         FamOpp : str
#             Name of the second family, on the opposite side of **FamCur**.
#
#         nbband : int
#             Number of points in the radial distribution to compute.
#
#     See also
#     --------
#     setBC_MxPl_hyb, computeRadialDistribution
#     '''
#
#     for bc in C.getFamilyBCs(t, FamCur):
#         bcName = I.getName(bc)
#         PointRange = I.getNodeFromType(bc, 'IndexRange_t')
#         zone = I.getParentFromType(t, bc, 'Zone_t')
#         I.rmNode(t, bc)
#         zgc = I.getNodeFromType(zone, 'ZoneGridConnectivity_t')
#         gc = I.newGridConnectivity(name=bcName, donorName=I.getName(zone),
#                                     ctype='Abutting', parent=zgc)
#         I._addChild(gc, PointRange)
#         I.createChild(gc, 'FamilyName', 'FamilyName_t', value=FamCur)
#
#     radDistFileFamCur = 'radialDist_{}_{}.plt'.format(FamCur, nbband)
#     radDistFamCur = computeRadialDistribution(t, FamCur, nbband)
#     C.convertPyTree2File(radDistFamCur, radDistFileFamCur)
#
#     for gc in I.getNodesFromType(t, 'GridConnectivity_t'):
#         fam = I.getValue(I.getNodeFromType(gc, 'FamilyName_t'))
#         if fam == FamCur:
#             J.set(gc, '.Solver#Property',
#                     globborder      = FamCur,
#                     globborderdonor = FamOpp,
#                     file            = radDistFileFamCur,
#                     type            = 'stage_mxpl_hyb',
#                     mxpl_dirtype    = 'axial',
#                     mxpl_avermean   = 'riemann',
#                     mxpl_avertur    = 'conservative',
#                     mxpl_num        = 'characteristic',
#                     mxpl_ari_sensor = 0.5,
#                     hray_tolerance  = 1e-12,
#                     jtype           = 'nomatch_rad_line',
#                     nomatch_special = 'none',
#                     format          = 'bin_tp'
#                 )
#
# def computeRadialDistribution(t, FamilyName, nbband):
#     '''
#     Compute a distribution of radius values according the density of cells for
#     the BCs of family **FamilyName**.
#
#     Parameters
#     ----------
#
#         t : PyTree
#             mesh tree with families
#
#         FamilyName : str
#             Name of the BC family to extract to compute the radial repartition.
#
#         nbband : int
#             Number of values in the returned repartition. It is used to decimate
#             the list of the radii at the center of each cell. For a structured
#             grid, should be ideally the number of cells in the radial direction.
#
#     Returns
#     -------
#
#         zone : PyTree
#             simple tree containing only a one dimension array called 'radius'
#
#     '''
#     bcNodes = C.extractBCOfName(t, 'FamilySpecified:{0}'.format(FamilyName))
#     # Compute radius and put this value at cell centers
#     C._initVars(bcNodes, '{radius}=({CoordinateY}**2+{CoordinateZ}**2)**0.5')
#     bcNodes = C.node2Center(bcNodes, 'radius')
#     I._rmNodesByName(bcNodes, I.__FlowSolutionNodes__)
#     # Put all the radii values in a list
#     radius = []
#     for bc in bcNodes:
#         radius += list(I.getValue(I.getNodeFromName(bc, 'radius')).flatten())
#     # Sort and transform to numpy array
#     step = (len(radius)-1) / float(nbband-1)
#     ind = [int(np.ceil(step*n)) for n in range(nbband)]
#     radius = np.array(sorted(radius))[ind]
#     assert radius.size == nbband
#     # Convert to PyTree
#     zone = I.newZone('Zone1', [[len(radius)],[1],[1]], 'Structured')
#     FS = I.newFlowSolution(parent=zone)
#     I.newDataArray('radius', value=radius, parent=FS)
#
#     return zone

################################################################################
#############  Multiple jobs submission  #######################################
################################################################################

def launchIsoSpeedLines(machine, DIRECTORY_WORK,
                    ThrottleRange, RotationSpeedRange=None, **kwargs):
    '''
    User-level function designed to launch iso-speed lines.

    Parameters
    ----------

        machine : str
            name of the machine ``'sator'``, ``'spiro'``, ``'eos'``...

            .. warning:: only ``'sator'`` has been tested

        DIRECTORY_WORK : str
            the working directory at computation server.

            .. note:: indicated directory may not exist. In this case, it will
                be created.

        ThrottleRange : list
            Throttle values to consider (depend on the valve law)

        RotationSpeedRange : list, optional
            RotationSpeed values to consider. If not given, then the value in **TurboConfiguration** is taken.

        kwargs : dict
            same arguments than prepareMainCGNS4ElsA, except that 'mesh' may be
            a :py:class:`list`. In that case, the list must have the same length
            that **RotationSpeedRange**, and each element corresponds to the
            mesh used for each rotation speed. It may be useful to make the
            geometry vary with the rotation speed (updating shape, tip gaps, etc).

    Returns
    -------

        None : None
            File ``JobsConfiguration.py`` is writen and polar builder job is
            launched
    '''
    IsJobInformationGiven = 'JobInformation' in kwargs and \
        all([key in kwargs['JobInformation'] for key in ['JobName', 'AER', 'NumberOfProcessors']])
    assert IsJobInformationGiven, 'JobInformation is required with not default values for JobName, AER and NumberOfProcessors'

    if not RotationSpeedRange:
        RotationSpeedRange = [kwargs['TurboConfiguration']['ShaftRotationSpeed']]

    ThrottleRange = sorted(list(ThrottleRange))
    # Sort Rotation speeds (and mesh files, if a list is given) 
    RotationSpeedRange = list(RotationSpeedRange)
    index2sortRSpeed = sorted(range(len(RotationSpeedRange)), key=lambda i: abs(RotationSpeedRange[i]))
    RotationSpeedRange = [RotationSpeedRange[i] for i in index2sortRSpeed]
    if isinstance(kwargs['mesh'], list):
        kwargs['mesh'] = [kwargs['mesh'][i] for i in index2sortRSpeed]

    ThrottleMatrix, RotationSpeedMatrix  = np.meshgrid(ThrottleRange, RotationSpeedRange)

    Throttle_       = ThrottleMatrix.ravel(order='K')
    RotationSpeed_  = RotationSpeedMatrix.ravel(order='K')
    NewJobs         = Throttle_ == ThrottleRange[0]

    def adaptPathForDispatcher(filename):
        # This is a path: remove it for writing in JobConfiguration.py
        return os.path.join('..', '..', 'DISPATCHER', filename.split(os.path.sep)[-1])

    JobsQueues = []
    for i, (Throttle, RotationSpeed, NewJob) in enumerate(zip(Throttle_, RotationSpeed_, NewJobs)):

        print('Assembling run {} Throttle={} RotationSpeed={} | NewJob = {}'.format(
                i, Throttle, RotationSpeed, NewJob))

        WorkflowParams = copy.deepcopy(kwargs)

        if NewJob:
            JobName = WorkflowParams['JobInformation']['JobName']+'%d'%i
            WorkflowParams['writeOutputFields'] = True
        else:
            WorkflowParams['writeOutputFields'] = False

        CASE_LABEL = '{:08.2f}_{}'.format(abs(Throttle), JobName)
        if Throttle < 0: CASE_LABEL = 'M'+CASE_LABEL

        WorkflowParams['TurboConfiguration']['ShaftRotationSpeed'] = RotationSpeed

        for BC in WorkflowParams['BoundaryConditions']:
            if any([condition in BC['type'] for condition in ['outradeq', 'OutflowRadialEquilibrium']]):
                if BC['valve_type'] == 0:
                    if 'prespiv' in BC: BC['prespiv'] = Throttle
                    elif 'valve_ref_pres' in BC: BC['valve_ref_pres'] = Throttle
                    else: raise Exception('valve_ref_pres must be given explicitely')
                elif BC['valve_type'] in [1, 5]:
                    if 'valve_ref_pres' in BC: BC['valve_ref_pres'] = Throttle
                    else: raise Exception('valve_ref_pres must be given explicitely')
                elif BC['valve_type'] == 2:
                    if 'valve_ref_mflow' in BC: BC['valve_ref_mflow'] = Throttle
                    else: raise Exception('valve_ref_mflow must be given explicitely')
                elif BC['valve_type'] in [3, 4]:
                    if 'valve_relax' in BC: BC['valve_relax'] = Throttle
                    else: raise Exception('valve_relax must be given explicitely')
                else:
                    raise Exception('valve_type={} not taken into account yet'.format(BC['valve_type']))

            if 'filename' in BC:
                BC['filename'] = adaptPathForDispatcher(BC['filename'])

        if 'Initialization' in WorkflowParams:
            if i != 0:
                WorkflowParams.pop('Initialization')
            elif 'file' in WorkflowParams['Initialization']:
                WorkflowParams['Initialization']['file'] = adaptPathForDispatcher(WorkflowParams['Initialization']['file'])

        if isinstance(WorkflowParams['mesh'], list):
            speedIndex = RotationSpeedRange.index(RotationSpeed)
            WorkflowParams['mesh'] = WorkflowParams['mesh'][speedIndex]
        
        WorkflowParams['mesh'] = adaptPathForDispatcher(WorkflowParams['mesh'])

        JobsQueues.append(
            dict(ID=i, CASE_LABEL=CASE_LABEL, NewJob=NewJob, JobName=JobName, **WorkflowParams)
            )

    JM.saveJobsConfiguration(JobsQueues, machine, DIRECTORY_WORK)

    def findElementsInCollection(collec, searchKey, elements=[]):
        '''
        In the nested collection **collec** (may be a dictionary or a list),
        find all the values corresponding to the key **searchKey**.

        Parameters
        ----------

            collec : :py:class:`dict` or :py:class:`list`
                Nested dictionary or list where **searchKey** is searched

            searchKey : str
                Key to find in **collec**

            elements : list
                accumulated list of found values. Works as an accumulator in the
                recursive function

        Returns
        -------

            elements : list
                list of the found values correspondingto **searchKey**
        '''
        if isinstance(collec, dict):
            for key, value in collec.items():
                if isinstance(value, (dict, list)):
                    findElementsInCollection(value, searchKey, elements=elements)
                elif key == searchKey:
                    elements.append(value)
        elif isinstance(collec, list):
            for elem in collec:
                findElementsInCollection(elem, searchKey, elements=elements)
        return elements

    otherFiles = findElementsInCollection(kwargs, 'file') + findElementsInCollection(kwargs, 'filename')
    if isinstance(kwargs['mesh'], list):
        otherFiles.extend(kwargs['mesh'])
    else:
        otherFiles.append(kwargs['mesh'])
    if 'Initialization' in kwargs:
        if 'method' in kwargs['Initialization']:
            if 'turbo' in kwargs['Initialization']['method']:
                otherFiles.append('mask.cgns')

    JM.launchJobsConfiguration(templatesFolder=MOLA.__MOLA_PATH__+'/TEMPLATES/WORKFLOW_COMPRESSOR', otherFiles=otherFiles)

def printConfigurationStatus(DIRECTORY_WORK, useLocalConfig=False):
    '''
    Print the current status of a IsoSpeedLines computation.

    Parameters
    ----------

        DIRECTORY_WORK : str
            directory where ``JobsConfiguration.py`` file is located

        useLocalConfig : bool
            if :py:obj:`True`, use the local ``JobsConfiguration.py``
            file instead of retreiving it from **DIRECTORY_WORK**

    '''
    config = JM.getJobsConfiguration(DIRECTORY_WORK, useLocalConfig)
    Throttle = np.array(sorted(list(set([float(case['CASE_LABEL'].split('_')[0]) for case in config.JobsQueues]))))
    RotationSpeed = np.array(sorted(list(set([case['TurboConfiguration']['ShaftRotationSpeed'] for case in config.JobsQueues]))))

    nThrottle = Throttle.size
    nRotationSpeed = RotationSpeed.size
    NcolMax = 79
    FirstCol = 15
    Ndigs = int((NcolMax-FirstCol)/nRotationSpeed)
    ColFmt = r'{:^'+str(Ndigs)+'g}'
    ColStrFmt = r'{:^'+str(Ndigs)+'s}'
    TagStrFmt = r'{:>'+str(FirstCol)+'s}'
    TagFmt = r'{:>'+str(FirstCol-2)+'g} |'

    def getCaseLabel(config, throttle, rotSpeed):
        for case in config.JobsQueues:
            if np.isclose(float(case['CASE_LABEL'].split('_')[0]), throttle) and \
                np.isclose(case['TurboConfiguration']['ShaftRotationSpeed'], rotSpeed):

                return case['CASE_LABEL']

    JobNames = [getCaseLabel(config, Throttle[0], m).split('_')[-1] for m in RotationSpeed]
    print('')
    print(TagStrFmt.format('JobName |')+''.join([ColStrFmt.format(j) for j in JobNames]))
    print(TagStrFmt.format('RotationSpeed |')+''.join([ColFmt.format(r) for r in RotationSpeed]))
    print(TagStrFmt.format('Throttle |')+''.join(['_' for m in range(NcolMax-FirstCol)]))

    for throttle in Throttle:
        Line = TagFmt.format(throttle)
        for rotSpeed in RotationSpeed:
            CASE_LABEL = getCaseLabel(config, throttle, rotSpeed)
            status = JM.statusOfCase(config, CASE_LABEL)
            if status == 'COMPLETED':
                msg = J.GREEN+ColStrFmt.format('OK')+J.ENDC
            elif status == 'FAILED':
                msg = J.FAIL+ColStrFmt.format('KO')+J.ENDC
            elif status == 'TIMEOUT':
                msg = J.WARN+ColStrFmt.format('TO')+J.ENDC
            elif status == 'RUNNING':
                msg = ColStrFmt.format('GO')
            else:
                msg = ColStrFmt.format('PD') # Pending
            Line += msg
        print(Line)

def printConfigurationStatusWithPerfo(DIRECTORY_WORK, useLocalConfig=False,
                                        monitoredRow='row_1'):
    '''
    Print the current status of a IsoSpeedLines computation and display
    performance of the monitored row for completed jobs.

    Parameters
    ----------

        DIRECTORY_WORK : str
            directory where ``JobsConfiguration.py`` file is located

        useLocalConfig : bool
            if :py:obj:`True`, use the local ``JobsConfiguration.py``
            file instead of retreiving it from **DIRECTORY_WORK**

        monitoredRow : str
            Name of the row whose performance will be displayed

    Returns
    -------

        perfo : list
            list with performance of **monitoredRow** for completed
            simulations. Each element is a dict corresponding to one rotation speed.
            This dict contains the following keys:

            * RotationSpeed (float)

            * Throttle (numpy.array)

            * MassFlow (numpy.array)

            * PressureStagnationRatio (numpy.array)

            * EfficiencyIsentropic (numpy.array)

    '''
    config = JM.getJobsConfiguration(DIRECTORY_WORK, useLocalConfig)
    Throttle = np.array(sorted(list(set([float(case['CASE_LABEL'].split('_')[0]) for case in config.JobsQueues]))))
    RotationSpeed = np.array(sorted(list(set([case['TurboConfiguration']['ShaftRotationSpeed'] for case in config.JobsQueues]))))

    nThrottle = Throttle.size
    nCol = 4
    NcolMax = 79
    FirstCol = 15
    Ndigs = int((NcolMax-FirstCol)/nCol)
    ColFmt = r'{:^'+str(Ndigs)+'g}'
    ColStrFmt = r'{:^'+str(Ndigs)+'s}'
    TagStrFmt = r'{:>'+str(FirstCol)+'s}'
    TagFmt = r'{:>'+str(FirstCol-2)+'g} |'

    def getCaseLabel(config, throttle, rotSpeed):
        for case in config.JobsQueues:
            if np.isclose(float(case['CASE_LABEL'].split('_')[0]), throttle) and \
                np.isclose(case['TurboConfiguration']['ShaftRotationSpeed'], rotSpeed):

                return case['CASE_LABEL']

    perfo = []
    lines = ['']

    JobNames = [getCaseLabel(config, Throttle[0], r).split('_')[-1] for r in RotationSpeed]
    for idSpeed, rotationSpeed in enumerate(RotationSpeed):

        lines.append(TagStrFmt.format('JobName |')+''.join([ColStrFmt.format(JobNames[idSpeed])] + [ColStrFmt.format('') for j in range(nCol-1)]))
        lines.append(TagStrFmt.format('RotationSpeed |')+''.join([ColFmt.format(rotationSpeed)] + [ColStrFmt.format('') for j in range(nCol-1)]))
        lines.append(TagStrFmt.format(' |')+''.join([ColStrFmt.format(''), ColStrFmt.format('MFR'), ColStrFmt.format('RPI'), ColStrFmt.format('ETA')]))
        lines.append(TagStrFmt.format('Throttle |')+''.join(['_' for m in range(NcolMax-FirstCol)]))
        
        perfoOverIsospeedLine = dict(
            RotationSpeed = rotationSpeed,
            Throttle = [],
            MassFlow = [],
            PressureStagnationRatio = [],
            EfficiencyIsentropic = []
        )

        for throttle in Throttle:
            Line = TagFmt.format(throttle)
            CASE_LABEL = getCaseLabel(config, throttle, rotationSpeed)
            status = JM.statusOfCase(config, CASE_LABEL)
            if status == 'COMPLETED':
                msg = J.GREEN+ColStrFmt.format('OK')+J.ENDC
            elif status == 'FAILED':
                msg = J.FAIL+ColStrFmt.format('KO')+J.ENDC
            elif status == 'TIMEOUT':
                msg = J.WARN+ColStrFmt.format('TO')+J.ENDC
            elif status == 'RUNNING':
                msg = ColStrFmt.format('GO')
            else:
                msg = ColStrFmt.format('PD') # Pending

            if status == 'COMPLETED':
                lastarrays = JM.getCaseArrays(config, CASE_LABEL, basename='PERFOS_{}'.format(monitoredRow))
                perfoOverIsospeedLine['Throttle'].append(throttle)
                perfoOverIsospeedLine['MassFlow'].append(lastarrays['MassFlowIn'])
                perfoOverIsospeedLine['PressureStagnationRatio'].append(lastarrays['PressureStagnationRatio'])
                perfoOverIsospeedLine['EfficiencyIsentropic'].append(lastarrays['EfficiencyIsentropic'])
    
                msg += ''.join([ColFmt.format(lastarrays['MassFlowIn']), 
                                ColFmt.format(lastarrays['PressureStagnationRatio']), 
                                ColFmt.format(lastarrays['EfficiencyIsentropic'])
                                ])
            else:
                msg += ''.join([ColStrFmt.format('') for n in range(nCol-1)])
            Line += msg
            lines.append(Line)

        lines.append('')
        for key, value in perfoOverIsospeedLine.items():
            perfoOverIsospeedLine[key] = np.array(value)
        perfo.append(perfoOverIsospeedLine)

    for line in lines: print(line)

    return perfo

def getPostprocessQuantities(DIRECTORY_WORK, basename, useLocalConfig=False, rename=True):
    '''
    Print the current status of a IsoSpeedLines computation and display
    performance of the monitored row for completed jobs.

    Parameters
    ----------

        DIRECTORY_WORK : str
            directory where ``JobsConfiguration.py`` file is located

        basename : str
            Name of the base to get

        useLocalConfig : bool
            if :py:obj:`True`, use the local ``JobsConfiguration.py``
            file instead of retreiving it from **DIRECTORY_WORK**

        rename : bool 
            if :py:obj:`True`, rename variables with CGNS names (or inspired CGNS names, already used in MOLA)

    Returns
    -------

        perfo : list
            list with data contained in the base **baseName** for completed
            simulations. Each element is a dict corresponding to one rotation speed.
            This dict contains the following keys:

            * RotationSpeed (float)

            * Throttle (numpy.array)

            * and all quantities found in **baseName** (numpy.array)

    '''
    config = JM.getJobsConfiguration(DIRECTORY_WORK, useLocalConfig)
    Throttle = np.array(sorted(list(set([float(case['CASE_LABEL'].split('_')[0]) for case in config.JobsQueues]))))
    RotationSpeed = np.array(sorted(list(set([case['TurboConfiguration']['ShaftRotationSpeed'] for case in config.JobsQueues]))))

    def getCaseLabel(config, throttle, rotSpeed):
        for case in config.JobsQueues:
            if np.isclose(float(case['CASE_LABEL'].split('_')[0]), throttle) and \
                np.isclose(case['TurboConfiguration']['ShaftRotationSpeed'], rotSpeed):

                return case['CASE_LABEL']

    perfo = []
    for rotationSpeed in RotationSpeed:
        perfoOverIsospeedLine = dict(RotationSpeed=rotationSpeed, Throttle=[])

        for idThrottle, throttle in enumerate(Throttle):
            CASE_LABEL = getCaseLabel(config, throttle, rotationSpeed)
            status = JM.statusOfCase(config, CASE_LABEL)

            if status == 'COMPLETED':
                perfoOverIsospeedLine['Throttle'].append(throttle)
                lastarrays = JM.getCaseArrays(config, CASE_LABEL, basename=basename)
                for key, value in lastarrays.items():
                    if idThrottle == 0:
                        perfoOverIsospeedLine[key] = [value]
                    else:
                        perfoOverIsospeedLine[key].append(value)

        for key, value in perfoOverIsospeedLine.items():
            perfoOverIsospeedLine[key] = np.array(value)
        perfo.append(perfoOverIsospeedLine)

    if rename:
        VarsToRename = [
            ('Massflow', 'MassFlow'), 
            ('StagnationPressureRatio', 'PressureStagnationRatio'), 
            ('IsentropicEfficiency', 'EfficiencyIsentropic')
            ]
        for (oldName, newName) in VarsToRename:
            for perfoOverIsospeedLine in perfo: 
                if oldName in perfoOverIsospeedLine:
                    perfoOverIsospeedLine[newName] = perfoOverIsospeedLine[oldName]

    return perfo


def convertPeriodic2Chorochrono(t):
    '''
    Convert the periodic boundary condition from a PyTree t to a chorochrono boundary condition.
    
    Parameters
    ----------

        t : PyTree
            Tree to modify

    '''
    import etc.transform.__future__ as trf
    gcnodes = []
    for zone_node in I.getZones(t):
        zgc_node = I.getNodeFromType1(zone_node,"ZoneGridConnectivity_t")
        if zgc_node:
            for gc_node in I.getNodesFromType1(zgc_node,"GridConnectivity_t")+I.getNodesFromType1(zgc_node,"GridConnectivity1to1_t"):
                gcp_node = I.getNodeFromType1(gc_node,"GridConnectivityProperty_t")
                if gcp_node:
                    periodic_node = I.getNodeFromType1(gcp_node,"Periodic_t")
                    if periodic_node:
                        gcnodes.append(gc_node)

    for gcnode in gcnodes:
        gc = trf.BCChoroChrono(t, gcnode, choro_file = 'None')
        gc.choro_file   = 'None'
        gc.file   = None
        gc.format = 'CGNS'
        gc.create()

def updateChoroTimestep(t, Rows, NumericalParams):
    '''
    Compute the timestep for chorochronic simulations if not provided.
    
    Parameters
    ----------

        t : PyTree
            Tree to modify

        Rows : :py:class:`dict`
            Dictionary of Rows as provided in TurboConfiguration for the prepareMainCGNS function.

        NumericalParams : :py:class:`dict`
            dictionary containing the numerical settings for elsA. Similar to that required in prepareMainCGNS function.

    '''   

    rowNameList = list(Rows.keys())
    
    Nblade_Row1 = Rows[rowNameList[0]]['NumberOfBlades']
    Nblade_Row2 = Rows[rowNameList[1]]['NumberOfBlades']
    omega_Row1 = Rows[rowNameList[0]]['RotationSpeed']
    omega_Row2 = Rows[rowNameList[1]]['RotationSpeed']

    per_Row1 = (2*np.pi)/(Nblade_Row2*np.abs(omega_Row1-omega_Row2))
    per_Row2 = (2*np.pi)/(Nblade_Row1*np.abs(omega_Row1-omega_Row2))

    gcd =np.gcd(Nblade_Row1,Nblade_Row2)
    
    DeltaT = gcd*2*np.pi/(np.abs(omega_Row1-omega_Row2)*Nblade_Row1*Nblade_Row2) #Largest time step that is a fraction of the period of both Row1 and Row2.
    MSG = 'DeltaT : %s'%(DeltaT)
    print(J.WARN + MSG + J.ENDC)
    
    if 'timestep' not in NumericalParams.keys():
        MSG = 'Time-step not provided by the user. Computing a suitable time-step based on stage properties.'
        print(J.WARN + MSG + J.ENDC)
        Nquo = 10
        time_step = DeltaT/Nquo
    
        NewNquo = Nquo
        while time_step> 5*10**-7:
            NewNquo = NewNquo+10
            time_step = DeltaT/NewNquo

    
        NumericalParams['timestep'] = time_step

    else:
        MSG = 'Time-step provided by the user.'
        print(J.WARN + MSG + J.ENDC)
        NewNquo = DeltaT/NumericalParams['timestep']
        Nquo_round = np.round(NewNquo)
        if np.absolute(NewNquo-Nquo_round)>1e-08:
            MSG = 'Choice of time-step does no seem to be suited for the case. Check the following parameters:'
            print(J.WARN + MSG + J.ENDC)


    MSG = 'Nquo : %s'%(NewNquo)
    print(J.WARN + MSG + J.ENDC)    
    
    MSG = 'Time step : %s'%(NumericalParams['timestep'])
    print(J.WARN + MSG + J.ENDC)

    MSG = 'Number of time step per period for row 1 : %s'%(per_Row1/NumericalParams['timestep'])
    print(J.WARN + MSG + J.ENDC)

    MSG = 'Number of time step per period for row 2 : %s'%(per_Row2/NumericalParams['timestep'])
    print(J.WARN + MSG + J.ENDC)   

def computeChoroParameters(t, Rows, Nharm_Row1, Nharm_Row2):
    '''
    Compute the parameters to run a chorochronic computation.
    
    Parameters
    ----------

        t : PyTree
            Tree to modify

        Rows : :py:class:`dict`
            Dictionary of Rows as provided in TurboConfiguration for the prepareMainCGNS function.

        Nharm_Row1 : float
            Number of harmonics of the first row.

        Nharm_Row2 : float
            Number of harmonics of the second row.

    Returns
    -------

        choroParamsStage : :py:class:`dict`
           Dictionary containing chorochronic parameters for each row. The dictionary keys correspond to the row names referenced in the TurboConfiguration dictionary.

    '''       
    rowNameList = list(Rows.keys())

    Nblade_Row1 = Rows[rowNameList[0]]['NumberOfBlades']
    Nblade_Row2 = Rows[rowNameList[1]]['NumberOfBlades']
    omega_Row1 = Rows[rowNameList[0]]['RotationSpeed']
    omega_Row2 = Rows[rowNameList[1]]['RotationSpeed']

    freq_Row1 = Nblade_Row2*np.abs(omega_Row1-omega_Row2)/(2*np.pi)
    freq_Row2 = Nblade_Row1*np.abs(omega_Row1-omega_Row2)/(2*np.pi)
    omgRel_Row2  = omega_Row1 - omega_Row2
    omgRel_Row1  = omega_Row2 - omega_Row1

    gcd =np.gcd(Nblade_Row1,Nblade_Row2)
    if Nharm_Row1 < Nblade_Row1/gcd:
        MSG = 'The number of chorochronic harmonics for the first row is too low (%s). Recomputing...\n '%(Nharm_Row1)
        print(J.WARN + MSG + J.ENDC)     
        Nharm_Row1 = float(Nblade_Row2)


    if Nharm_Row2 < Nblade_Row2/gcd:
        MSG = 'The number of chorochronic harmonics for the second row is too low (%s). Recomputing...\n '%(Nharm_Row2)
        print(J.WARN + MSG + J.ENDC)
        Nharm_Row2 = float(Nblade_Row1)
        MSG = 'New number of harmonics for row 2 : %s'%(Nharm_Row2)
        print(J.WARN + MSG + J.ENDC)

    relax  = 1.0 

    # PeriodRow1 = 2*np.pi/(Nblade_Row1*np.abs(omega_Row1  - omega_Row2))
    # PeriodRow2 = 2*np.pi/(Nblade_Row2*np.abs(omega_Row1  - omega_Row2))

    choroParamsRow1 = dict( freq = freq_Row1, omega = omgRel_Row1, harm = Nharm_Row1, relax = relax, axis_ang_1 = Nblade_Row1, axis_ang_2 = 1)
    choroParamsRow2 = dict( freq = freq_Row2, omega = omgRel_Row2, harm = Nharm_Row2, relax = relax, axis_ang_1 = Nblade_Row2, axis_ang_2 = 1)
    choroParamsStage = {rowNameList[0]:choroParamsRow1, rowNameList[1]:choroParamsRow2}
    
    MSG = 'Number of harmonics for %s : %s'%(rowNameList[0], Nharm_Row1)
    print(J.WARN + MSG + J.ENDC)

    MSG = 'Number of harmonics for %s : %s'%(rowNameList[1], Nharm_Row2)
    print(J.WARN + MSG + J.ENDC)
    
    return choroParamsStage


def add_choro_data(t,rowName,freq,omega,Nharm,relax,axis_ang_1,axis_ang_2):
    '''
    Add the chorochronic parameters computed using computeChoroParameters() to the PyTree t.
    
    Parameters
    ----------

        t : PyTree
            Tree to modify

        rowName : str
            Name of the considered row. Correspond to an element of TurboConfiguration['Rows'].keys()

        freq : float
            Frequency of blade passage to next wheel, as provided by computeChoroParameters().

        Nharm : float
            Number of harmonics of the considered row, as provided by computeChoroParameters().

        omega : float
            rotation speed in rad/s relative to the other row, as provided by computeChoroParameters().

        relax : float
            Relaxation coefficient for multichoro condition, as provided by computeChoroParameters(). Equals 1.0 for a single stage rotor/stator stage.

        axis_ang_1 : float
           Number of blades in the considered row, as provided by computeChoroParameters().

        axis_ang_2 : float
            Number of simulated passages for the considered row, as provided by computeChoroParameters().

    ''' 
    zones = C.getFamilyZones(t,rowName)
    fam_node = I.getNodeFromName(t,rowName)
    motion_node = I.getNodeFromName(fam_node,'.Solver#Motion')

    for z in zones:
        # I.printTree(z)
        sp = I.getNodeFromName1(z,'.Solver#Param')
        if not isinstance(sp,list): sp = I.createChild(z,'.Solver#Param','UserDefinedData_t')
        I.newDataArray('f_freq', value=float(freq), parent=sp)
        I.newDataArray('f_omega',value=float(omega),parent=sp)
        I.newDataArray('f_harm', value=float(Nharm), parent=sp)
        I.newDataArray('f_relax',value=float(relax),parent=sp)
        I.newDataArray('axis_ang_1',value=axis_ang_1,parent=sp)
        I.newDataArray('axis_ang_2',value=axis_ang_2,parent=sp)
        for node in I.getChildren(motion_node):
            if 'axis' in I.getName(node):
                I.newDataArray(I.getName(node),value=I.getValue(node),parent=sp)

    print('Adding axis ang to Motion node')
    I.newDataArray('axis_ang_1',value=axis_ang_1,parent=motion_node)
    I.newDataArray('axis_ang_2',value=axis_ang_2,parent=motion_node)
    


def computeChoroAndAddParameters(t, Rows, Nharm_Row1 = 20., Nharm_Row2 = 20.):
    '''
    Compute the parameters to run a chorochronic computation an add them to the PyTree t.
    
    Parameters
    ----------

        t : PyTree
            Tree to modify

        Rows : :py:class:`dict`
            Dictionary of Rows as provided in TurboConfiguration for the prepareMainCGNS function.

        Nharm_Row1 : float
            Number of harmonics of the first row.

        Nharm_Row2 : float
            Number of harmonics of the second row.
    '''  
    
    choroParamsStage = computeChoroParameters(t, Rows, Nharm_Row1 = Nharm_Row1, Nharm_Row2 = Nharm_Row2)
    RowsL=[]
    for row_fam in Rows.keys():
        RowsL.append(row_fam)
    add_choro_data(t,RowsL[0],freq = choroParamsStage[RowsL[0]]['freq'], omega = choroParamsStage[RowsL[0]]['omega'], Nharm = choroParamsStage[RowsL[0]]['harm'], relax = choroParamsStage[RowsL[0]]['relax'], axis_ang_1 = choroParamsStage[RowsL[0]]['axis_ang_1'],axis_ang_2 = choroParamsStage[RowsL[0]]['axis_ang_2'])
    add_choro_data(t,RowsL[1],freq = choroParamsStage[RowsL[1]]['freq'], omega = choroParamsStage[RowsL[1]]['omega'], Nharm = choroParamsStage[RowsL[1]]['harm'], relax = choroParamsStage[RowsL[1]]['relax'], axis_ang_1 = choroParamsStage[RowsL[1]]['axis_ang_1'],axis_ang_2 = choroParamsStage[RowsL[1]]['axis_ang_2'])


def setChorochronic(t, Rows, left, right, method='globborder_dict', stage_choro_type='characteristic', harm_freq_comp=1, jtype = 'nomatch_rad_line', Nharm_Row1 = 20., Nharm_Row2 = 20.):
    '''
    Compute the parameters to run a chorochronic computation.
    
    Parameters
    ----------

        t : PyTree
            Tree to modify

        Rows : :py:class:`dict`
            Dictionary of Rows as provided in TurboConfiguration for the prepareMainCGNS function.

        left : str
            Name of the family on the left side of the chorochronic interface.

        right : str
            Name of the family on the right side of the chorochronic interface.

        method : optional, str
            Method used to compute the globborder of the chorochronic interface. 
            The default value is``'globborder_dict'``, it corresponds to the ETC topological
            algorithm.
            Another possible value is ``'poswin'`` to use the geometrical
            algorithm in *turbo* (in this case, *turbo* environment must be
            sourced).

        stage_choro_type : str
            Type of chorochronic interface:
                characteristic (default) : condition based on characteristic relations.
                half_sum : condition based on half-sum of values.

        harm_freq_comp : str
            Frequency of harmonics computation

        jtype : str
            Specifies the type of join:
                match_rad_line : coincident radial match along lines (for “stage”-like turbomachine conditions);
                nomatch_rad_line : non-coincident radial match along lines (for “stage”-like turbomachine conditions).

        Nharm_Row1 : float
            Number of harmonics of the first row.

        Nharm_Row2 : float
            Number of harmonics of the second row.
    '''   

    setBC_stage_choro(t, left, right, method='globborder_dict', stage_choro_type='characteristic', harm_freq_comp=1, jtype = 'nomatch_rad_line')
    convertPeriodic2Chorochrono(t)
    computeChoroAndAddParameters(t, Rows, Nharm_Row1 = Nharm_Row1, Nharm_Row2 = Nharm_Row2)


def plotIsoSpeedLine(perfo, filename='isoSpeedLines.png'):
    '''Plot performances in **perfo** (total pressure ratio and isentropic efficiency depending on massflow)

    Parameters
    ----------
    perfo : list
        as got from :py:func:`printConfigurationStatusWithPerfo` or :py:func:`getPostprocessQuantities`
    '''
    import matplotlib.pyplot as plt

    linestyles = [dict(linestyle=ls, marker=mk) for mk in ['o', 's', 'd', 'h']
                                            for ls in ['-', ':', '--', '-.']]
    fig, ax1 = plt.subplots()

    # Total pressure ratio
    color = 'teal'
    ax1.set_xlabel('MassFlow (kg/s)')
    ax1.set_ylabel('Total pressure ratio (-)', color=color)
    for i, perfo_iso in enumerate(perfo):
        speed = perfo_iso['RotationSpeed'] * 30./np.pi # in RPM
        ax1.plot(perfo_iso['MassFlow'], perfo_iso['PressureStagnationRatio'],
                color=color, 
                label=f'{speed} rpm', 
                **linestyles[i])
    ax1.tick_params(axis='y', labelcolor=color)

    # Isentropic efficiency
    color = 'firebrick'
    ax2 = ax1.twinx()
    ax2.set_ylabel('Isentropic efficiency (-)', color=color)
    for i, perfo_iso in enumerate(perfo):
        speed = perfo_iso['RotationSpeed'] * 30./np.pi # in RPM
        ax2.plot(perfo_iso['MassFlow'], perfo_iso['EfficiencyIsentropic'],
                color=color, 
                label=f'{speed} rpm', 
                **linestyles[i])
        # To display legend in black
        ax2.plot([], [], color='k', label=f'{speed} rpm', **linestyles[i])
    ax2.tick_params(axis='y', labelcolor=color)
    ax2.set_ylim(top=1)

    if len(perfo) > 1:
        ax2.legend(loc='center left', bbox_to_anchor=(1.1, 0.5))

    fig.tight_layout()
    plt.savefig(filename, dpi=300)
    plt.show()


def initializeFlowSolutionWithTurbo(t, FluidProperties, ReferenceValues, TurboConfiguration, mask=None):
    '''
    Initialize the flow solution of **t** with the module ``turbo``.
    The initial flow is computed analytically in the 2D-throughflow plane
    based on:

    * radial equilibrium in the radial direction.

    * Euler theorem between rows in the axial direction.

    The values **FlowAngleAtRoot** and **FlowAngleAtTip** (relative angles 'beta')
    must be provided for each row in **TurboConfiguration**.

    .. note::
        See also documentation of the related function in ``turbo`` module
        `<file:///stck/jmarty/TOOLS/turbo/doc/html/initial.html>`_

    .. important::
        Dependency to ``turbo``

    .. danger::
        Works only in Python3, considering that dictionaries conserve order.
        Rows in TurboConfiguration must be list in the downstream order.

    Parameters
    ----------

        t : PyTree
            Tree to initialize

        FluidProperties : dict
            as produced by :py:func:`computeFluidProperties`

        ReferenceValues : dict
            as produced by :py:func:`computeReferenceValues`

        TurboConfiguration : dict

        mask : PyTree

    Returns
    -------

        t : PyTree
            Modified PyTree
    '''
    import turbo.initial as TI

    if not mask:
        if os.path.isfile('mask.cgns'):
            mask = C.convertFile2PyTree('mask.cgns')
        elif os.path.isfile('../../DISPATCHER/mask.cgns'):
            mask = C.convertFile2PyTree('../../DISPATCHER/mask.cgns')
        else: raise NameError("File 'mask.cgns' not found")

    def getInletPlane(t, row, rowParams):
        try: 
            return rowParams['InletPlane']
        except KeyError:
            zones = C.getFamilyZones(t, row)
            return C.getMinValue(zones, 'CoordinateX')

    def getOutletPlane(t, row, rowParams):
        try: 
            return rowParams['OutletPlane']
        except KeyError:
            zones = C.getFamilyZones(t, row)
            return C.getMaxValue(zones, 'CoordinateX')

    class RefState(object):
        def __init__(self):
          self.Gamma = FluidProperties['Gamma']
          self.Rgaz  = FluidProperties['IdealGasConstant']
          self.Pio   = ReferenceValues['PressureStagnation']
          self.Tio   = ReferenceValues['TemperatureStagnation']
          self.roio  = self.Pio / self.Tio / self.Rgaz
          self.aio   = (self.Gamma * self.Rgaz * self.Tio)**0.5
          self.Lref  = 1.

    # Get turbulent variables names and values
    turbDict = dict(zip(ReferenceValues['FieldsTurbulence'],  ReferenceValues['ReferenceStateTurbulence']))

    planes_data = []

    row, rowParams = list(TurboConfiguration['Rows'].items())[0]
    xIn = getInletPlane(t, row, rowParams)
    alpha = ReferenceValues['AngleOfAttackDeg']
    planes_data.append(
        dict(
            omega = 0.,
            beta = [alpha, alpha],
            Pt = 1.,
            Tt = 1.,
            massflow = ReferenceValues['MassFlow'],
            plane_points = [[xIn,-999.],[xIn,999.]],
            plane_name = '{}_InletPlane'.format(row)
        )
    )

    for row, rowParams in TurboConfiguration['Rows'].items():
        xOut = getOutletPlane(t, row, rowParams)
        omega = rowParams['RotationSpeed']
        beta1 = rowParams.get('FlowAngleAtRoot', 0.)
        beta2 = rowParams.get('FlowAngleAtTip', 0.)
        for (beta, paramName) in [(beta1, 'FlowAngleAtRoot'), (beta2, 'FlowAngleAtTip')]:
            if beta * omega < 0:
                MSG=f'WARNING: {paramName} ({beta} deg) has not the same sign that the rotation speed in {row} ({omega} rad/s).\n'
                MSG += '        Double check it is not a mistake.'
                print(J.WARN + MSG + J.ENDC)
        Csir = 1. if omega == 0 else 0.95  # Total pressure loss is null for a rotor, 5% for a stator
        planes_data.append(
            dict(
                omega = rowParams['RotationSpeed'],
                beta = [beta1, beta2],
                Csir = Csir,
                plane_points = [[xOut,-999.],[xOut,999.]],
                plane_name = '{}_OutletPlane'.format(row)
                )
        )

    # > Initialization
    print(J.CYAN + 'Initialization with turbo...' + J.ENDC)
    silence = J.OutputGrabber()
    with silence:
        t = TI.initialize(t, mask, RefState(), planes_data,
                nbslice=10,
                constant_data=turbDict,
                turbvarsname=list(turbDict),
                velocity='absolute',
                useSI=True,
                keepTmpVars=False,
                keepFS=True  # To conserve other FlowSolution_t nodes, as FlowSolution#Height
                )
    print('..done.')

    return t


def postprocess_turbomachinery(surfaces, stages=[], 
                                var4comp_repart=None, var4comp_perf=None, var2keep=None, 
                                computeRadialProfiles=True, 
                                config='annular', 
                                lin_axis='XY',
                                RowType='compressor',
                                container_at_vertex='FlowSolution#Init'):
    '''
    Perform a series of classical postprocessings for a turbomachinery case : 

    #. Compute extra variables, in relative and absolute frames of reference

    #. Compute averaged values for all iso-X planes (results are in the `.Average` node), and
       compare inlet and outlet planes for each row if available, to get row performance (total 
       pressure ratio, isentropic efficiency, etc) (results are in the `.Average#ComparisonXX` of
       the inlet plane, `XX` being the numerotation starting at `01`)

    #. Compute radial profiles for all iso-X planes (results are in the `.RadialProfile` node), and
       compare inlet and outlet planes for each row if available, to get row performance (total 
       pressure ratio, isentropic efficiency, etc) (results are in the `.RadialProfile#ComparisonXX` of
       the inlet plane, `XX` being the numerotation starting at `01`)

    #. Compute isentropic Mach number on blades, slicing at constant height, for all values of height 
       already extracted as iso-surfaces. Results are in the `.Iso_H_XX` nodes.

    Parameters
    ----------

        surfaces : PyTree
            extracted surfaces

        stages : :py:class:`list` of :py:class:`tuple`, optional
            List of row stages, of the form:

            >>> stages = [('rotor1', 'stator1'), ('rotor2', 'stator2')] 

            For each tuple of rows, the inlet plane of row 1 is compared with the outlet plane of row 2.

        var4comp_repart : :py:class:`list`, optional
            List of variables computed for radial distributions. If not given, all possible variables are computed.

        var4comp_perf : :py:class:`list`, optional
            List of variables computed for row performance (plane to plane comparison). If not given, 
            the same variables as in **var4comp_repart** are computed, plus `Power`.

        var2keep : :py:class:`list`, optional
            List of variables to keep in the saved file. If not given, the following variables are kept:
            
            .. code-block:: python

                var2keep = [
                    'Pressure', 'Temperature', 'PressureStagnation', 'TemperatureStagnation',
                    'StagnationPressureRelDim', 'StagnationTemperatureRelDim',
                    'Entropy',
                    'Viscosity_EddyMolecularRatio',
                    'VelocitySoundDim', 'StagnationEnthalpyAbsDim',
                    'MachNumberAbs', 'MachNumberRel',
                    'AlphaAngleDegree',  'BetaAngleDegree', 'PhiAngleDegree',
                    'VelocityXAbsDim', 'VelocityRadiusAbsDim', 'VelocityThetaAbsDim',
                    'VelocityMeridianDim', 'VelocityRadiusRelDim', 'VelocityThetaRelDim',
                    ]
        
        computeRadialProfiles : bool
            Choose or not to compute radial profiles.
        
        config : str
            see :py:func:`MOLA.PostprocessTurbo.compute1DRadialProfiles`

        lin_axis : str
            see :py:func:`MOLA.PostprocessTurbo.compute1DRadialProfiles`

        RowType : str
            see parameter 'config' of :py:func:`MOLA.PostprocessTurbo.compareRadialProfilesPlane2Plane`
        
        container_at_vertex : :py:class:`str` or :py:class:`list` of :py:class:`str`
            specifies the *FlowSolution* container located at 
            vertex where postprocess will be applied. 

            .. hint::
                provide a :py:class:`list` of :py:class:`str` so that the 
                postprocess will be applied to each of the provided containers.
                This is useful for making post-processing on e.g. both
                instantaneous and averaged flow fields
        
        container_at_vertex : :py:class:`str` or :py:class:`list` of :py:class:`str`
            specifies the *FlowSolution* container located at 
            vertex where postprocess will be applied. 

            .. hint::
                provide a :py:class:`list` of :py:class:`str` so that the 
                postprocess will be applied to each of the provided containers.
                This is useful for making post-processing on e.g. both
                instantaneous and averaged flow fields
        
    '''
    import Converter.Mpi as Cmpi
    import MOLA.PostprocessTurbo as Post
    import turbo.user as TUS

    Post.setup = J.load_source('setup', 'setup.py')

    # prepare auxiliary surfaces tree, with flattened FlowSolution container
    # located at Vertex including ChannelHeight
    previous_vertex_container = I.__FlowSolutionNodes__
    turbo_required_vertex_container = 'FlowSolution'
    turbo_new_centers_container = 'FlowSolution#Centers'

    if isinstance(container_at_vertex, str):
        containers_at_vertex = [container_at_vertex]
    elif not isinstance(container_at_vertex, list):
        raise TypeError('container_at_vertex must be str or list of str')
    else:
        containers_at_vertex = container_at_vertex

    suffixes = [c.replace('FlowSolution','') for c in containers_at_vertex]

    for container_at_vertex in containers_at_vertex:
        I.__FlowSolutionNodes__ = container_at_vertex
        for zone in I.getZones(surfaces):
            fs_container = I.getNodeFromName1(zone, container_at_vertex)
            if not fs_container: continue
            channel_height = I.getNodeFromName2(zone, 'ChannelHeight')
            if not channel_height: continue
            fs_container[2] += [ channel_height ]
            fs_container[0] = turbo_required_vertex_container

        #______________________________________________________________________________
        # Variables
        #______________________________________________________________________________
        allVariables = TUS.getFields(config=config)
        if not var4comp_repart:
            var4comp_repart = ['StagnationEnthalpyDelta',
                            'StagnationPressureRatio', 'StagnationTemperatureRatio',
                            'StaticPressureRatio', 'Static2StagnationPressureRatio',
                            'IsentropicEfficiency', 'PolytropicEfficiency',
                            'StaticPressureCoefficient', 'StagnationPressureCoefficient',
                            'StagnationPressureLoss1', 'StagnationPressureLoss2',
                            ]
        if not var4comp_perf:
            var4comp_perf = var4comp_repart + ['Power']
        if not var2keep:
            var2keep = [
                'Pressure', 'Temperature', 'PressureStagnation', 'TemperatureStagnation',
                'StagnationPressureRelDim', 'StagnationTemperatureRelDim',
                'Entropy',
                'Viscosity_EddyMolecularRatio',
                'VelocitySoundDim', 'StagnationEnthalpyAbsDim',
                'MachNumberAbs', 'MachNumberRel',
                'AlphaAngleDegree',  'BetaAngleDegree', 'PhiAngleDegree',
                'VelocityXAbsDim', 'VelocityRadiusAbsDim', 'VelocityThetaAbsDim',
                'VelocityMeridianDim', 'VelocityRadiusRelDim', 'VelocityThetaRelDim',
            ]

        variablesByAverage = Post.sortVariablesByAverage(allVariables)

        #______________________________________________________________________________#
        Post.computeVariablesOnIsosurface(surfaces, allVariables, config=config, lin_axis=lin_axis)
        Post.compute0DPerformances(surfaces, variablesByAverage)
        if computeRadialProfiles: 
            Post.compute1DRadialProfiles(
                surfaces, variablesByAverage, config=config, lin_axis=lin_axis)
        # Post.computeVariablesOnBladeProfiles(surfaces, hList='all')
        #______________________________________________________________________________#

        if Cmpi.rank == 0:
            Post.comparePerfoPlane2Plane(surfaces, var4comp_perf, stages)
            if computeRadialProfiles: 
                Post.compareRadialProfilesPlane2Plane(
                    surfaces, var4comp_repart, stages, config=RowType)

        Post.cleanSurfaces(surfaces, var2keep=var2keep)

        suffix = container_at_vertex.replace('FlowSolution','')
        for zone in I.getZones(surfaces):
            for fs_container in I.getNodesFromType1(zone, 'FlowSolution_t'):
                fs_name = fs_container[0]
                is_turbo_container = fs_name in [turbo_required_vertex_container,
                                                turbo_new_centers_container]
                is_new_comparison = fs_name.startswith('Comparison') and not \
                                    fs_name.endswith(suffix)

                if is_turbo_container or is_new_comparison: 
                    if not any([fs_container[0].endswith(s) for s in suffixes]):
                        fs_container[0] += suffix
                        if fs_container[0].startswith(turbo_new_centers_container):
                            fs_container[0]=fs_container[0].replace(turbo_new_centers_container,
                                                                    'FlowSolution')

        I.__FlowSolutionNodes__ = previous_vertex_container
<|MERGE_RESOLUTION|>--- conflicted
+++ resolved
@@ -3108,16 +3108,9 @@
                 # data is a 3D array, supposed to be flat for one axis
                 ImposedVariables[var] = np.squeeze(ImposedVariables[var]) # remove the flat axis to be imposed as a 2D array on the BC
 
-<<<<<<< HEAD
-            # In all cases, imposed data shall be 2D now and with the same shape as the BC
-            assert ImposedVariables[var].shape == bc_shape, \
-                f'Wrong shape for variable {var}: {ImposedVariables[var].shape} (shape {bc_shape} for {I.getPath(t, bc)})'
-
-=======
             # data shall be 1D https://elsa.onera.fr/issues/11219
             ImposedVariables[var] = ImposedVariables[var].ravel(order='K')
         
->>>>>>> 3d256e5f
         checkVariables(ImposedVariables)
 
         BCDataSet = I.newBCDataSet(name=BCDataSetName, value='Null',
