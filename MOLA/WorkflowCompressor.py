#    Copyright 2023 ONERA - contact luis.bernardos@onera.fr
#
#    This file is part of MOLA.
#
#    MOLA is free software: you can redistribute it and/or modify
#    it under the terms of the GNU Lesser General Public License as published by
#    the Free Software Foundation, either version 3 of the License, or
#    (at your option) any later version.
#
#    MOLA is distributed in the hope that it will be useful,
#    but WITHOUT ANY WARRANTY; without even the implied warranty of
#    MERCHANTABILITY or FITNESS FOR A PARTICULAR PURPOSE.  See the
#    GNU Lesser General Public License for more details.
#
#    You should have received a copy of the GNU Lesser General Public License
#    along with MOLA.  If not, see <http://www.gnu.org/licenses/>.

'''
MOLA - WorkflowCompressor.py

WORKFLOW COMPRESSOR

Collection of functions designed for Workflow Compressor

File history:
31/08/2021 - T. Bontemps - Creation
'''

import MOLA
from . import InternalShortcuts as J
from . import Preprocess        as PRE
from . import JobManager        as JM
from . import BodyForceTurbomachinery as BF

if not MOLA.__ONLY_DOC__:
    import sys
    import os
    import numpy as np
    import pprint
    import copy
    import scipy.optimize

    import Converter.PyTree    as C
    import Converter.Internal  as I
    import Distributor2.PyTree as D2
    import Post.PyTree         as P
    import Generator.PyTree    as G
    import Transform.PyTree    as T
    import Connector.PyTree    as X
    import Converter.elsAProfile as elsAProfile


def checkDependencies():
    '''
    Make a series of functional tests in order to determine if the user
    environment is correctly set for using the Workflow Compressor
    '''
    JM.checkDependencies()

    print('Checking ETC...')
    try:
        import etc.transform.__future__
        print(J.GREEN+'ETC module is available'+J.ENDC)
    except ImportError:
        MSG = 'Fail to import ETC module: Some functions of {} are unavailable'.format(__name__)
        print(J.FAIL + MSG + J.ENDC)

    print('Checking MOLA.ParametrizeChannelHeight...')
    try:
        from . import ParametrizeChannelHeight
    except ImportError:
        MSG = 'Fail to import ParametrizeChannelHeight: function parametrizeChannelHeight is unavailable'
        print(J.WARN + MSG + J.ENDC)
    else:
        print(J.GREEN+'MOLA.ParametrizeChannelHeight module is available'+J.ENDC)

    print('\nVERIFICATIONS TERMINATED')


def prepareMesh4ElsA(mesh, InputMeshes=None, splitOptions=None, #dict(SplitBlocks=False),
                    duplicationInfos={}, zonesToRename={},
                    scale=1., rotation='fromAG5', tol=1e-8, PeriodicTranslation=None,
                    BodyForceRows=None, families2Remove=[], saveGeometricalDataForBodyForce=True):
    '''
    This is a macro-function used to prepare the mesh for an elsA computation
    from a CGNS file provided by Autogrid 5.

    The sequence of performed operations is the following:

    #. load and clean the mesh from Autogrid 5
    #. apply transformations
    #. add grid connectivities
    #. duplicate the mesh in rotation (if needed)
    #. split the mesh (only if PyPart is not used)
    #. distribute the mesh (only if PyPart is not used)
    #. make final elsA-specific adaptations of CGNS data

    
    .. warning::
        The following assumptions on the input mesh are made:
        
        * it does not need any scaling

        * the shaft axis is the Z-axis, pointing downstream (convention in
          Autogrid 5). The mesh will be rotated to follow the elsA convention,
          thus the shaft axis will be the X-axis, pointing downstream.

    Parameters
    ----------

        mesh : :py:class:`str` or PyTree
            Name of the CGNS mesh file from Autogrid 5 or already read PyTree.

        InputMeshes : :py:class:`list` of :py:class:`dict`
            User-provided data. See documentation of Preprocess.prepareMesh4ElsA

        splitOptions : dict
            All optional parameters passed to function
            :py:func:`MOLA.Preprocess.splitAndDistribute`

            .. important::
                If **splitOptions** is an empty :py:class:`dict` (default value),
                no split nor distribution are done. This behavior required to
                use PyPart in the simulation.
                If you want to split the mesh with default parameters, you have
                to specify one of them. For instance, use:

                >> splitOptions=dict(mode='auto')

        duplicationInfos : dict
            User-provided data related to domain duplication.
            Each key corresponds to a row FamilyName.
            The associated element is a dictionary with the following parameters:

                * NumberOfBlades: number of blades in the row (in reality)

                * NumberOfDuplications: number of duplications to make of the
                  input row domain.

                * MergeBlocks: boolean, if True the duplicated blocks are merged.

        zonesToRename : dict
            Each key corresponds to the name of a zone to modify, and the associated
            value is the new name to give.

        scale : float
            Homothety factor to apply on the mesh. Default is 1.

        rotation : :py:class:`str` or :py:class:`list`
            List of rotations to apply on the mesh. If **rotation** =
            ``'fromAG5'``, then default rotations are applied:

            >>> rotation = [((0,0,0), (0,1,0), 90), ((0,0,0), (1,0,0), 90)]

            Else, **rotation** must be a list of rotation to apply to the grid
            component. Each rotation is defined by 3 elements:

                * a 3-tuple corresponding to the center coordinates
                * a 3-tuple corresponding to the rotation axis
                * a float (or integer) defining the angle of rotation in
                  degrees

        PeriodicTranslation : :py:obj:`None` or :py:class:`list` of :py:class:`float`
            If not :py:obj:`None`, the configuration is considered to be with
            a periodicity in the direction **PeriodicTranslation**. This argument
            has to be used for linear cascade configurations.

        tol : float
            Tolerance for connectivities matching (including periodic connectivities).

        BodyForceRows : :py:class:`dict` or :py:obj:`None`
            If not :py:obj:`None`, this parameters allows to replace user-defined
            row domains with meshes adapted to body-force modelling.
            See documentation of py:func:`MOLA.BodyForceTurbomachinery.replaceRowWithBodyForceMesh`.

        families2Remove : list
            Families to remove in the tree when using body-force. Should be a list 
            of families related to interstage interfaces between a stator row and 
            a BFM row, or to BFM rows. It allows to force a matching mesh at the interface
            instead having a mixing plane.

        saveGeometricalDataForBodyForce : bool
            If :py:obj:`True`, save the intermediate files ``BodyForceData_{row}.cgns`` for each row.
            These files contain a CGNS tree with:

                * 4 lines (1D zones) corresponding to Hub, Shroud, Leading edge and Trailing Edge.
                * The zone'Skeleton' with geometrical data on blade profile (used for interpolation later). 

    Returns
    -------

        t : PyTree
            the pre-processed mesh tree (usually saved as ``mesh.cgns``)

            .. important:: This tree is **NOT** ready for elsA computation yet !
                The user shall employ function :py:func:`prepareMainCGNS4ElsA`
                as next step
    '''
    if isinstance(mesh,str):
        filename = mesh
        t = C.convertFile2PyTree(mesh)
    elif I.isTopTree(mesh):
        filename = None
        t = mesh
    else:
        raise ValueError('parameter mesh must be either a filename or a PyTree')


    if PRE.hasAnyUnstructuredZones(t): t = PRE.convertUnstructuredMeshToNGon(t)

    if InputMeshes is None:
        InputMeshes = generateInputMeshesFromAG5(t,
            scale=scale, rotation=rotation, tol=tol, PeriodicTranslation=PeriodicTranslation)
        for InputMesh in InputMeshes: 
            InputMesh['file'] = filename

    PRE.checkFamiliesInZonesAndBC(t)
    PRE.transform(t, InputMeshes)

    if BodyForceRows:
        # Remesh rows to model with body-force
        t, newRowMeshes = BF.replaceRowWithBodyForceMesh(
            t, BodyForceRows, saveGeometricalDataForBodyForce=saveGeometricalDataForBodyForce)

    t = cleanMeshFromAutogrid(t, basename=InputMeshes[0]['baseName'], zonesToRename=zonesToRename)

    if BodyForceRows:
         #Add body-force domains in the main mesh
        base = I.getBases(t)[0]
        for newRowMesh in newRowMeshes:
            for zone in I.getZones(newRowMesh):
                I.addChild(base, zone)
        if families2Remove == []:
            warning = 'WARNING: families2Remove is empty although body force is used.'
            warning+= 'Please have a look to the documentation and double check that is not a mistake.'
            print(J.WARN+warning+J.ENDC)
        else:
            for family in families2Remove:
                for bc in C.getFamilyBCs(t, family):
                    I._rmNode(t, bc)
                I._rmNodesByName(t, family)

    for row, rowParams in duplicationInfos.items():
        try: MergeBlocks = rowParams['MergeBlocks']
        except: MergeBlocks = False
        duplicate(t, row, rowParams['NumberOfBlades'],
                nDupli=rowParams['NumberOfDuplications'], merge=MergeBlocks)

    if splitOptions is not None:
        t = PRE.splitAndDistribute(t, InputMeshes, **splitOptions)
    else:
        t = PRE.connectMesh(t, InputMeshes)
    # WARNING: Names of BC_t nodes must be unique to use PyPart on globborders
    for l in [2,3,4]: I._correctPyTree(t, level=l)

    for base, meshInfo in zip(I.getBases(t), InputMeshes):
        J.set(base,'.MOLA#InputMesh',**meshInfo)

    PRE.adapt2elsA(t, InputMeshes)
    J.checkEmptyBC(t)

    return t

def prepareMainCGNS4ElsA(mesh='mesh.cgns', ReferenceValuesParams={},
        NumericalParams={}, OverrideSolverKeys= {}, 
        TurboConfiguration={}, Extractions=[], Probes=[], BoundaryConditions=[],
        PostprocessOptions={}, BodyForceInputData={}, writeOutputFields=True,
        bladeFamilyNames=['BLADE', 'AUBE'], Initialization={'method':'uniform'},
        JobInformation={}, SubmitJob=False,
        FULL_CGNS_MODE=False, COPY_TEMPLATES=True):
    '''
    This is mainly a function similar to :func:`MOLA.Preprocess.prepareMainCGNS4ElsA`
    but adapted to compressor computations. Its purpose is adapting the CGNS to
    elsA.

    Parameters
    ----------

        mesh : :py:class:`str` or PyTree
            if the input is a :py:class:`str`, then such string specifies the
            path to file (usually named ``mesh.cgns``) where the result of
            function :py:func:`prepareMesh4ElsA` has been writen. Otherwise,
            **mesh** can directly be the PyTree resulting from :func:`prepareMesh4ElsA`

        ReferenceValuesParams : dict
            Python dictionary containing the
            Reference Values and other relevant data of the specific case to be
            run using elsA. For information on acceptable values, please
            see the documentation of function :func:`computeReferenceValues`.

            .. note:: internally, this dictionary is passed as *kwargs* as follows:

                >>> MOLA.Preprocess.computeReferenceValues(arg, **ReferenceValuesParams)

        NumericalParams : dict
            dictionary containing the numerical
            settings for elsA. For information on acceptable values, please see
            the documentation of function :func:`MOLA.Preprocess.getElsAkeysNumerics`

            .. note:: internally, this dictionary is passed as *kwargs* as follows:

                >>> MOLA.Preprocess.getElsAkeysNumerics(arg, **NumericalParams)

        OverrideSolverKeys : :py:class:`dict` of maximum 3 :py:class:`dict`
            exactly the same as in :py:func:`MOLA.Preprocess.prepareMainCGNS4ElsA`

        TurboConfiguration : dict
            Dictionary concerning the compressor properties.
            For details, refer to documentation of :func:`getTurboConfiguration`

        Extractions : :py:class:`list` of :py:class:`dict`
            List of extractions to perform during the simulation. See
            documentation of :func:`MOLA.Preprocess.prepareMainCGNS4ElsA`
        
        Probes : :py:class:`list` of :py:class:`dict`
            List of probes to extract. Example with 2 probes : 

            .. code-block:: python

                Probes = [
                    dict(
                        name='probeTest',
                        location=(0.012, 0.24, -0.007),
                        variables=['Temperature', 'Pressure']
                        ),
                    dict(
                        # If not provided, defaut name will be 'Probe_X_Y_Z'
                        location=(0.02, 0.24, -0.007),
                        variables=['Pressure']
                        ),
                    ]

        BoundaryConditions : :py:class:`list` of :py:class:`dict`
            List of boundary conditions to set on the given mesh.
            For details, refer to documentation of :func:`setBoundaryConditions`

        PostprocessOptions : dict
            Dictionary for post-processing.

        BodyForceInputData : :py:class:`dict`
            if provided, each key in this :py:class:`dict` is the name of a row family to model
            with body-force. The associated value is a sub-dictionary, with the following 
            potential entries:

                * model (:py:class:`dict`): the name of the body-force model to apply. Available models 
                  are: 'hall', 'blockage', 'Tspread', 'constant'.

                * rampIterations (:py:class:`dict`): The number of iterations to apply a ramp on source terms, 
                  starting from `BodyForceInitialIteration` (in `ReferenceValues['CoprocessOptions']`). 
                  If not given, there is no ramp (source terms are fully applied from the `BodyForceInitialIteration`).

                * other optional parameters depending on the **model** 
                  (see dedicated functions in :mod:`MOLA.BodyForceTurbomachinery`).


        writeOutputFields : bool
            if :py:obj:`True`, write initialized fields overriding
            a possibly existing ``OUTPUT/fields.cgns`` file. If :py:obj:`False`, no
            ``OUTPUT/fields.cgns`` file is writen, but in this case the user must
            provide a compatible ``OUTPUT/fields.cgns`` file to elsA (for example,
            using a previous computation result).

        bladeFamilyNames : :py:class:`list` of :py:class:`str`
            list of patterns to find families related to blades.

        Initialization : dict
            dictionary defining the type of initialization, using the key
            **method**. See documentation of :func:`MOLA.Preprocess.initializeFlowSolution`

        JobInformation : dict
            Dictionary containing information to update the job file. For
            information on acceptable values, please see the documentation of
            function :func:`MOLA.JobManager.updateJobFile`

        SubmitJob : bool
            if :py:obj:`True`, submit the SLURM job based on information contained
            in **JobInformation**

            .. note::
                only relevant if **COPY_TEMPLATES** is py:obj:`True` and
                **JobInformation** is provided

        FULL_CGNS_MODE : bool
            if :py:obj:`True`, put all elsA keys in a node ``.Solver#Compute``
            to run in full CGNS mode.

        COPY_TEMPLATES : bool
            If :py:obj:`True` (default value), copy templates files in the
            current directory.

    Returns
    -------

        files : None
            A number of files are written:

            * ``main.cgns``
                main CGNS file to be read directly by elsA

            * ``OUTPUT/fields.cgns``
                file containing the initial fields (if ``writeOutputFields=True``)

            * ``setup.py``
                ultra-light file containing all relevant info of the simulation
    '''
    toc = J.tic()
    if isinstance(mesh,str):
        t = C.convertFile2PyTree(mesh)
    elif I.isTopTree(mesh):
        t = mesh
    else:
        raise ValueError('parameter mesh must be either a filename or a PyTree')

    IsUnstructured = PRE.hasAnyUnstructuredZones(t)

    TurboConfiguration = getTurboConfiguration(t, BodyForceInputData=BodyForceInputData, **TurboConfiguration)
    FluidProperties = PRE.computeFluidProperties()
    if not 'Surface' in ReferenceValuesParams:
        ReferenceValuesParams['Surface'] = getReferenceSurface(t, BoundaryConditions, TurboConfiguration)

    if 'PeriodicTranslation' in TurboConfiguration:
        MainDirection = np.array([1,0,0]) # Strong assumption here
        YawAxis = np.array(TurboConfiguration['PeriodicTranslation'])
        YawAxis /= np.sqrt(np.sum(YawAxis**2))
        PitchAxis = np.cross(YawAxis, MainDirection)
        ReferenceValuesParams.update(dict(PitchAxis=PitchAxis, YawAxis=YawAxis))

    ReferenceValues = computeReferenceValues(FluidProperties, **ReferenceValuesParams)
    PRE.appendAdditionalFieldExtractions(ReferenceValues, Extractions)

    if I.getNodeFromName(t, 'proc'):
        JobInformation['NumberOfProcessors'] = int(max(PRE.getProc(t))+1)
        Splitter = None
    else:
        Splitter = 'PyPart'

    elsAkeysCFD      = PRE.getElsAkeysCFD(nomatch_linem_tol=1e-6, unstructured=IsUnstructured)
    elsAkeysModel    = PRE.getElsAkeysModel(FluidProperties, ReferenceValues, unstructured=IsUnstructured)
    
    if BodyForceInputData: 
        NumericalParams['useBodyForce'] = True
    if not 'NumericalScheme' in NumericalParams:
        NumericalParams['NumericalScheme'] = 'roe'
 
    if ('ChorochronicInterface' or 'stage_choro') in (bc['type'] for bc in BoundaryConditions):
        CHORO_TAG = True
        MSG = 'Chorochronic BC detected.'
        print(J.WARN + MSG + J.ENDC)
        ChoroInterfaceNumber = 0 
        for bc in BoundaryConditions :
            if bc['type'] == 'ChorochronicInterface' or bc['type'] == 'stage_choro':
                ChoroInterfaceNumber += 1
        if ChoroInterfaceNumber > 1:
            MSG = 'Warning: more than one chorochronic interface has been detected: multichorochronic simulation is not available yet.'
            raise Exception(J.FAIL + MSG + J.ENDC)       
        updateChoroTimestep(t, Rows = TurboConfiguration['Rows'], NumericalParams = NumericalParams)
    else:
        CHORO_TAG = False

    
    elsAkeysNumerics = PRE.getElsAkeysNumerics(ReferenceValues,
                            unstructured=IsUnstructured, **NumericalParams)

    if Initialization['method'] == 'turbo':
        t = initializeFlowSolutionWithTurbo(t, FluidProperties, ReferenceValues, TurboConfiguration)
    else:
        if CHORO_TAG and Initialization['method'] != 'copy':
            MSG = 'Flow initialization failed. No initial solution provided. Chorochronic simulations must be initialized from a mixing plane solution obtained on the same mesh'
            print(J.FAIL + MSG + J.ENDC)
            raise Exception(J.FAIL + MSG + J.ENDC)

        PRE.initializeFlowSolution(t, Initialization, ReferenceValues)

    if not 'PeriodicTranslation' in TurboConfiguration and \
        any([rowParams['NumberOfBladesSimulated'] > rowParams['NumberOfBladesInInitialMesh'] \
            for rowParams in TurboConfiguration['Rows'].values()]):
        t = duplicateFlowSolution(t, TurboConfiguration)

    setMotionForRowsFamilies(t, TurboConfiguration)

    setBoundaryConditions(t, BoundaryConditions, TurboConfiguration,
                            FluidProperties, ReferenceValues,
                            bladeFamilyNames=bladeFamilyNames)

    # TODO: improvement => via ReferenceValues['WallDistance'] => distinction elsA/Cassiopee
    WallDistance = ReferenceValues.get('WallDistance',None)
    if isinstance(WallDistance,dict):
        walldistperiodic = WallDistance.get('periodic',None)
        walldistsoftware = WallDistance.get('software','elsa')
        if walldistperiodic:
            setZoneParamForPeriodicDistanceByRowsFamilies(t, TurboConfiguration)
            if 'elsa' in walldistsoftware.lower():
                setBCFamilyParamForPeriodicDistance(t, ReferenceValues, bladeFamilyNames=bladeFamilyNames)
            elif 'cassiopee' in walldistsoftware.lower():
                hubFamilyNames=['HUB', 'SPINNER', 'MOYEU']
                shroudFamilyNames=['SHROUD', 'CARTER']
                computeDistance2Walls(t, WallFamilies=bladeFamilyNames+hubFamilyNames+shroudFamilyNames, verbose=True, wallFilename='wall.hdf')
            else: raise ValueError('WallDistance: value for software key must be "elsa" or "cassiopee"')

    computeFluxCoefByRow(t, ReferenceValues, TurboConfiguration)

    addMonitoredRowsInExtractions(Extractions, TurboConfiguration)

    allowed_override_objects = ['cfdpb','numerics','model']
    for v in OverrideSolverKeys:
        if v == 'cfdpb':
            elsAkeysCFD.update(OverrideSolverKeys[v])
        elif v == 'numerics':
            elsAkeysNumerics.update(OverrideSolverKeys[v])
        elif v == 'model':
            elsAkeysModel.update(OverrideSolverKeys[v])
        else:
            raise AttributeError('OverrideSolverKeys "%s" must be one of %s'%(v,
                                                str(allowed_override_objects)))

    AllSetupDicts = dict(Workflow='Compressor',
                        Splitter=Splitter,
                        JobInformation=JobInformation,
                        TurboConfiguration=TurboConfiguration,
                        FluidProperties=FluidProperties,
                        ReferenceValues=ReferenceValues,
                        elsAkeysCFD=elsAkeysCFD,
                        elsAkeysModel=elsAkeysModel,
                        elsAkeysNumerics=elsAkeysNumerics,
                        Extractions=Extractions, 
                        Probes=Probes,
                        PostprocessOptions=PostprocessOptions)
    if BodyForceInputData: 
        AllSetupDicts['BodyForceInputData'] = BodyForceInputData


    # WARNING: BCInflow and BCOutflow are also used for rotor/stator interfaces. However, extracting other
    # quantities on them, such as 'psta', is not possible and would raise the following error:
    # BaseException: Error: boundary BCOutflow is not implemented yet.



    PRE.addTrigger(t)

    is_unsteady = AllSetupDicts['elsAkeysNumerics']['time_algo'] != 'steady'
    avg_requested = AllSetupDicts['ReferenceValues']['CoprocessOptions']['FirstIterationForFieldsAveraging'] is not None

    if is_unsteady and not avg_requested:
        msg =('WARNING: You are setting an unsteady simulation, but no field averaging\n'
              'will be done since CoprocessOptions key "FirstIterationForFieldsAveraging"\n'
              'is set to None. If you want fields average extraction, please set a finite\n'
              'positive value to "FirstIterationForFieldsAveraging" and relaunch preprocess')
        print(J.WARN+msg+J.ENDC)

    PRE.addExtractions(t, AllSetupDicts['ReferenceValues'],
                          AllSetupDicts['elsAkeysModel'],
                          extractCoords=False,
                          BCExtractions=ReferenceValues['BCExtractions'],
                          add_time_average= is_unsteady and avg_requested)


    PRE.addReferenceState(t, AllSetupDicts['FluidProperties'],
                         AllSetupDicts['ReferenceValues'])
    dim = int(AllSetupDicts['elsAkeysCFD']['config'][0])
    PRE.addGoverningEquations(t, dim=dim)
    PRE.writeSetup(AllSetupDicts)

    if FULL_CGNS_MODE:
        PRE.addElsAKeys2CGNS(t, [AllSetupDicts['elsAkeysCFD'],
                                 AllSetupDicts['elsAkeysModel'],
                                 AllSetupDicts['elsAkeysNumerics']])

    PRE.adaptFamilyBCNamesToElsA(t)
    PRE.saveMainCGNSwithLinkToOutputFields(t,writeOutputFields=writeOutputFields)

    if not Splitter:
        print('REMEMBER : configuration shall be run using %s%d%s procs'%(J.CYAN,
                                                   JobInformation['NumberOfProcessors'],J.ENDC))
    else:
        print('REMEMBER : configuration shall be run using %s'%(J.CYAN + \
            Splitter + J.ENDC))

    if COPY_TEMPLATES:
        JM.getTemplates('Compressor', otherWorkflowFiles=['monitor_perfos.py'],
                JobInformation=JobInformation)
        if 'DIRECTORY_WORK' in JobInformation:
            PRE.sendSimulationFiles(JobInformation['DIRECTORY_WORK'],
                                    overrideFields=writeOutputFields)

        for i in range(SubmitJob):
            singleton = False if i==0 else True
            JM.submitJob(JobInformation['DIRECTORY_WORK'], singleton=singleton)

    ElapsedTime = str(PRE.datetime.timedelta(seconds=J.tic()-toc))
    hours, minutes, seconds = ElapsedTime.split(':')
    ElapsedTimeHuman = hours+' hours '+minutes+' minutes and '+seconds+' seconds'
    msg = 'prepareMainCGNS took '+ElapsedTimeHuman
    print(J.BOLD+msg+J.ENDC)


def parametrizeChannelHeight(t, nbslice=101, fsname='FlowSolution#Height',
    hlines='hub_shroud_lines.plt', subTree=None):
    '''
    Compute the variable *ChannelHeight* from a mesh PyTree **t**. This function
    relies on the ETC module.

    Parameters
    ----------

        t : PyTree
            input mesh tree

        nbslice : int
            Number of axial positions used to compute the iso-lines in
            *ChannelHeight*. Change the axial discretization.

        fsname : str
            Name of the ``FlowSolution_t`` container to stock the variable at
            nodes *ChannelHeight*.

        hlines : str
            Name of the intermediate file that contains (x,r) coordinates of hub
            and shroud lines.

        subTree : PyTree
            Part of the main tree **t** used to compute *ChannelHeigth*. For
            zones in **t** but not in **subTree**, *ChannelHeigth* will be equal
            to -1. This option is useful to exclude irelevant zones for height
            computation, for example the domain (if it exists) around the
            nacelle with the external flow. To extract **subTree** based on a
            Family, one may use:

            >>> subTree = C.getFamilyZones(t, Family)

    Returns
    -------

        t : PyTree
            modified tree

    '''
    from . import ParametrizeChannelHeight as ParamHeight

    print(J.CYAN + 'Add ChannelHeight in the mesh...' + J.ENDC)
    excludeZones = True
    if not subTree:
        subTree = t
        excludeZones = False

    silence = J.OutputGrabber()
    with silence:
        ParamHeight.generateHLinesAxial(subTree, hlines, nbslice=nbslice)
        try: ParamHeight.plot_hub_and_shroud_lines(hlines)
        except: pass
        I._rmNodesByName(t, fsname)
        t = ParamHeight.computeHeight(t, hlines, fsname=fsname, writeMask='mask.cgns')

    if excludeZones:
        OLD_FlowSolutionNodes = I.__FlowSolutionNodes__
        I.__FlowSolutionNodes__ = fsname
        zonesInSubTree = [I.getName(z) for z in I.getZones(subTree)]
        for zone in I.getZones(t):
            if I.getName(zone) not in zonesInSubTree:
                C._initVars(zone, 'ChannelHeight=-1')
        I.__FlowSolutionNodes__ = OLD_FlowSolutionNodes

    print(J.GREEN + 'done.' + J.ENDC)
    return t

def parametrizeChannelHeight_future(t, nbslice=101, tol=1e-10, offset=1e-10,
                                elines='shroud_hub_lines.plt', lin_axis=None):
    '''
    Compute the variable *ChannelHeight* from a mesh PyTree **t**. This function
    relies on the turbo module.

    .. important::

        Dependency to *turbo* module. See file:///stck/jmarty/TOOLS/turbo/doc/html/index.html

    Parameters
    ----------

        t : PyTree
            input mesh tree

        nbslice : int
            Number of axial positions used to compute the iso-lines in
            *ChannelHeight*. Change the axial discretization.

        tol : float
            Tolerance to offset the min (+tol) / max (-tol) value for CoordinateX

        offset : float
            Offset value to add an articifial point (not based on real geometry)
            to be sure that the mesh is fully included. 'tol' and 'offset' must
            be consistent.

        elines : str
            Name of the intermediate file that contains (x,r) coordinates of hub
            and shroud lines.

        lin_axis : :py:obj:`None` or :py:class:`str`
            Axis for linear configuration.
            If :py:obj:`None`, the configuration is annular (default case), else
            the configuration is linear.
            'XY' means that X-axis is the streamwise direction and Y-axis is the
            spanwise direction.(see turbo documentation)

    Returns
    -------

        t : PyTree
            modified tree

    '''
    import turbo.height as TH

    print(J.CYAN + 'Add ChannelHeight in the mesh...' + J.ENDC)
    OLD_FlowSolutionNodes = I.__FlowSolutionNodes__
    I.__FlowSolutionNodes__ = 'FlowSolution#Height'

    silence = J.OutputGrabber()
    with silence:
        if not lin_axis:
            # - Generation of hub/shroud lines (axial configuration only)
            endlinesTree = TH.generateHLinesAxial(t, elines, nbslice=nbslice, tol=tol, offset=offset)

            try:
                import matplotlib.pyplot as plt
                # Get geometry
                xHub, yHub = J.getxy(I.getNodeFromName(endlinesTree, 'Hub'))
                xShroud, yShroud = J.getxy(I.getNodeFromName(endlinesTree, 'Shroud'))
                # Plot
                plt.figure()
                plt.plot(xHub, yHub, '-', label='Hub')
                plt.plot(xShroud, yShroud, '-', label='Shroud')
                plt.axis('equal')
                plt.grid()
                plt.xlabel('x (m)')
                plt.ylabel('y (m)')
                plt.savefig(elines.replace('.plt', '.png'), dpi=150, bbox_inches='tight')
            except:
                pass

            # - Generation of the mask file
            m = TH.generateMaskWithChannelHeight(t, elines, 'bin_tp')
        else:
            m = TH.generateMaskWithChannelHeightLinear(t, lin_axis=lin_axis)
        # - Generation of the ChannelHeight field
        TH._computeHeightFromMask(t, m, writeMask='mask.cgns', lin_axis=lin_axis)

    I.__FlowSolutionNodes__ = OLD_FlowSolutionNodes
    print(J.GREEN + 'done.' + J.ENDC)
    return t

def generateInputMeshesFromAG5(mesh, scale=1., rotation='fromAG5', tol=1e-8, PeriodicTranslation=None):
    '''
    Generate automatically the :py:class:`list` **InputMeshes** with a default
    parametrization adapted to Autogrid 5 meshes.

    Parameters
    ----------

        mesh : :py:class:`str` or PyTree
            Name of the CGNS mesh file from Autogrid 5 or already read PyTree.

        scale : float
            Homothety factor to apply on the mesh. Default is 1.

        rotation : :py:class:'str' or :py:class:`list`
            List of rotations to apply on the mesh. If **rotation** =
            ``fromAG5``, then default rotations are applied:

            >>> rotation = [((0,0,0), (0,1,0), 90), ((0,0,0), (1,0,0), 90)]

            Else, **rotation** must be a list of rotation to apply to the grid
            component. Each rotation is defined by 3 elements:

                * a 3-tuple corresponding to the center coordinates

                * a 3-tuple corresponding to the rotation axis

                * a float (or integer) defining the angle of rotation in
                  degrees

        tol : float
            Tolerance for connectivities matching (including periodic connectivities).

        PeriodicTranslation : :py:obj:'None' or :py:class:`list` of :py:class:`float`
            If not :py:obj:'None', the configuration is considered to be with
            a periodicity in the direction **PeriodicTranslation**. This argument
            has to be used for linear cascade configurations.

    Returns
    -------

        InputMeshes : list

    '''

    if isinstance(mesh,str):
        t = C.convertFile2PyTree(mesh)
    elif I.isTopTree(mesh):
        t = mesh
    else:
        raise ValueError('parameter mesh must be either a filename or a PyTree')

    if not I.getNodeFromName(t, 'BladeNumber'):
        if PeriodicTranslation is None:
            MSG = 'There must be a BladeNumber node for each row Family. '
            MSG += 'Otherwise, the option PeriodicTranslation must not be None '
            MSG += 'to indicate a configuration with a periodicity by translation'
            raise Exception(J.FAIL + MSG + J.ENDC)
        angles = []

    if rotation == 'fromAG5':
        rotation = [((0,0,0), (0,1,0), 90),((0,0,0), (1,0,0), 90)]

    InputMeshes = [dict(
                    baseName=I.getName(I.getNodeByType(t, 'CGNSBase_t')),
                    Transform=dict(scale=scale, rotate=rotation),
                    Connection=[dict(type='Match', tolerance=tol)],
                    )]
    # Set automatic periodic connections
    InputMesh = InputMeshes[0]
    if I.getNodeFromName(t, 'BladeNumber'):
        BladeNumberList = [I.getValue(bn) for bn in I.getNodesFromName(t, 'BladeNumber')]
        angles = list(set([360./float(bn) for bn in BladeNumberList]))
        for angle in angles:
            print('  angle = {:g} deg ({} blades)'.format(angle, int(360./angle)))
            InputMesh['Connection'].append(
                    dict(type='PeriodicMatch', tolerance=tol, rotationAngle=[angle,0.,0.])
                    )
    if PeriodicTranslation:
        print('  translation = {} m'.format(PeriodicTranslation))
        InputMesh['Connection'].append(
                dict(type='PeriodicMatch', tolerance=tol, translation=PeriodicTranslation)
                )

    return InputMeshes

def cleanMeshFromAutogrid(t, basename='Base#1', zonesToRename={}):
    '''
    Clean a CGNS mesh from Autogrid 5.
    The sequence of operations performed are the following:

    #. remove useless nodes specific to AG5
    #. rename base
    #. rename zones
    #. clean Joins & Periodic Joins
    #. clean Rotor/Stator interfaces
    #. join HUB and SHROUD families

    Parameters
    ----------

        t : PyTree
            CGNS mesh from Autogrid 5

        basename: str
            Name of the base. Will replace the default AG5 name.

        zonesToRename : dict
            Each key corresponds to the name of a zone to modify, and the associated
            value is the new name to give.

    Returns
    -------

        t : PyTree
            modified mesh tree

    '''

    I._rmNodesByName(t, 'Numeca*')
    I._rmNodesByName(t, 'blockName')
    I._rmNodesByName(t, 'meridional_base')
    I._rmNodesByName(t, 'tools_base')

    # Clean Names
    # - Recover BladeNumber and Clean Families
    for fam in I.getNodesFromType(t, 'Family_t'):
        I._rmNodesByName(fam, 'RotatingCoordinates')
        I._rmNodesByName(fam, 'Periodicity')
        I._rmNodesByName(fam, 'DynamicData')
    I._rmNodesByName(t, 'FamilyProperty')

    # - Rename base
    base = I.getNodeFromType(t, 'CGNSBase_t')
    I.setName(base, basename)

    # - Rename Zones
    for zone in I.getNodesFromType(t, 'Zone_t'):
        name = I.getName(zone)
        if name in zonesToRename:
            newName = zonesToRename[name]
            print("Zone {} is renamed: {}".format(name,newName))
            I._renameNode(t, name, newName)
            continue
        # Delete some usual patterns in AG5
        new_name = name
        for pattern in ['_flux_1', '_flux_2', '_flux_3', '_Main_Blade']:
            new_name = new_name.replace(pattern, '')
        I._renameNode(t, name, new_name)

    # Clean Joins & Periodic Joins
    I._rmNodesByType(t, 'ZoneGridConnectivity_t')
    periodicFamilyNames = [I.getName(fam) for fam in I.getNodesFromType(t, "Family_t") if 'PER' in I.getName(fam)]

    for fname in periodicFamilyNames:
        # print('|- delete PeriodicBC family of name {}'.format(name))
        C._rmBCOfType(t, 'FamilySpecified:%s'%fname)
        fbc = I.getNodeFromName2(t, fname)
        I.rmNode(t, fbc)

    # Clean RS interfaces
    I._rmNodesByType(t,'InterfaceType')
    I._rmNodesByType(t,'DonorFamily')

    # Join HUB and SHROUD families
    J.joinFamilies(t, 'HUB')
    J.joinFamilies(t, 'SHROUD')
    return t

def convert2Unstructured(t, merge=True, tol=1e-6):
    '''
    Same that :func:`MOLA.Preprocess.convert2Unstructured`
    '''
    return PRE.convert2Unstructured(t, merge, tol)

def duplicate(tree, rowFamily, nBlades, nDupli=None, merge=False, axis=(1,0,0),
    verbose=1, container='FlowSolution#Init',
    vectors2rotate=[['VelocityX','VelocityY','VelocityZ'],['MomentumX','MomentumY','MomentumZ']]):
    '''
    Duplicate **nDupli** times the domain attached to the family **rowFamily**
    around the axis of rotation.

    Parameters
    ----------

        tree : PyTree
            tree to modify

        rowFamily : str
            Name of the CGNS family attached to the row domain to Duplicate

        nBlades : int
            Number of blades in the row. Used to compute the azimuthal length of
            a blade sector.

        nDupli : int
            Number of duplications to make

            .. warning:: This is the number of duplication of the input mesh
                domain, not the wished number of simulated blades. Keep this
                point in mind if there is already more than one blade in the
                input mesh.

        merge : bool
            if :py:obj:`True`, merge all the blocks resulting from the
            duplication.

            .. tip:: This option is useful is the mesh is to split and if a
                globborder will be defined on a BC of the duplicated domain. It
                allows the splitting procedure to provide a 'matricial' ordering
                (see `elsA Tutorial about globborder <http://elsa.onera.fr/restricted/MU_MT_tuto/latest/Tutos/BCsTutorials/globborder.html>`_)

        axis : tuple
            axis of rotation given as a 3-tuple of integers or floats

        verbose : int
            level of verbosity:

                * 0: no print

                * 1: print the number of duplications for row **rowFamily** and
                  the total number of blades.

                * 2: print also the name of all duplicated zones

        container : str
            Name of the FlowSolution container to rotate. Default is 'FlowSolution#Init'

        vectors2rotate : :py:class:`list` of :py:class:`list` of :py:class:`str`
            list of vectors to rotate. Each vector is a list of three strings,
            corresponding to each components.
            The default value is:

            >>> vectors2rotate = [['VelocityX','VelocityY','VelocityZ'],
            >>>                   ['MomentumX','MomentumY','MomentumZ']]

            .. note:: Rotation of vectors is done with Cassiopee function
                      Transform.rotate. However, it is not useful to put the
                      prefix 'centers:'. It will be added automatically in the
                      function.

    '''
    OLD_FlowSolutionCenters = I.__FlowSolutionCenters__
    I.__FlowSolutionCenters__ = container

    if nDupli is None:
        nDupli = nBlades # for a 360 configuration
    if nDupli == nBlades:
        if verbose>0: print('Duplicate {} over 360 degrees ({} blades in row)'.format(rowFamily, nBlades))
    else:
        if verbose>0: print('Duplicate {} on {} blades ({} blades in row)'.format(rowFamily, nDupli, nBlades))

    check = False
    vectors = []
    for vec in vectors2rotate:
        vectors.append(vec)
        vectors.append(['centers:'+v for v in vec])

    if I.getType(tree) == 'CGNSBase_t':
        bases = [tree]
    else:
        bases = I.getBases(tree)

    for base in bases:
        for zone in I.getZones(base):
            zone_name = I.getName(zone)
            FamilyNameNode = I.getNodeFromName1(zone, 'FamilyName')
            if not FamilyNameNode: continue
            zone_family = I.getValue(FamilyNameNode)
            if zone_family == rowFamily:
                if verbose>1: print('  > zone {}'.format(zone_name))
                check = True
                zones2merge = [zone]
                for n in range(nDupli-1):
                    ang = 360./nBlades*(n+1)
                    rot = T.rotate(I.copyNode(zone),(0.,0.,0.), axis, ang, vectors=vectors)
                    I.setName(rot, "{}_{}".format(zone_name, n+2))
                    I._addChild(base, rot)
                    zones2merge.append(rot)
                if merge:
                    for node in zones2merge:
                        I.rmNode(base, node)
                    tree_dist = T.merge(zones2merge, tol=1e-8)
                    for i, node in enumerate(I.getZones(tree_dist)):
                        I._addChild(base, node)
                        disk_block = I.getNodeFromName(base, I.getName(node))
                        disk_block[0] = '{}_{:02d}'.format(zone_name, i)
                        I.createChild(disk_block, 'FamilyName', 'FamilyName_t', value=rowFamily)
    if merge: PRE.autoMergeBCs(tree)

    I.__FlowSolutionCenters__ = OLD_FlowSolutionCenters
    assert check, 'None of the zones was duplicated. Check the name of row family'

def duplicateFlowSolution(t, TurboConfiguration):
    '''
    Duplicated the input PyTree **t**, already initialized.
    This function perform the following operations:

    #. Duplicate the mesh

    #. Initialize the different blade sectors by rotating the ``FlowSolution#Init``
       node available in the original sector(s)

    #. Update connectivities and periodic boundary conditions

    .. warning:: This function does not rotate vectors in BCDataSet nodes.

    Parameters
    ----------

        t : PyTree
            input tree already initialized, but before setting boundary conditions

        TurboConfiguration : dict
            dictionary as provided by :py:func:`getTurboConfiguration`

    Returns
    -------

        t : PyTree
            tree after duplication
    '''
    # Remove connectivities and periodic BCs
    I._rmNodesByType(t, 'GridConnectivity1to1_t')

    angles4ConnectMatchPeriodic = []
    for row, rowParams in TurboConfiguration['Rows'].items():
        nBlades = rowParams['NumberOfBlades']
        nDupli = rowParams['NumberOfBladesSimulated']
        nMesh = rowParams['NumberOfBladesInInitialMesh']
        if nDupli > nMesh:
            duplicate(t, row, nBlades, nDupli=nDupli, axis=(1,0,0))

        angle = 360. / nBlades * nDupli
        if not np.isclose(angle, 360.):
            angles4ConnectMatchPeriodic.append(angle)

    # Connectivities
    X.connectMatch(t, tol=1e-8)
    for angle in angles4ConnectMatchPeriodic:
        # Not full 360 simulation: periodic BC must be restored
        t = X.connectMatchPeriodic(t, rotationAngle=[angle, 0., 0.], tol=1e-8)

    # WARNING: Names of BC_t nodes must be unique to use PyPart on globborders
    for l in [2,3,4]: I._correctPyTree(t, level=l)

    return t

def computeAzimuthalExtensionFromFamily(t, FamilyName):
    '''
    Compute the azimuthal extension in radians of the mesh **t** for the row **FamilyName**.

    .. warning:: This function needs to calculate the surface of the slice in X
                 at Xmin + 5% (Xmax - Xmin). If this surface is crossed by a
                 solid (e.g. a blade) or by the inlet boundary, the function
                 will compute a wrong value of the number of blades inside the
                 mesh.

    Parameters
    ----------

        t : PyTree
            mesh tree

        FamilyName : str
            Name of the row, identified by a ``FamilyName``.

    Returns
    -------

        deltaTheta : float
            Azimuthal extension in radians

    '''
    # Extract zones in family
    zonesInFamily = C.getFamilyZones(t, FamilyName)
    # Slice in x direction at middle range
    xmin = C.getMinValue(zonesInFamily, 'CoordinateX')
    xmax = C.getMaxValue(zonesInFamily, 'CoordinateX')
    sliceX = P.isoSurfMC(zonesInFamily, 'CoordinateX', value=xmin+0.05*(xmax-xmin))
    # Compute Radius
    C._initVars(sliceX, '{Radius}=({CoordinateY}**2+{CoordinateZ}**2)**0.5')
    Rmin = C.getMinValue(sliceX, 'Radius')
    Rmax = C.getMaxValue(sliceX, 'Radius')
    # Compute surface
    SurfaceTree = C.convertArray2Tetra(sliceX)
    SurfaceTree = C.initVars(SurfaceTree, 'ones=1')
    Surface = P.integ(SurfaceTree, var='ones')[0]
    # Compute deltaTheta
    deltaTheta = 2* Surface / (Rmax**2 - Rmin**2)
    return deltaTheta

def getNumberOfBladesInMeshFromFamily(t, FamilyName, NumberOfBlades):
    '''
    Compute the number of blades for the row **FamilyName** in the mesh **t**.

    .. warning:: This function needs to calculate the surface of the slice in X
                 at Xmin + 5% (Xmax - Xmin). If this surface is crossed by a
                 solid (e.g. a blade) or by the inlet boundary, the function
                 will compute a wrong value of the number of blades inside the
                 mesh.

    Parameters
    ----------

        t : PyTree
            mesh tree

        FamilyName : str
            Name of the row, identified by a ``FamilyName``.

        NumberOfBlades : int
            Number of blades of the row **FamilyName** on 360 degrees.

    Returns
    -------

        Nb : int
            Number of blades in **t** for row **FamilyName**

    '''
    # # Extract zones in family
    # zonesInFamily = C.getFamilyZones(t, FamilyName)
    # # Slice in x direction at middle range
    # xmin = C.getMinValue(zonesInFamily, 'CoordinateX')
    # xmax = C.getMaxValue(zonesInFamily, 'CoordinateX')
    # sliceX = P.isoSurfMC(zonesInFamily, 'CoordinateX', value=xmin+0.05*(xmax-xmin))
    # # Compute Radius
    # C._initVars(sliceX, '{Radius}=({CoordinateY}**2+{CoordinateZ}**2)**0.5')
    # Rmin = C.getMinValue(sliceX, 'Radius')
    # Rmax = C.getMaxValue(sliceX, 'Radius')
    # # Compute surface
    # SurfaceTree = C.convertArray2Tetra(sliceX)
    # SurfaceTree = C.initVars(SurfaceTree, 'ones=1')
    # Surface = P.integ(SurfaceTree, var='ones')[0]
    # # Compute deltaTheta
    # deltaTheta = 2* Surface / (Rmax**2 - Rmin**2)
    deltaTheta = computeAzimuthalExtensionFromFamily(t, FamilyName)
    # Compute number of blades in the mesh
    Nb = NumberOfBlades * deltaTheta / (2*np.pi)
    Nb = int(np.round(Nb))
    print('Number of blades in initial mesh for {}: {}'.format(FamilyName, Nb))
    return Nb

def computeReferenceValues(FluidProperties, PressureStagnation,
                           TemperatureStagnation, Surface, MassFlow=None, Mach=None,
                           YawAxis=[0.,0.,1.], PitchAxis=[0.,1.,0.],
                           FieldsAdditionalExtractions=[
                                'ViscosityMolecular',
                                'Viscosity_EddyMolecularRatio',
                                'Pressure',
                                'Temperature',
                                'PressureStagnation',
                                'TemperatureStagnation',
                                'Mach',
                                'Entropy'],
                           BCExtractions=dict(
                             BCWall = ['normalvector', 'frictionvector','psta', 'bl_quantities_2d', 'yplusmeshsize'],
                             BCInflow = ['convflux_ro'],
                             BCOutflow = ['convflux_ro']),
                            **kwargs):
    '''
    This function is the Compressor's equivalent of :func:`MOLA.Preprocess.computeReferenceValues`.
    The main difference is that in this case reference values are set through
    ``MassFlow``, total Pressure ``PressureStagnation``, total Temperature
    ``TemperatureStagnation`` and ``Surface``.

    You can also give the Mach number instead of massflow (but not both).

    Please, refer to :func:`MOLA.Preprocess.computeReferenceValues` doc for more details.
    '''
    ASSERTION_ERR = 'For this workflow, you must provide PressureStagnation, TemperatureStagnation and MassFlow (or Mach). '
    ASSERTION_ERR+= 'You cannot provide Density, Temperature and Velocity'
    assert all([not var in kwargs for var in ['Density', 'Temperature', 'Velocity']]), \
        J.FAIL + ASSERTION_ERR + J.ENDC
    
    # Fluid properties local shortcuts
    Gamma   = FluidProperties['Gamma']
    IdealGasConstant = FluidProperties['IdealGasConstant']
    cv      = FluidProperties['cv']
    cp      = FluidProperties['cp']

    # Compute variables
    assert not(MassFlow and Mach), 'MassFlow and Mach cannot be given together in ReferenceValues. Choose one'
    if MassFlow:
        Mach  = machFromMassFlow(MassFlow, Surface, Pt=PressureStagnation,
                                Tt=TemperatureStagnation, r=IdealGasConstant,
                                gamma=Gamma)
    else:
        MassFlow  = massflowFromMach(Mach, Surface, Pt=PressureStagnation,
                            Tt=TemperatureStagnation, r=IdealGasConstant,
                            gamma=Gamma)
    Temperature  = TemperatureStagnation / (1. + 0.5*(Gamma-1.) * Mach**2)
    Pressure  = PressureStagnation / (1. + 0.5*(Gamma-1.) * Mach**2)**(Gamma/(Gamma-1))
    Density = Pressure / (Temperature * IdealGasConstant)
    SoundSpeed  = np.sqrt(Gamma * IdealGasConstant * Temperature)
    Velocity  = Mach * SoundSpeed

    # REFERENCE VALUES COMPUTATION
    mus = FluidProperties['SutherlandViscosity']
    Ts  = FluidProperties['SutherlandTemperature']
    S   = FluidProperties['SutherlandConstant']
    ViscosityMolecular = mus * (Temperature/Ts)**1.5 * ((Ts + S)/(Temperature + S))

    # if not 'AveragingIterations' in CoprocessOptions:
    #     CoprocessOptions['AveragingIterations'] = 1000

    TurboStatistics = ['rsd-{}'.format(var) for var in ['MassFlowIn', 'MassFlowOut',
        'PressureStagnationRatio', 'TemperatureStagnationRatio', 'EfficiencyIsentropic',
        'PressureStagnationLossCoeff']]
    
    CoprocessOptions = kwargs.pop('CoprocessOptions')
    try:
        RequestedStatistics = CoprocessOptions['RequestedStatistics']
        for stat in TurboStatistics:
            if stat not in CoprocessOptions:
                RequestedStatistics.append( stat )
    except KeyError:
        CoprocessOptions['RequestedStatistics'] = TurboStatistics

    CoprocessOptions.setdefault('BodyForceComputeFrequency', 1)

    ReferenceValues = PRE.computeReferenceValues(FluidProperties,
        Density=Density,
        Velocity=Velocity,
        Temperature=Temperature,
        Surface=Surface,
        CoprocessOptions=CoprocessOptions,
        FieldsAdditionalExtractions=FieldsAdditionalExtractions,
        BCExtractions=BCExtractions,
        YawAxis=YawAxis,
        PitchAxis=PitchAxis,
        **kwargs)

    ReferenceValues.update(
        dict(
            PressureStagnation    = PressureStagnation,
            TemperatureStagnation = TemperatureStagnation,
            MassFlow              = MassFlow,
        )
    )

    return ReferenceValues

def computeFluxCoefByRow(t, ReferenceValues, TurboConfiguration):
    '''
    Compute the parameter **FluxCoef** for boundary conditions (except wall BC)
    and rotor/stator intefaces (``GridConnectivity_t`` nodes).
    **FluxCoef** will be used later to normalize the massflow.

    Modify **ReferenceValues** by adding:

    >>> ReferenceValues['NormalizationCoefficient'][<FamilyName>]['FluxCoef'] = FluxCoef

    for <FamilyName> in the list of BC families, except families of type 'BCWall*'.

    Parameters
    ----------

        t : PyTree
            Mesh tree with boudary conditions families, with a BCType.

        ReferenceValues : dict
            as produced by :py:func:`computeReferenceValues`

        TurboConfiguration : dict
            as produced by :py:func:`getTurboConfiguration`

    '''
    for zone in I.getZones(t):
        FamilyNode = I.getNodeFromType1(zone, 'FamilyName_t')
        if FamilyNode is None:
            continue
        if 'PeriodicTranslation' in TurboConfiguration:
            fluxcoeff = 1.
        else:
            row = I.getValue(FamilyNode)
            try:
                rowParams = TurboConfiguration['Rows'][row]
                fluxcoeff = rowParams['NumberOfBlades'] / float(rowParams['NumberOfBladesSimulated'])
            except KeyError:
                # since a FamilyNode does not necessarily belong to a row
                fluxcoeff = 1.

        for bc in I.getNodesFromType2(zone, 'BC_t')+I.getNodesFromType2(zone, 'GridConnectivity_t'):
            FamilyNameNode = I.getNodeFromType1(bc, 'FamilyName_t')
            if FamilyNameNode is None:
                continue
            FamilyName = I.getValue(FamilyNameNode)
            BCType = PRE.getFamilyBCTypeFromFamilyBCName(t, FamilyName)
            if BCType is None or 'BCWall' in BCType:
                continue
            if not 'NormalizationCoefficient' in ReferenceValues:
                ReferenceValues['NormalizationCoefficient'] = dict()
            ReferenceValues['NormalizationCoefficient'][FamilyName] = dict(FluxCoef=fluxcoeff)

def getTurboConfiguration(t, ShaftRotationSpeed=0., HubRotationSpeed=[], Rows={},
    PeriodicTranslation=None, BodyForceInputData={}):
    '''
    Construct a dictionary concerning the compressor properties.

    Parameters
    ----------

        t : PyTree
            input tree

        ShaftRotationSpeed : :py:class:`float`
            Shaft speed in rad/s

            .. attention:: only for single shaft configuration

            .. attention:: Pay attention to the sign of **ShaftRotationSpeed**

        HubRotationSpeed : :py:class:`list` of :py:class:`tuple`
            Hub rotation speed. Each tuple (``xmin``, ``xmax``) corresponds to a
            ``CoordinateX`` interval where the speed at hub wall is
            **ShaftRotationSpeed**. It is zero outside these intervals.

        Rows : :py:class:`dict`
            This dictionary has one entry for each row domain. The key names
            must be the family names in the CGNS Tree.
            For each family name, the following entries are expected:

                * RotationSpeed : :py:class:`float` or :py:class:`str`
                    Rotation speed in rad/s. Set ``'auto'`` to automatically
                    set **ShaftRotationSpeed**.

                    .. attention::
                        Use **RotationSpeed** = ``'auto'`` for rotors only.

                    .. attention::
                        Pay attention to the sign of **RotationSpeed**

                * NumberOfBlades : :py:class:`int`
                    The number of blades in the row

                * NumberOfBladesSimulated : :py:class:`int`
                    The wanted number of blades in the computational domain at
                    the end of the set up process. Set to **NumberOfBlades** for
                    a full 360 simulation.
                    If not given, the default value is 1.

                * NumberOfBladesInInitialMesh : :py:class:`int`
                    The number of blades in the provided mesh ``mesh.cgns``.
                    If not given, it is computed automatically.

                * InletPlane : :py:class:`float`, optional
                    Position (in ``CoordinateX``) of the inlet plane for this
                    row. This plane is used for post-processing and convergence
                    monitoring.

                * OutletPlane : :py:class:`float`, optional
                    Position of the outlet plane for this row.

        PeriodicTranslation : :py:obj:'None' or :py:class:`list` of :py:class:`float`
            If not :py:obj:'None', the configuration is considered to be with
            a periodicity in the direction **PeriodicTranslation**. This argument
            has to be used for linear cascade configurations.
        
        BodyForceInputData : dict
            see :py:func:`prepareMainCGNS4ElsA`

    Returns
    -------

        TurboConfiguration : :py:class:`dict`
            set of compressor properties
    '''
    if PeriodicTranslation:
        TurboConfiguration = dict(
            PeriodicTranslation = PeriodicTranslation,
            Rows                = Rows
            )
    else:
        TurboConfiguration = dict(
            ShaftRotationSpeed = ShaftRotationSpeed,
            HubRotationSpeed   = HubRotationSpeed,
            Rows               = Rows
            )
        for row, rowParams in TurboConfiguration['Rows'].items():
            for key, value in rowParams.items():
                if key == 'RotationSpeed' and value == 'auto':
                    rowParams[key] = ShaftRotationSpeed
            if row in BodyForceInputData:
                # Replace the number of blades to be consistant with the body-force mesh
                deltaTheta = computeAzimuthalExtensionFromFamily(t, row)
                rowParams['NumberOfBlades'] = int(2*np.pi / deltaTheta)
                rowParams['NumberOfBladesInInitialMesh'] = 1
                print(f'Number of blades for {row}: {rowParams["NumberOfBlades"]} (got from the body-force mesh)')
            if not 'NumberOfBladesSimulated' in rowParams:
                rowParams['NumberOfBladesSimulated'] = 1
            if not 'NumberOfBladesInInitialMesh' in rowParams:
                rowParams['NumberOfBladesInInitialMesh'] = getNumberOfBladesInMeshFromFamily(t, row, rowParams['NumberOfBlades'])
    return TurboConfiguration

def getReferenceSurface(t, BoundaryConditions, TurboConfiguration):
    '''
    Compute the reference surface (**Surface** parameter in **ReferenceValues**
    :py:class:`dict`) from the inflow family.

    Parameters
    ----------

        t : PyTree
            Input tree

        BoundaryConditions : list
            Boundary conditions to set on the given mesh,
            as given to :py:func:`prepareMainCGNS4ElsA`.

        TurboConfiguration : dict
            Compressor properties, as given to :py:func:`prepareMainCGNS4ElsA`.

    Returns
    -------

        Surface : float
            Reference surface
    '''
    # Get inflow BCs
    InflowBCs = [bc for bc in BoundaryConditions \
        if bc['type'] == 'InflowStagnation' or bc['type'].startswith('inj') or bc['type'] == 'InflowGiles']
    # Check unicity
    if len(InflowBCs) != 1:
        MSG = 'Please provide a reference surface as "Surface" in '
        MSG += 'ReferenceValues or provide a unique inflow BC in BoundaryConditions'
        raise Exception(J.FAIL + MSG + J.ENDC)
    # Compute surface of the inflow BC
    InflowFamily = InflowBCs[0]['FamilyName']
    zones = C.extractBCOfName(t, 'FamilySpecified:'+InflowFamily)
    SurfaceTree = C.convertArray2Tetra(zones)
    SurfaceTree = C.initVars(SurfaceTree, 'ones=1')
    Surface = P.integ(SurfaceTree, var='ones')[0]
    if 'PeriodicTranslation' not in TurboConfiguration:
        # Compute normalization coefficient
        zoneName = I.getName(zones[0]).split('/')[0]
        zone = I.getNodeFromName2(t, zoneName)
        row = I.getValue(I.getNodeFromType1(zone, 'FamilyName_t'))
        rowParams = TurboConfiguration['Rows'][row]
        fluxcoeff = rowParams['NumberOfBlades'] / float(rowParams['NumberOfBladesInInitialMesh'])
        # Compute reference surface
        Surface *= fluxcoeff
    print('Reference surface = {} m^2 (computed from family {})'.format(Surface, InflowFamily))

    return Surface

def addMonitoredRowsInExtractions(Extractions, TurboConfiguration):
    '''
    Get the positions of inlet and outlet planes for each row (identified by
    keys **InletPlane** and **OutletPlane** in the row sub-dictionary of
    **TurboConfiguration**) and add them to **Extractions**.

    Parameters
    ----------

        Extractions : list
            List of extractions, each of them being a dictionary.

        TurboConfiguration : dict
            Compressor properties, as given to :py:func:`prepareMainCGNS4ElsA`.

    '''
    # Get the positions of inlet and outlet planes for each row
    # and add them to Extractions
    for row, rowParams in TurboConfiguration['Rows'].items():
        for plane in ['InletPlane', 'OutletPlane']:
            if plane in rowParams:
                planeAlreadyInExtractions = False
                for extraction in Extractions:
                    if extraction['type'] == 'IsoSurface' \
                        and extraction['field'] == 'CoordinateX' \
                        and np.isclose(extraction['value'], rowParams[plane]):
                        planeAlreadyInExtractions = True
                        extraction.update(dict(ReferenceRow=row, tag=plane))
                        break
                if not planeAlreadyInExtractions:
                    Extractions.append(dict(type='IsoSurface', field='CoordinateX', \
                        value=rowParams[plane], ReferenceRow=row, tag=plane))

def computeDistance2Walls(t, WallFamilies=[], verbose=True, wallFilename=None):
    '''
    Identical to :func:`MOLA.Preprocess.computeDistance2Walls`, except that the
    list **WallFamilies** is automatically filled with with the following
    patterns:
    'WALL', 'HUB', 'SHROUD', 'BLADE', 'MOYEU', 'CARTER', 'AUBE'.
    Names are not case-sensitive (automatic conversion to lower, uper and
    capitalized cases). Others patterns might be added with the argument
    **WallFamilies**.
    '''
    WallFamilies += ['WALL', 'HUB', 'SHROUD', 'BLADE', 'MOYEU', 'CARTER', 'AUBE']
    PRE.computeDistance2Walls(t, WallFamilies=WallFamilies, verbose=verbose, wallFilename=wallFilename)

def massflowFromMach(Mx, S, Pt=101325.0, Tt=288.25, r=287.053, gamma=1.4):
    '''
    Compute the massflow rate through a section.

    Parameters
    ----------

        Mx : :py:class:`float`
            Mach number in the normal direction to the section.

        S : :py:class:`float`
            Surface of the section.

        Pt : :py:class:`float`
            Stagnation pressure of the flow.

        Tt : :py:class:`float`
            Stagnation temperature of the flow.

        r : :py:class:`float`
            Specific gas constant.

        gamma : :py:class:`float`
            Ratio of specific heats of the gas.


    Returns
    -------

        massflow : :py:class:`float`
            Value of massflow through the section.
    '''
    return S * Pt * (gamma/r/Tt)**0.5 * Mx / (1. + 0.5*(gamma-1.) * Mx**2) ** ((gamma+1) / 2 / (gamma-1))

def machFromMassFlow(massflow, S, Pt=101325.0, Tt=288.25, r=287.053, gamma=1.4):
    '''
    Compute the Mach number normal to a section from the massflow rate.

    Parameters
    ----------

        massflow : :py:class:`float`
            MassFlow rate through the section.

        S : :py:class:`float`
            Surface of the section.

        Pt : :py:class:`float`
            Stagnation pressure of the flow.

        Tt : :py:class:`float`
            Stagnation temperature of the flow.

        r : :py:class:`float`
            Specific gas constant.

        gamma : :py:class:`float`
            Ratio of specific heats of the gas.


    Returns
    -------

        Mx : :py:class:`float`
            Value of the Mach number in the normal direction to the section.
    '''
    if isinstance(massflow, (list, tuple, np.ndarray)):
        Mx = []
        for i, MF in enumerate(massflow):
            Mx.append(machFromMassFlow(MF, S, Pt=Pt, Tt=Tt, r=r, gamma=gamma))
        if isinstance(massflow, np.ndarray):
            Mx = np.array(Mx)
        return Mx
    else:
        # Check that massflow is lower than the chocked massflow
        chocked_massflow = massflowFromMach(1., S, Pt=Pt, Tt=Tt, r=r, gamma=gamma)
        assert massflow < chocked_massflow, "MassFlow ({:6.3f}kg/s) is greater than the chocked massflow ({:6.3f}kg/s)".format(massflow, chocked_massflow)
        # MassFlow as a function of Mach number
        f = lambda Mx: massflowFromMach(Mx, S, Pt, Tt, r, gamma)
        # Objective function
        g = lambda Mx: f(Mx) - massflow
        # Search for the corresponding Mach Number between 0 and 1
        Mx = scipy.optimize.brentq(g, 0, 1)
        return Mx

def setMotionForRowsFamilies(t, TurboConfiguration):
    '''
    Set the rotation speed for all families related to row domains. It is defined in:

        >>> TurboConfiguration['Rows'][rowName]['RotationSpeed'] = float

    Parameters
    ----------

        t : PyTree
            Tree to modify

        TurboConfiguration : dict
            as produced :py:func:`getTurboConfiguration`
            
    '''
    # Add info on row movement (.Solver#Motion)
    for row, rowParams in TurboConfiguration['Rows'].items():
        famNode = I.getNodeFromNameAndType(t, row, 'Family_t')
        try: 
            omega = float(rowParams['RotationSpeed'])
        except KeyError:
            # No RotationSpeed --> zones attached to this family are not moving
            continue

        # Test if zones in that family are modelled with Body Force
        for zone in C.getFamilyZones(t, row):
            if I.getNodeFromName1(zone, 'FlowSolution#DataSourceTerm'):
                # If this node is present, body force is used
                # Then the frame of this row must be the absolute frame
                omega = 0.
                break
        
        print(f'setting .Solver#Motion at family {row} (omega={omega}rad/s)')
        if famNode is None:
            MSG = 'did not find family node for row\n'
            MSG+= str(row)
            MSG+= '\ncheck debug.cgns'
            try: C.convertPyTree2File(t,'debug.cgns')
            except: pass
            raise Exception(J.FAIL+MSG+J.ENDC)
        J.set(famNode, '.Solver#Motion',
                motion='mobile',
                omega=omega,
                axis_pnt_x=0., axis_pnt_y=0., axis_pnt_z=0.,
                axis_vct_x=1., axis_vct_y=0., axis_vct_z=0.)

def setZoneParamForPeriodicDistanceByRowsFamilies(t, TurboConfiguration):
    '''
    Set the zone parameters for all families related to row domains if periodicity in accounting for in wall distance computation.

    Parameters
    ----------

        t : PyTree
            Tree to modify

        TurboConfiguration : dict
            as produced :py:func:`getTurboConfiguration`

    '''
    # Add info on Zone_t nodes (.Solver#Param)
    for row, rowParams in TurboConfiguration['Rows'].items():
        for zone in C.getFamilyZones(t, row):
            elsAProfile._addPeriodicDataInSolverParam(zone,rotationAngle=[360./rowParams['NumberOfBlades'],0.,0.],NAzimutalSectors=rowParams['NumberOfBlades'])
            axis_ang2 = I.getNodeFromNameAndType(zone,'axis_ang_2','DataArray_t') # always 1 even in case of duplicated configuration
            I.setValue(axis_ang2,rowParams['NumberOfBladesSimulated'])

def setBCFamilyParamForPeriodicDistance(t, ReferenceValues,
                                        bladeFamilyNames=['BLADE','AUBE'],
                                        hubFamilyNames=['HUB', 'SPINNER', 'MOYEU'],
                                        shroudFamilyNames=['SHROUD', 'CARTER']):
    '''
    Set the BC family parameters for all families related to BCWall* conditions if periodicity in accounting for in wall distance computation.

    Parameters
    ----------

        t : PyTree
            Tree to modify

        ReferenceValues : dict
            as produced by :py:func:`computeReferenceValues`

        bladeFamilyNames : :py:class:`list` of :py:class:`str`
            list of patterns to find families related to blades.

        hubFamilyNames : :py:class:`list` of :py:class:`str`
            list of patterns to find families related to hub.

        shroudFamilyNames : :py:class:`list` of :py:class:`str`
            list of patterns to find families related to shroud.

    '''
    # Add info on Family_t nodes (in .Solver#BC)
    bladeFamilyNames = PRE.extendListOfFamilies(bladeFamilyNames)
    hubFamilyNames = PRE.extendListOfFamilies(hubFamilyNames)
    shroudFamilyNames = PRE.extendListOfFamilies(shroudFamilyNames)

    # print('setBCFamilyParamForPeriodicDistance')
    for family in bladeFamilyNames+hubFamilyNames+shroudFamilyNames:
        for famNode in I.getNodesFromNameAndType(t, '*{}*'.format(family), 'Family_t'):
            famName = I.getName(famNode)
            famBC = I.getNodeFromType1(famNode,'FamilyBC_t')
            if 'BCWall' in I.getValue(famBC) or 'UserDefined' in I.getValue(famBC):
                # I.printTree(famNode)
                solver_bc_data = I.getNodeFromName(famNode,'.Solver#BC')
                if not solver_bc_data: # does not exists
                    solver_bc_data = I.newUserDefinedData(name='.Solver#BC', value=None, parent=famNode)
                I.newDataArray('pangle', value=1, parent=solver_bc_data)
                I.newDataArray('ptype', value='rot2dir', parent=solver_bc_data)

################################################################################
################# Boundary Conditions Settings  ################################
################################################################################

def setBoundaryConditions(t, BoundaryConditions, TurboConfiguration,
    FluidProperties, ReferenceValues, bladeFamilyNames=['BLADE','AUBE']):
    '''
    Set all BCs defined in the dictionary **BoundaryConditions**.

    .. important::

        Wall BCs are defined automatically given the dictionary **TurboConfiguration**


    Parameters
    ----------

        t : PyTree
            preprocessed tree as performed by :py:func:`prepareMesh4ElsA`

        BoundaryConditions : :py:class:`list` of :py:class:`dict`
            User-provided list of boundary conditions. Each element is a
            dictionary with the following keys:

                * FamilyName :
                    Name of the family on which the boundary condition will be imposed

                * type :
                  BC type among the following:

                  * Farfield

                  * InflowStagnation

                  * InflowMassFlow

                  * OutflowPressure

                  * OutflowMassFlow

                  * OutflowRadialEquilibrium

                  * MixingPlane

                  * UnsteadyRotorStatorInterface

                  * ChorochronicInterface

                  * WallViscous

                  * WallViscousIsothermal

                  * WallInviscid

                  * SymmetryPlane

                  .. note::
                    elsA names are also available (``nref``, ``inj1``, ``injfmr1``,
                    ``outpres``, ``outmfr2``, ``outradeq``,
                    ``stage_mxpl``, ``stage_red``,
                    ``walladia``, ``wallisoth``, ``wallslip``,
                    ``sym``)

                * option (optional) : add a specification for type
                  InflowStagnation (could be 'uniform' or 'file')

                * other keys depending on type. They will be passed as an
                  unpacked dictionary of arguments to the BC type-specific
                  function.

        TurboConfiguration : dict
            as produced by :py:func:`getTurboConfiguration`

        FluidProperties : dict
            as produced by :py:func:`computeFluidProperties`

        ReferenceValues : dict
            as produced by :py:func:`computeReferenceValues`

        bladeFamilyNames : :py:class:`list` of :py:class:`str`
            list of patterns to find families related to blades.

    See also
    --------

    setBC_Walls, setBC_walladia, setBC_wallisoth, setBC_wallslip, setBC_sym,
    setBC_nref,
    setBC_inj1, setBC_inj1_uniform, setBC_inj1_imposeFromFile,
    setBC_outpres, setBC_outmfr2,
    setBC_outradeq, setBC_outradeqhyb,
    setBC_stage_mxpl, setBC_stage_mxpl_hyb,
    setBC_stage_red, setBC_stage_red_hyb,
    setBC_stage_choro, setBC_stage_choro_hyb,
    setBCwithImposedVariables

    Examples
    --------

    The following list defines classical boundary conditions for a compressor
    stage:

    .. code-block:: python

        BoundaryConditions = [
            dict(type='InflowStagnation', option='uniform', FamilyName='row_1_INFLOW'),
            dict(type='OutflowRadialEquilibrium', FamilyName='row_2_OUTFLOW', valve_type=4, valve_ref_pres=0.75*Pt, valve_relax=0.3*Pt),
            dict(type='MixingPlane', left='Rotor_stator_10_left', right='Rotor_stator_10_right')
        ]

    Each type of boundary conditions currently available in MOLA is detailed below.

    **Wall boundary conditions**

    These BCs are automatically defined based on the rotation speeds in the
    :py:class:`dict` **TurboConfiguration**. There is a strong requirement on the
    names of families defining walls:

    * for the shroud: all family names must contain the pattern 'SHROUD' or 'CARTER'
      (in lower, upper or capitalized case)

    * for the hub: all family names must contain the pattern 'HUB' or 'MOYEU'
      (in lower, upper or capitalized case)

    * for the blades: all family names must contain the pattern 'BLADE' or 'AUBE'
      (in lower, upper or capitalized case). If names differ from that ones, it
      is still possible to give a list of patterns that are enought to find all
      blades (adding 'BLADE' or 'AUBE' if necessary). It is done with the
      argument **bladeFamilyNames** of :py:func:`prepareMainCGNS4ElsA`.

    If needed, these boundary conditions may be overwritten to impose other kinds
    of conditions. For instance, the following :py:class:`dict` may be used as
    an element of the :py:class:`list` **BoundaryConditions** to change the
    family 'SHROUD' into an inviscid wall:

    >>> dict(type='WallInviscid', FamilyName='SHROUD')

    The following py:class:`dict` change the family 'SHROUD' into a symmetry plane:

    >>> dict(type='SymmetryPlane', FamilyName='SHROUD')


    **Inflow boundary conditions**

    For the example, it is assumed that there is only one inflow family called
    'row_1_INFLOW'. The following types can be used as elements of the
    :py:class:`list` **BoundaryConditions**:

    >>> dict(type='Farfield', FamilyName='row_1_INFLOW')

    It defines a 'nref' condition based on the **ReferenceValues**
    :py:class:`dict`.

    >>> dict(type='InflowStagnation', FamilyName='row_1_INFLOW')

    It defines a uniform inflow condition imposing stagnation quantities ('inj1' in
    *elsA*) based on the **ReferenceValues**  and **FluidProperties**
    :py:class:`dict`. To impose values not based on **ReferenceValues**, additional
    optional parameters may be given (see the dedicated documentation for the function).

    >>> dict(type='InflowStagnation', FamilyName='row_1_INFLOW', PressureStagnation=100000.)

    Same that before but imposing a PressureStagnation different from that in **ReferenceValues**.

    >>> dict(type='InflowStagnation', FamilyName='row_1_INFLOW', PressureStagnation=funPt)

    Same that before but imposing a radial profile of PressureStagnation given by the function 'funPt'
    (must be defined before by the user). The function may be an analytical function or a interpoland 
    computed by the user from a data set. If not given, the function argument is the variable 'ChannelHeight'.
    Otherwise, the function argument has to be precised with the optional argument `variableForInterpolation`.
    It must be one of 'ChannelHeight' (default value), 'Radius', 'CoordinateX', 'CoordinateY' or 'CoordinateZ'.

    >>> dict(type='InflowStagnation', option='file', FamilyName='row_1_INFLOW', filename='inflow.cgns')

    It defines an inflow condition imposing stagnation quantities ('inj1' in
    *elsA*) given a 2D map written in the given file (must be given at cell centers, 
    in the container 'FlowSolution#Centers'). The flow field will be just copied, there is no 
    interpolation (if needed, the user has to done that before and provide a ready-to-copy file).

    >>> dict(type='InflowMassFlow', FamilyName='row_1_INFLOW')

    It defines a uniform inflow condition imposing the massflow ('inj1mfr1' in
    *elsA*) based on the **ReferenceValues**  and **FluidProperties**
    :py:class:`dict`. To impose values not based on **ReferenceValues**, additional
    optional parameters may be given (see the dedicated documentation for the function).
    In particular, either the massflow (``MassFlow``) or the surfacic massflow
    (``SurfacicMassFlow``) may be specified.

    **Outflow boundary conditions**

    For the example, it is assumed that there is only one outflow family called
    'row_2_OUTFLOW'. The following types can be used as elements of the
    :py:class:`list` **BoundaryConditions**:

    >>> dict(type='OutflowPressure', FamilyName='row_2_OUTFLOW', Pressure=20e3)

    It defines an outflow condition imposing a uniform static pressure ('outpres' in
    *elsA*).

    >>> dict(type='OutflowMassflow', FamilyName='row_2_OUTFLOW', Massflow=5.)

    It defines an outflow condition imposing the massflow ('outmfr2' in *elsA*).
    Be careful, **Massflow** should be the massflow through the given family BC
    *in the simulated domain* (not the 360 degrees configuration, except if it
    is simulated).
    If **Massflow** is not given, the massflow given in the **ReferenceValues**
    is automatically taken and normalized by the appropriate section.

    >>> dict(type='OutflowRadialEquilibrium', FamilyName='row_2_OUTFLOW', valve_type=4, valve_ref_pres=0.75*Pt, valve_ref_mflow=5., valve_relax=0.3*Pt)

    It defines an outflow condition imposing a radial equilibrium ('outradeq' in
    *elsA*). The arguments have the same names that *elsA* keys. Valve law types
    from 1 to 5 are available. The radial equilibrium without a valve law (with
    **valve_type** = 0, which is the default value) is also available. To be
    consistant with the condition 'OutflowPressure', the argument
    **valve_ref_pres** may also be named **Pressure**.


    **Interstage boundary conditions**

    For the example, it is assumed that there is only one interstage with both
    families 'Rotor_stator_10_left' and 'Rotor_stator_10_right'. The following
    types can be used as elements of the :py:class:`list` **BoundaryConditions**:

    >>> dict(type='MixingPlane', left='Rotor_stator_10_left', right='Rotor_stator_10_right')

    It defines a mixing plane ('stage_mxpl' in *elsA*).

    >>> dict(type='UnsteadyRotorStatorInterface', left='Rotor_stator_10_left', right='Rotor_stator_10_right', stage_ref_time=1e-5)

    It defines an unsteady interpolating interface (RNA interface, 'stage_red'
    in *elsA*). If **stage_ref_time** is not provided, it is automatically
    computed assuming a 360 degrees rotor/stator interface:

    >>> stage_ref_time = 2*np.pi / abs(TurboConfiguration['ShaftRotationSpeed'])


    >>> dict(type='ChorochronicInterface', left='Rotor_stator_10_left', right='Rotor_stator_10_right', stage_ref_time=1e-5) 

    It defines a chorochronic  interface ('stage_choro' in *elsA*)

    '''
    PreferedBoundaryConditions = dict(
        Farfield                     = 'nref',
        InflowStagnation             = 'inj1',
        InflowMassFlow               = 'injmfr1',
        OutflowPressure              = 'outpres',
        OutflowMassFlow              = 'outmfr2',
        OutflowRadialEquilibrium     = 'outradeq',
        MixingPlane                  = 'stage_mxpl',
        UnsteadyRotorStatorInterface = 'stage_red',
        ChorochronicInterface        = 'stage_choro',
        WallViscous                  = 'walladia',
        WallViscousIsothermal        = 'wallisoth',
        WallInviscid                 = 'wallslip',
        SymmetryPlane                = 'sym',
        OutflowGiles                 = 'giles_out',
        InflowGiles                  = 'giles_in'
    )

    print(J.CYAN + 'set BCs at walls' + J.ENDC)
    setBC_Walls(t, TurboConfiguration, bladeFamilyNames=bladeFamilyNames)

    for BCparam in BoundaryConditions:

        BCkwargs = {key:BCparam[key] for key in BCparam if key not in ['type', 'option']}
        if BCparam['type'] in PreferedBoundaryConditions:
            BCparam['type'] = PreferedBoundaryConditions[BCparam['type']]

        if BCparam['type'] == 'nref':
            print(J.CYAN + 'set BC nref on ' + BCparam['FamilyName'] + J.ENDC)
            setBC_nref(t, **BCkwargs)

        elif BCparam['type'] == 'inj1':

            if 'option' not in BCparam:
                if 'bc' in BCkwargs:
                    BCparam['option'] = 'bc'
                elif 'filename' in BCkwargs:
                    BCparam['option'] = 'file'
                else:
                    BCparam['option'] = 'uniform'

            if BCparam['option'] == 'uniform':
                print(J.CYAN + 'set BC inj1 (uniform) on ' + BCparam['FamilyName'] + J.ENDC)
                setBC_inj1_uniform(t, FluidProperties, ReferenceValues, **BCkwargs)

            elif BCparam['option'] == 'file':
                print('{}set BC inj1 (from file {}) on {}{}'.format(J.CYAN,
                    BCparam['filename'], BCparam['FamilyName'], J.ENDC))
                setBC_inj1_imposeFromFile(t, FluidProperties, ReferenceValues, **BCkwargs)

            elif BCparam['option'] == 'bc':
                print('set BC inj1 on {}'.format(J.CYAN, BCparam['FamilyName'], J.ENDC))
                setBC_inj1(t, ReferenceValues, **BCkwargs)

        elif BCparam['type'] == 'injmfr1':
            print(J.CYAN + 'set BC injmfr1 on ' + BCparam['FamilyName'] + J.ENDC)
            setBC_injmfr1(t, FluidProperties, ReferenceValues, **BCkwargs)

        elif BCparam['type'] == 'outpres':
            print(J.CYAN + 'set BC outpres on ' + BCparam['FamilyName'] + J.ENDC)
            setBC_outpres(t, **BCkwargs)

        elif BCparam['type'] == 'outmfr2':
            print(J.CYAN + 'set BC outmfr2 on ' + BCparam['FamilyName'] + J.ENDC)
            BCkwargs['ReferenceValues'] = ReferenceValues
            BCkwargs['TurboConfiguration'] = TurboConfiguration
            setBC_outmfr2(t, **BCkwargs)

        elif BCparam['type'] == 'outradeq':
            print(J.CYAN + 'set BC outradeq on ' + BCparam['FamilyName'] + J.ENDC)
            BCkwargs['ReferenceValues'] = ReferenceValues
            BCkwargs['TurboConfiguration'] = TurboConfiguration
            setBC_outradeq(t, **BCkwargs)

        elif BCparam['type'] == 'outradeqhyb':
            print(J.CYAN + 'set BC outradeqhyb on ' + BCparam['FamilyName'] + J.ENDC)
            BCkwargs['ReferenceValues'] = ReferenceValues
            BCkwargs['TurboConfiguration'] = TurboConfiguration
            setBC_outradeqhyb(t, **BCkwargs)

        elif BCparam['type'] == 'giles_out':
            print(J.CYAN + 'set BC nscbc giles_out on ' + BCparam['FamilyName'] + J.ENDC)
            
            # add the node FamilyBC_t in the Family Node
            FamilyNode = I.getNodeFromNameAndType(t, BCparam['FamilyName'], 'Family_t')
            I._rmNodesByName(FamilyNode, '.Solver#BC')
            I._rmNodesByType(FamilyNode, 'FamilyBC_t')
            I.newFamilyBC(value='BCOutflowSubsonic', parent=FamilyNode)

            for bc in C.getFamilyBCs(t,BCparam['FamilyName']):
                setBC_giles_outlet(t, bc, FluidProperties, ReferenceValues, **BCkwargs)

        elif BCparam['type'] == 'giles_in':
            print(J.CYAN + 'set BC nscbc giles_in on ' + BCparam['FamilyName'] + J.ENDC)
            
            # add the node FamilyBC_t in the Family Node
            FamilyNode = I.getNodeFromNameAndType(t, BCparam['FamilyName'], 'Family_t')
            I._rmNodesByName(FamilyNode, '.Solver#BC')
            I._rmNodesByType(FamilyNode, 'FamilyBC_t')
            I.newFamilyBC(value='BCInflowSubsonic', parent=FamilyNode)

            for bc in C.getFamilyBCs(t,BCparam['FamilyName']):
                setBC_giles_inlet(t, bc, FluidProperties, ReferenceValues, **BCkwargs)


        elif BCparam['type'] == 'stage_mxpl':
            print('{}set BC stage_mxpl between {} and {}{}'.format(J.CYAN,
                BCparam['left'], BCparam['right'], J.ENDC))
            setBC_stage_mxpl(t, **BCkwargs)

        elif BCparam['type'] == 'stage_mxpl_hyb':
            print('{}set BC stage_mxpl_hyb between {} and {}{}'.format(J.CYAN,
                BCparam['left'], BCparam['right'], J.ENDC))
            setBC_stage_mxpl_hyb(t, **BCkwargs)

        elif BCparam['type'] == 'stage_red':
            print('{}set BC stage_red between {} and {}{}'.format(J.CYAN,
                BCparam['left'], BCparam['right'], J.ENDC))
            if not 'stage_ref_time' in BCkwargs:
                # Assume a 360 configuration
                BCkwargs['stage_ref_time'] = 2*np.pi / abs(TurboConfiguration['ShaftRotationSpeed'])
            setBC_stage_red(t, **BCkwargs)

        elif BCparam['type'] == 'stage_red_hyb':
            print('{}set BC stage_red_hyb between {} and {}{}'.format(J.CYAN,
                BCparam['left'], BCparam['right'], J.ENDC))
            if not 'stage_ref_time' in BCkwargs:
                # Assume a 360 configuration
                BCkwargs['stage_ref_time'] = 2*np.pi / abs(TurboConfiguration['ShaftRotationSpeed'])
            setBC_stage_red_hyb(t, **BCkwargs)

        elif BCparam['type'] == 'stage_choro':
            print('{}set BC stage_choro between {} and {}{}'.format(J.CYAN,
                BCparam['left'], BCparam['right'], J.ENDC))
            BCkwargs['Rows'] = TurboConfiguration['Rows']
            setChorochronic(t, **BCkwargs)

        # TODO
        # elif BCparam['type'] == 'stage_choro_hyb':
        #     print('{}set BC stage_red_hyb between {} and {}{}'.format(J.CYAN,
        #         BCparam['left'], BCparam['right'], J.ENDC))
        #     setBC_stage_choro_hyb(t, **BCkwargs)

        elif BCparam['type'] == 'sym':
            print(J.CYAN + 'set BC sym on ' + BCparam['FamilyName'] + J.ENDC)
            setBC_sym(t, **BCkwargs)

        elif BCparam['type'] == 'walladia':
            print(J.CYAN + 'set BC walladia on ' + BCparam['FamilyName'] + J.ENDC)
            setBC_walladia(t, **BCkwargs)

        elif BCparam['type'] == 'wallslip':
            print(J.CYAN + 'set BC wallslip on ' + BCparam['FamilyName'] + J.ENDC)
            setBC_wallslip(t, **BCkwargs)

        elif BCparam['type'] == 'wallisoth':
            print(J.CYAN + 'set BC wallisoth on ' + BCparam['FamilyName'] + J.ENDC)
            setBC_wallisoth(t, **BCkwargs)

        else:
            raise AttributeError('BC type %s not implemented'%BCparam['type'])


def setBC_Walls(t, TurboConfiguration,
                    bladeFamilyNames=['BLADE', 'AUBE'],
                    hubFamilyNames=['HUB', 'SPINNER', 'MOYEU'],
                    shroudFamilyNames=['SHROUD', 'CARTER']):
    '''
    Set all the wall boundary conditions in a turbomachinery context, by making
    the following operations:

        * set BCs related to each blade.
        * set BCs related to hub. The intervals where the rotation speed is the
          shaft speed (for rotor platforms) are set in the following form:

            >>> TurboConfiguration['HubRotationSpeed'] = [(xmin1, xmax1), ..., (xminN, xmaxN)]

        * set BCs related to shroud. Rotation speed is set to zero.

    Parameters
    ----------

        t : PyTree
            Tree to modify

        TurboConfiguration : dict
            as produced :py:func:`getTurboConfiguration`

        bladeFamilyNames : :py:class:`list` of :py:class:`str`
            list of patterns to find families related to blades. Not sensible
            to string case. By default, search patterns 'BLADE' and 'AUBE'.

        hubFamilyNames : :py:class:`list` of :py:class:`str`
            list of patterns to find families related to hub. Not sensible
            to string case. By default, search patterns 'HUB' and 'MOYEU'.

        shroudFamilyNames : :py:class:`list` of :py:class:`str`
            list of patterns to find families related to shroud. Not sensible
            to string case. By default, search patterns 'SHROUD' and 'CARTER'.

    '''
    bladeFamilyNames = PRE.extendListOfFamilies(bladeFamilyNames)
    hubFamilyNames = PRE.extendListOfFamilies(hubFamilyNames)
    shroudFamilyNames = PRE.extendListOfFamilies(shroudFamilyNames)

    if 'PeriodicTranslation' in TurboConfiguration:
        # For linear cascade configuration: all blocks and wall are motionless
        wallFamily = []
        for wallFamily in bladeFamilyNames + hubFamilyNames + shroudFamilyNames:
            for famNode in I.getNodesFromNameAndType(t, '*{}*'.format(wallFamily), 'Family_t'):
                I._rmNodesByType(famNode, 'FamilyBC_t')
                I.newFamilyBC(value='BCWallViscous', parent=famNode)
        return

    def omegaHubAtX(x):
        omega = np.zeros(x.shape, dtype=float)
        for (x1, x2) in TurboConfiguration['HubRotationSpeed']:
            omega[(x1<=x) & (x<=x2)] = TurboConfiguration['ShaftRotationSpeed']
        return np.asfortranarray(omega)

    def getZoneFamilyNameWithFamilyNameBC(zones, FamilyNameBC):
        ZoneFamilyName = None
        for zone in zones:
            ZoneBC = I.getNodeFromType1(zone, 'ZoneBC_t')
            if not ZoneBC: continue
            FamiliesNames = I.getNodesFromType2(ZoneBC, 'FamilyName_t')
            for FamilyName_n in FamiliesNames:
                if I.getValue(FamilyName_n) == FamilyNameBC:
                    ZoneFamilyName = I.getValue(I.getNodeFromType1(zone, 'FamilyName_t'))
            if ZoneFamilyName: break

        assert ZoneFamilyName is not None, 'Cannot determine associated row for family {}. '.format(FamilyNameBC)
        return ZoneFamilyName
        
    # BLADES
    zones = I.getZones(t)
    families = I.getNodesFromType2(t,'Family_t')
    for blade_family in bladeFamilyNames:
        for famNode in I.getNodesFromNameAndType(t, '*{}*'.format(blade_family), 'Family_t'):
            famName = I.getName(famNode)
            if famName.startswith('F_OV_') or famName.endswith('Zones'): continue
            ZoneFamilyName = getZoneFamilyNameWithFamilyNameBC(zones, famName)
            family_with_bcwall, = [f for f in families if f[0]==ZoneFamilyName]
            solver_motion_data = J.get(family_with_bcwall,'.Solver#Motion')
            setBC_walladia(t, famName, omega=solver_motion_data['omega'])

    # HUB
    for hub_family in hubFamilyNames:
        for famNode in I.getNodesFromNameAndType(t, '*{}*'.format(hub_family), 'Family_t'):
            famName = I.getName(famNode)
            if famName.startswith('F_OV_') or famName.endswith('Zones'): continue
            setBC_walladia(t, famName, omega=0.)

            # TODO request initVars of BCDataSet
            wallHubBC = C.extractBCOfName(t, 'FamilySpecified:{0}'.format(famName))
            wallHubBC = C.node2Center(wallHubBC)
            for w in wallHubBC:
                xw = I.getValue(I.getNodeFromName(w,'CoordinateX'))
                zname, wname = I.getName(w).split(os.sep)
                znode = I.getNodeFromNameAndType(t,zname,'Zone_t')
                wnode = I.getNodeFromNameAndType(znode,wname,'BC_t')
                BCDataSet = I.newBCDataSet(name='BCDataSet#Init', value='Null',
                    gridLocation='FaceCenter', parent=wnode)
                J.set(BCDataSet, 'NeumannData', childType='BCData_t', omega=omegaHubAtX(xw))

    # SHROUD
    for shroud_family in shroudFamilyNames:
        for famNode in I.getNodesFromNameAndType(t, '*{}*'.format(shroud_family), 'Family_t'):
            famName = I.getName(famNode)
            if famName.startswith('F_OV_') or famName.endswith('Zones'): continue
            setBC_walladia(t, famName, omega=0.)

def setBC_walladia(t, FamilyName, omega=None):
    '''
    Set a viscous wall boundary condition.

    .. note:: see `elsA Tutorial about wall conditions <http://elsa.onera.fr/restricted/MU_MT_tuto/latest/Tutos/BCsTutorials/tutorial-BC.html#wall-conditions/>`_

    Parameters
    ----------

        t : PyTree
            Tree to modify

        FamilyName : str
            Name of the family on which the boundary condition will be imposed

        omega : float
            Rotation speed imposed at the wall. If :py:obj:`None`, it is not specified 
            in the Family node (but same behavior that zero).

    '''
    wall = I.getNodeFromNameAndType(t, FamilyName, 'Family_t')
    I._rmNodesByName(wall, '.Solver#BC')
    I._rmNodesByType(wall, 'FamilyBC_t')
    I.newFamilyBC(value='BCWallViscous', parent=wall)
    if omega is not None:
        J.set(wall, '.Solver#BC',
                    type='walladia',
                    data_frame='user',
                    omega=omega,
                    axis_pnt_x=0., axis_pnt_y=0., axis_pnt_z=0.,
                    axis_vct_x=1., axis_vct_y=0., axis_vct_z=0.)

def setBC_wallslip(t, FamilyName):
    '''
    Set an inviscid wall boundary condition.

    .. note:: see `elsA Tutorial about wall conditions <http://elsa.onera.fr/restricted/MU_MT_tuto/latest/Tutos/BCsTutorials/tutorial-BC.html#wall-conditions/>`_

    Parameters
    ----------

        t : PyTree
            Tree to modify

        FamilyName : str
            Name of the family on which the boundary condition will be imposed

    '''
    wall = I.getNodeFromNameAndType(t, FamilyName, 'Family_t')
    I._rmNodesByName(wall, '.Solver#BC')
    I._rmNodesByType(wall, 'FamilyBC_t')
    I.newFamilyBC(value='BCWallInviscid', parent=wall)

def setBC_wallisoth(t, FamilyName, Temperature, bc=None):
    '''
    Set an isothermal wall boundary condition.

    .. note:: see `elsA Tutorial about wall conditions <http://elsa.onera.fr/restricted/MU_MT_tuto/latest/Tutos/BCsTutorials/tutorial-BC.html#wall-conditions/>`_

    Parameters
    ----------

        t : PyTree
            Tree to modify

        FamilyName : str
            Name of the family on which the boundary condition will be imposed

        Temperature : :py:class:`float` or :py:class:`numpy.ndarray` or :py:class:`dict`
            Value of temperature to impose on the boundary condition. May be:

                * either a scalar: in that case it is imposed once for the
                  family **FamilyName** in the corresponding ``Family_t`` node.

                * or a numpy array: in that case it is imposed for the ``BC_t``
                  node **bc**.

            Alternatively, **Temperature** may be a :py:class:`dict` of the form:

            >>> Temperature = dict(wall_temp=value)

            In that case, the same requirements that before stands for *value*.

        bc : PyTree
            ``BC_t`` node on which the boundary condition will be imposed. Must
            be :py:obj:`None` if the condition must be imposed once in the
            ``Family_t`` node.

    '''
    if isinstance(Temperature, dict):
        assert 'wall_temp' in Temperature
        assert len(Temperature.keys() == 1)
        ImposedVariables = Temperature
    else:
        ImposedVariables = dict(wall_temp=Temperature)
    setBCwithImposedVariables(t, FamilyName, ImposedVariables,
        FamilyBC='BCWallViscousIsothermal', BCType='wallisoth', bc=bc)

def setBC_sym(t, FamilyName):
    '''
    Set a symmetry boundary condition.

    .. note:: see `elsA Tutorial about symmetry condition <http://elsa.onera.fr/restricted/MU_MT_tuto/latest/Tutos/BCsTutorials/tutorial-BC.html#symmetry/>`_

    Parameters
    ----------

        t : PyTree
            Tree to modify

        FamilyName : str
            Name of the family on which the boundary condition will be imposed

    '''
    symmetry = I.getNodeFromNameAndType(t, FamilyName, 'Family_t')
    I._rmNodesByName(symmetry, '.Solver#BC')
    I._rmNodesByType(symmetry, 'FamilyBC_t')
    I.newFamilyBC(value='BCSymmetryPlane', parent=symmetry)

def setBC_nref(t, FamilyName):
    '''
    Set a nref boundary condition.

    Parameters
    ----------

        t : PyTree
            Tree to modify

        FamilyName : str
            Name of the family on which the boundary condition will be imposed

    '''
    farfield = I.getNodeFromNameAndType(t, FamilyName, 'Family_t')
    I._rmNodesByName(farfield, '.Solver#BC')
    I._rmNodesByType(farfield, 'FamilyBC_t')
    I.newFamilyBC(value='BCFarfield', parent=farfield)

def setBC_inj1(t, FamilyName, ImposedVariables, bc=None, variableForInterpolation='ChannelHeight'):
    '''
    Generic function to impose a Boundary Condition ``inj1``. The following
    functions are more specific:

        * :py:func:`setBC_inj1_uniform`

        * :py:func:`setBC_inj1_imposeFromFile`

    .. note::
        see `elsA Tutorial about inj1 condition <http://elsa.onera.fr/restricted/MU_MT_tuto/latest/Tutos/BCsTutorials/tutorial-BC.html#inj1/>`_

    Parameters
    ----------

        t : PyTree
            Tree to modify

        FamilyName : str
            Name of the family on which the boundary condition will be imposed

        ImposedVariables : dict
            Dictionary of variables to imposed on the boudary condition. Keys
            are variable names and values must be:

                * either scalars: in that case they are imposed once for the
                  family **FamilyName** in the corresponding ``Family_t`` node.

                * or numpy arrays: in that case they are imposed for the ``BC_t``
                  node **bc**.

        bc : PyTree
            ``BC_t`` node on which the boundary condition will be imposed. Must
            be :py:obj:`None` if the condition must be imposed once in the
            ``Family_t`` node.
        
        variableForInterpolation : str
            When using a function to impose the radial profile of one or several quantities, 
            it defines the variable used as the argument of this function.
            Must be 'ChannelHeight' (default value) or 'Radius'.

    See also
    --------

    setBC_inj1_uniform, setBC_inj1_imposeFromFile
    '''
    if not bc and not all([np.ndim(v)==0 and not callable(v) for v in ImposedVariables.values()]):
        for bc in C.getFamilyBCs(t, FamilyName):
            setBCwithImposedVariables(t, FamilyName, ImposedVariables,
                FamilyBC='BCInflowSubsonic', BCType='inj1', bc=bc, variableForInterpolation=variableForInterpolation)
    else:
        setBCwithImposedVariables(t, FamilyName, ImposedVariables,
            FamilyBC='BCInflowSubsonic', BCType='inj1', bc=bc, variableForInterpolation=variableForInterpolation)

def getPrimitiveTurbulentFieldForInjection(FluidProperties, ReferenceValues, **kwargs):
        '''
        Get the primitive (without the Density factor) turbulent variables (names and values) 
        to inject in an inflow boundary condition.

        For RSM models, see issue https://elsa.onera.fr/issues/5136 for the naming convention.

        Parameters
        ----------
        ReferenceValues : dict
            as obtained from :py:func:`computeReferenceValues`

        kwargs : dict
            Optional parameters, taken from **ReferenceValues** if not given.

        Returns
        -------
        dict
            Imposed turbulent variables
        '''
        TurbulenceLevel = kwargs.get('TurbulenceLevel', None)
        Viscosity_EddyMolecularRatio = kwargs.get('Viscosity_EddyMolecularRatio', None)
        if TurbulenceLevel and Viscosity_EddyMolecularRatio:
            ReferenceValuesForTurbulence = computeReferenceValues(FluidProperties,
                    kwargs.get('MassFlow'), ReferenceValues['PressureStagnation'],
                    kwargs.get('TemperatureStagnation'), kwargs.get('Surface'),
                    TurbulenceLevel=TurbulenceLevel,
                    Viscosity_EddyMolecularRatio=Viscosity_EddyMolecularRatio,
                    TurbulenceModel=ReferenceValues['TurbulenceModel'])
        else:
            ReferenceValuesForTurbulence = ReferenceValues

        turbDict = dict()
        for name, value in zip(ReferenceValuesForTurbulence['FieldsTurbulence'], ReferenceValuesForTurbulence['ReferenceStateTurbulence']):
            if name.endswith('Density'):
                name = name.replace('Density', '')
                value /= ReferenceValues['Density']
            elif name == 'ReynoldsStressDissipationScale':
                name = 'TurbulentDissipationRate'
                value /= ReferenceValues['Density']
            elif name.startswith('ReynoldsStress'):
                name = name.replace('ReynoldsStress', 'VelocityCorrelation')
                value /= ReferenceValues['Density']
            turbDict[name] = kwargs.get(name, value)
        return turbDict

def setBC_inj1_uniform(t, FluidProperties, ReferenceValues, FamilyName, **kwargs):
    '''
    Set a Boundary Condition ``inj1`` with uniform inflow values. These values
    are them in **ReferenceValues**.

    Parameters
    ----------

        t : PyTree
            Tree to modify

        FluidProperties : dict
            as obtained from :py:func:`computeFluidProperties`

        ReferenceValues : dict
            as obtained from :py:func:`computeReferenceValues`

        FamilyName : str
            Name of the family on which the boundary condition will be imposed

        kwargs : dict
            Optional parameters, taken from **ReferenceValues** if not given:
            PressureStagnation, TemperatureStagnation, EnthalpyStagnation,
            VelocityUnitVectorX, VelocityUnitVectorY, VelocityUnitVectorZ, 
            and primitive turbulent variables

    See also
    --------

    setBC_inj1, setBC_inj1_imposeFromFile, setBC_injmfr1

    '''

    PressureStagnation    = kwargs.get('PressureStagnation', ReferenceValues['PressureStagnation'])
    TemperatureStagnation = kwargs.get('TemperatureStagnation', ReferenceValues['TemperatureStagnation'])
    EnthalpyStagnation    = kwargs.get('EnthalpyStagnation', FluidProperties['cp'] * TemperatureStagnation)
    VelocityUnitVectorX   = kwargs.get('VelocityUnitVectorX', ReferenceValues['DragDirection'][0])
    VelocityUnitVectorY   = kwargs.get('VelocityUnitVectorY', ReferenceValues['DragDirection'][1])
    VelocityUnitVectorZ   = kwargs.get('VelocityUnitVectorZ', ReferenceValues['DragDirection'][2])
    variableForInterpolation = kwargs.get('variableForInterpolation', 'ChannelHeight')   

    ImposedVariables = dict(
        PressureStagnation  = PressureStagnation,
        EnthalpyStagnation  = EnthalpyStagnation,
        VelocityUnitVectorX = VelocityUnitVectorX,
        VelocityUnitVectorY = VelocityUnitVectorY,
        VelocityUnitVectorZ = VelocityUnitVectorZ,
        **getPrimitiveTurbulentFieldForInjection(FluidProperties, ReferenceValues, **kwargs)
        )

    setBC_inj1(t, FamilyName, ImposedVariables, variableForInterpolation=variableForInterpolation)

def setBC_inj1_imposeFromFile(t, FluidProperties, ReferenceValues, FamilyName, filename, fileformat=None):
    '''
    Set a Boundary Condition ``inj1`` using the field map in the file
    **filename**. It is expected to be a surface with the following variables
    defined at cell centers (in the container 'FlowSolution#Centers'):

        * the coordinates

        * the stagnation pressure ``'PressureStagnation'``

        * the stagnation enthalpy ``'EnthalpyStagnation'``

        * the three components of the unit vector for the velocity direction:
          ``'VelocityUnitVectorX'``, ``'VelocityUnitVectorY'``, ``'VelocityUnitVectorZ'``

        * the primitive turbulent variables (so not multiplied by density)
          comptuted from ``ReferenceValues['FieldsTurbulence']`` and
          depending on the turbulence model.
          For example: ``'TurbulentEnergyKinetic'`` and
          ``'TurbulentDissipationRate'`` for a k-omega model.

    Field variables are just read in **filename** and written in
    BCs of **t** attached to the family **FamilyName**.

    Parameters
    ----------

        t : PyTree
            Tree to modify

        ReferenceValues : dict
            as obtained from :py:func:`computeReferenceValues`

        FamilyName : str
            Name of the family on which the boundary condition will be imposed

        filename : str
            name of the input filename

        fileformat : optional, str
            format of the input file to be passed to Converter.convertFile2PyTree
            Cassiopee function.

            .. note:: see `available file formats <http://elsa.onera.fr/Cassiopee/Converter.html?highlight=initvars#fileformats>`_

    See also
    --------

    setBC_inj1, setBC_inj1_uniform

    '''

    var2interp = ['PressureStagnation', 'EnthalpyStagnation',
        'VelocityUnitVectorX', 'VelocityUnitVectorY', 'VelocityUnitVectorZ']
    turbDict = getPrimitiveTurbulentFieldForInjection(FluidProperties, ReferenceValues)
    var2interp += list(turbDict)

    donor_tree = C.convertFile2PyTree(filename, format=fileformat)
    inlet_BC_nodes = C.extractBCOfName(t, f'FamilySpecified:{FamilyName}', reorder=False)

    I._adaptZoneNamesForSlash(inlet_BC_nodes)
    I._rmNodesByType(inlet_BC_nodes,'FlowSolution_t')
    J.migrateFields(donor_tree, inlet_BC_nodes)

    for w in inlet_BC_nodes:
        bcLongName = I.getName(w)  # from C.extractBCOfName: <zone>\<bc>
        zname, wname = bcLongName.split('\\')
        znode = I.getNodeFromNameAndType(t, zname, 'Zone_t')
        bcnode = I.getNodeFromNameAndType(znode, wname, 'BC_t')
        ImposedVariables = dict()
        for var in var2interp:
            FS = I.getNodeFromName(w, I.__FlowSolutionCenters__)
            varNode = I.getNodeFromName(FS, var) 
            if varNode:
                ImposedVariables[var] = np.asfortranarray(I.getValue(varNode))
            else:
                raise TypeError('variable {} not found in {}'.format(var, filename))
        
        setBC_inj1(t, FamilyName, ImposedVariables, bc=bcnode)

def setBC_injmfr1(t, FluidProperties, ReferenceValues, FamilyName, **kwargs):
    '''
    Set a Boundary Condition ``injmfr1`` with uniform inflow values. These values
    are them in **ReferenceValues**.

    Parameters
    ----------

        t : PyTree
            Tree to modify

        FluidProperties : dict
            as obtained from :py:func:`computeFluidProperties`

        ReferenceValues : dict
            as obtained from :py:func:`computeReferenceValues`

        FamilyName : str
            Name of the family on which the boundary condition will be imposed

        kwargs : dict
            Optional parameters, taken from **ReferenceValues** if not given:
            MassFlow, SurfacicMassFlow, Surface, TemperatureStagnation, EnthalpyStagnation,
            VelocityUnitVectorX, VelocityUnitVectorY, VelocityUnitVectorZ,
            TurbulenceLevel, Viscosity_EddyMolecularRatio and primitive turbulent variables

    See also
    --------

    setBC_inj1, setBC_inj1_imposeFromFile

    '''
    Surface = kwargs.get('Surface', None)
    if not Surface:
        # Compute surface of the inflow BC
        zones = C.extractBCOfName(t, 'FamilySpecified:'+FamilyName)
        SurfaceTree = C.convertArray2Tetra(zones)
        SurfaceTree = C.initVars(SurfaceTree, 'ones=1')
        Surface = P.integ(SurfaceTree, var='ones')[0]

    MassFlow              = kwargs.get('MassFlow', ReferenceValues['MassFlow'])
    SurfacicMassFlow      = kwargs.get('SurfacicMassFlow', MassFlow / Surface)
    TemperatureStagnation = kwargs.get('TemperatureStagnation', ReferenceValues['TemperatureStagnation'])
    EnthalpyStagnation    = kwargs.get('EnthalpyStagnation', FluidProperties['cp'] * TemperatureStagnation)
    VelocityUnitVectorX   = kwargs.get('VelocityUnitVectorX', ReferenceValues['DragDirection'][0])
    VelocityUnitVectorY   = kwargs.get('VelocityUnitVectorY', ReferenceValues['DragDirection'][1])
    VelocityUnitVectorZ   = kwargs.get('VelocityUnitVectorZ', ReferenceValues['DragDirection'][2])
    variableForInterpolation = kwargs.get('variableForInterpolation', 'ChannelHeight')   

    ImposedVariables = dict(
        SurfacicMassFlow    = SurfacicMassFlow,
        EnthalpyStagnation  = EnthalpyStagnation,
        VelocityUnitVectorX = VelocityUnitVectorX,
        VelocityUnitVectorY = VelocityUnitVectorY,
        VelocityUnitVectorZ = VelocityUnitVectorZ,
        **getPrimitiveTurbulentFieldForInjection(FluidProperties, 
                                                 ReferenceValues,
                                                 Surface=Surface,
                                                 MassFlow=MassFlow,
                                                 TemperatureStagnation=TemperatureStagnation
                                                )
        )

    setBCwithImposedVariables(t, FamilyName, ImposedVariables,
        FamilyBC='BCInflowSubsonic', BCType='injmfr1', variableForInterpolation=variableForInterpolation)

def setBC_outpres(t, FamilyName, Pressure, bc=None, variableForInterpolation='ChannelHeight'):
    '''
    Impose a Boundary Condition ``outpres``.

    .. note::
        see `elsA Tutorial about outpres condition <http://elsa.onera.fr/restricted/MU_MT_tuto/latest/Tutos/BCsTutorials/tutorial-BC.html#outpres/>`_

    Parameters
    ----------

        t : PyTree
            Tree to modify

        FamilyName : str
            Name of the family on which the boundary condition will be imposed

        Pressure : :py:class:`float` or :py:class:`numpy.ndarray` or :py:class:`dict`
            Value of pressure to impose on the boundary conditions. May be:

                * either a scalar: in that case it is imposed once for the
                  family **FamilyName** in the corresponding ``Family_t`` node.

                * or a numpy array: in that case it is imposed for the ``BC_t``
                  node **bc**.

            Alternatively, **Pressure** may be a :py:class:`dict` of the form:

            >>> Pressure = dict(Pressure=value)

            In that case, the same requirements that before stands for *value*.

        bc : PyTree
            ``BC_t`` node on which the boundary condition will be imposed. Must
            be :py:obj:`None` if the condition must be imposed once in the
            ``Family_t`` node.
        
        variableForInterpolation : str
            When using a function to impose the radial profile of one or several quantities, 
            it defines the variable used as the argument of this function.
            Must be 'ChannelHeight' (default value) or 'Radius'.

    '''
    if isinstance(Pressure, dict):
        assert 'Pressure' in Pressure or 'pressure' in Pressure
        assert len(Pressure.keys() == 1)
        ImposedVariables = Pressure
    else:
        ImposedVariables = dict(Pressure=Pressure)

    if not bc and not all([np.ndim(v) == 0 and not callable(v) for v in ImposedVariables.values()]):
        for bc in C.getFamilyBCs(t, FamilyName):
            setBCwithImposedVariables(t, FamilyName, ImposedVariables,
                                      FamilyBC='BCOutflowSubsonic', BCType='outpres', bc=bc, variableForInterpolation=variableForInterpolation)
    else:
        setBCwithImposedVariables(t, FamilyName, ImposedVariables,
                                FamilyBC='BCOutflowSubsonic', BCType='outpres', bc=bc, variableForInterpolation=variableForInterpolation)

def setBC_giles_outlet(t, bc, FluidProperties, ReferenceValues, FamilyName,**kwargs):

    '''
    Impose a Boundary Condition ``giles_out``.

    .. note::
    see theoretical report: /home/bfrancoi/NSCBC/RapportsONERA/SONICE-TF-S2.1.4.1.2_NSCBCgilesInletSteadyStructured_Final3.pdf

    Parameters
        ----------

            t : PyTree
                Tree to modify

            bc : CGNS node of type BC_t
                 BC node attached to the family in the which the boundary condition is applied

            FluidProperties : dict
                as obtained from :py:func:`computeFluidProperties`

            ReferenceValues : dict
                as obtained from :py:func:`computeReferenceValues`

            FamilyName : str
                Name of the family on which the boundary condition will be imposed
            
            kwargs : dict
                Parameters defined by the user: FamilyName, Pressure, NbModesFourierGiles, monitoring_flag, option

            TO DO: 
               1. keep a similar structure as outpres and outradeq
               2. add cartography
    '''

    # option: RadialEquilibrium or file
    option = 'RadialEquilibrium'                # default option

    # computation of sound velocity for Giles
    VelocityScale =  (FluidProperties['Gamma']*FluidProperties['IdealGasConstant']*ReferenceValues['TemperatureStagnation'])**0.5

    # creation of dictionnary of keys for Giles outlet BC  
    DictKeysGilesOutlet = {}

    # keys relative to NSCBC
    DictKeysGilesOutlet['type'] = 'nscbc_out'                                                         # mandatory key to have NSCBC-Giles treatment
    DictKeysGilesOutlet['nscbc_giles'] = 'statio'                                                     # mandatory key to have NSCBC-Giles treatment
    DictKeysGilesOutlet['nscbc_interpbc'] = 'linear'                                                  # mandatory value
    DictKeysGilesOutlet['nscbc_fluxt'] = kwargs.get('nscbc_fluxt', 'fluxBothTransv')                  # recommended value - possible keys : 'classic'; 'fluxInviscidTransv'; 'fluxBothTransv'
    DictKeysGilesOutlet['nscbc_surf'] = kwargs.get('nscbc_surf',  'revolution')                       # recommended value - possible keys : 'flat', 'revolution'
    DictKeysGilesOutlet['nscbc_outwave'] = kwargs.get('nscbc_outwave',  'grad_etat')                  # recommended value - possible keys : 'grad_etat'; 'extrap_flux'
    DictKeysGilesOutlet['nscbc_velocity_scale'] = kwargs.get('nscbc_velocity_scale',VelocityScale)    # default value - reference sound velocity 
    DictKeysGilesOutlet['nscbc_viscwall_len'] = kwargs.get('nscbc_viscwall_len', 5.e-4)               # default value, could be updated by the user if convergence issue

    # keys relative to the Giles treatment 
    DictKeysGilesOutlet['giles_opt'] = 'relax'                                                        # mandatory key for NSCBC-Giles treatment
    DictKeysGilesOutlet['giles_restric_relax'] = 'inactive'                                           # mandatory key for NSCBC-Giles treatment
    DictKeysGilesOutlet['giles_exact_lodi'] = kwargs.get('giles_exact_lodi',  'active')               # recommended value - possible keys: 'inactive', 'partial', 'active'
    DictKeysGilesOutlet['giles_nbMode'] = kwargs.get('NbModesFourierGiles')                           # given by the user - recommended value : ncells_theta/2 + 1 (odd_value)

    # keys relative to the monitoring and radii calculus - monitoring data stored in LOGS
    DictKeysGilesOutlet['bnd_monitoring'] = 'active'                                                  # recommended value
    DictKeysGilesOutlet['monitoring_comp_rad'] = 'auto'                                               # recommended value - possible keys: 'from_file', 'monofenetre'
    DictKeysGilesOutlet['monitoring_tol_rad'] = kwargs.get('monitoring_tol_rad',  1e-6)               # recommended value
    DictKeysGilesOutlet['monitoring_var'] = 'psta'
    DictKeysGilesOutlet['monitoring_file'] = 'LOGS/%s_'%FamilyName
    DictKeysGilesOutlet['monitoring_period'] = kwargs.get('monitoring_period',  20)                   # recommended value   
    DictKeysGilesOutlet['monitoring_flag'] = kwargs.get('monitoring_flag',  None)                     # given by the user

    # keys relative to the outlet NSCBC/Giles
    DictKeysGilesOutlet['nscbc_relaxo'] = kwargs.get('nscbc_relaxo',  200.)                           # recommended value
    DictKeysGilesOutlet['giles_relaxo'] = kwargs.get('giles_relaxo',  200.)                           # recommended value

    # default option: RadialEquilibrium
    if option == 'RadialEquilibrium':
        DictKeysGilesOutlet['monitoring_indpiv'] = kwargs.get('IndexPivot',1)                         # default value
        DictKeysGilesOutlet['monitoring_pressure'] = kwargs.get('Pressure',None)                      # given by the user

        # Case for Valve Law
        valve_ref_type = kwargs.get('valve_ref_type',0)
        if valve_ref_type!=0:
            DictKeysGilesOutlet['monitoring_valve_ref_type'] = valve_ref_type
            DictKeysGilesOutlet['monitoring_valve_ref_pres'] = valve_ref_pres
            DictKeysGilesOutlet['monitoring_valve_ref_mflow'] = valve_ref_mflow
            DictKeysGilesOutlet['monitoring_valve_relax'] = valve_relax
            
    # imposed cartography from a CGNS file
    elif option == 'file':
        raise Exception('Giles BC with file imposed not implemented yet')


    # set the BC with keys
    print(DictKeysGilesOutlet)  
    J.set(bc, '.Solver#BC',**DictKeysGilesOutlet)



def setBC_giles_inlet(t, bc, FluidProperties, ReferenceValues, FamilyName, **kwargs):
    '''
    Impose a Boundary Condition ``giles_in``.

    .. note::
    see theoretical report: /home/bfrancoi/NSCBC/RapportsONERA/SONICE-TF-S2.1.4.1.2_NSCBCgilesInletSteadyStructured_Final3.pdf

    Parameters
        ----------

            t : PyTree
                Tree to modify

            bc : CGNS node of type BC_t
                 BC node attached to the family in the which the boundary condition is applied

            FluidProperties : dict
                as obtained from :py:func:`computeFluidProperties`

            ReferenceValues : dict
                as obtained from :py:func:`computeReferenceValues`

            FamilyName : str
                Name of the family on which the boundary condition will be imposed

            kwargs : dict
                Parameters defined by the user: FamilyName, NbModesFourierGiles, monitoring_flag, option

            TO DO: 
               1. add a cartography
            
    '''

    # option: uniform or file
    option = 'uniform'                # default option

    # computation of sound velocity for Giles
    VelocityScale =  (FluidProperties['Gamma']*FluidProperties['IdealGasConstant']*ReferenceValues['TemperatureStagnation'])**0.5 # SoundSpeed (existante)

    # creation of dictionnary of keys for Giles inlet BC  
    DictKeysGilesInlet = {}

    # keys relative to NSCBC
    DictKeysGilesInlet['type'] = 'nscbc_in'                                                              # mandatory key to have NSCBC-Giles treatment
    DictKeysGilesInlet['nscbc_giles'] = 'statio'                                                         # mandatory key to have NSCBC-Giles treatment
    DictKeysGilesInlet['nscbc_interpbc'] = 'linear'                                                      # mandatory value
    DictKeysGilesInlet['nscbc_fluxt'] = kwargs.get('nscbc_fluxt', 'fluxBothTransv')                      # recommended value - possible keys : 'classic'; 'fluxInviscidTransv'; 'fluxBothTransv' 
    DictKeysGilesInlet['nscbc_surf'] = kwargs.get('nscbc_surf',  'revolution')                           # recommended value - possible keys : 'flat', 'revolution' 
    DictKeysGilesInlet['nscbc_outwave'] = kwargs.get('nscbc_outwave',  'grad_etat')                      # recommended value - possible keys : 'grad_etat'; 'extrap_flux'
    DictKeysGilesInlet['nscbc_velocity_scale'] = kwargs.get('nscbc_velocity_scale',VelocityScale)        # default value - sound velocity
    DictKeysGilesInlet['nscbc_viscwall_len'] = kwargs.get('nscbc_viscwall_len', 5.e-4)                   # default value, could be updated by the user if convergence issue

    # keys relative to the Giles treatment 
    DictKeysGilesInlet['giles_opt'] = kwargs.get('giles_relax_opt', 'relax')                             # mandatory key for NSCBC-Giles treatment
    DictKeysGilesInlet['giles_restric_relax'] = 'inactive'                                               # mandatory key for NSCBC-Giles treatment
    DictKeysGilesInlet['giles_exact_lodi'] = kwargs.get('giles_exact_lodi',  'active')                   # recommended value - possible keys: 'inactive', 'partial', 'active'
    DictKeysGilesInlet['giles_nbMode'] = kwargs.get('NbModesFourierGiles')                               # to be given by the user - recommended value : ncells_theta/2 + 1 (odd_value)

    # keys relative to the monitoring and radii calculus - monitoring data stored in LOGS
    DictKeysGilesInlet['bnd_monitoring'] = 'active'                                                      # recommended value
    DictKeysGilesInlet['monitoring_comp_rad'] = 'auto'                                                   # recommended value - possible keys: 'from_file', 'monofenetre'
    DictKeysGilesInlet['monitoring_tol_rad'] = kwargs.get('monitoring_tol_rad',  1e-6)                   # recommended value
    DictKeysGilesInlet['monitoring_var'] = 'psta pgen Tgen ux uy uz diffPgen diffTgen diffVel'
    DictKeysGilesInlet['monitoring_file'] = 'LOGS/%s_'%FamilyName
    DictKeysGilesInlet['monitoring_period'] = kwargs.get('monitoring_period',  20)                       # recommended value
    DictKeysGilesInlet['monitoring_flag'] = kwargs.get('monitoring_flag',  None)                         # to be given by the user

    # keys relative to the inlet BC
    DictKeysGilesInlet['nscbc_in_type'] = 'htpt'                                                         # mandatory key to have NSCBC-Giles treatment
    # - numerics -
    DictKeysGilesInlet['nscbc_relaxi1'] = kwargs.get('nscbc_relaxi1',  500.)                             # recommended value
    DictKeysGilesInlet['nscbc_relaxi2'] = kwargs.get('nscbc_relaxi2',  500.)                             # recommended value
    giles_relax_in = kwargs.get('giles_relax_in',  [200.,  500.,  1000.,  1000.])                        # recommended value
    DictKeysGilesInlet['giles_relax_in1'] = giles_relax_in[0]
    DictKeysGilesInlet['giles_relax_in2'] = giles_relax_in[1]
    DictKeysGilesInlet['giles_relax_in3'] = giles_relax_in[2]
    DictKeysGilesInlet['giles_relax_in4'] = giles_relax_in[3]    
    if option == 'uniform':
        # - physical quantities -
        DictKeysGilesInlet['stagnation_enthalpy'] = kwargs.get('stagnation_enthalpy',FluidProperties['cp'] * ReferenceValues['TemperatureStagnation'])   # to be given by the user
        DictKeysGilesInlet['stagnation_pressure'] = kwargs.get('stagnation_pressure',ReferenceValues['PressureStagnation'])                              # to be given by the user
        DictKeysGilesInlet['vtx'] = kwargs.get('VelocityUnitVectorX',1.)                                                                                 # to be given by the user
        DictKeysGilesInlet['vtr'] = kwargs.get('VelocityUnitVectorR',0.)                                                                                 # to be given by the user
        DictKeysGilesInlet['vtt'] = kwargs.get('VelocityUnitVectorTheta',0.)                                                                             # to be given by the user
        # - turbulent quantities -
        turbDict = getPrimitiveTurbulentFieldForInjection(FluidProperties, ReferenceValues)
        for CGNSTurbVariable in turbDict.keys():
            elsATurbVariable = translateVariablesFromCGNS2Elsa([CGNSTurbVariable])[0]
            DictKeysGilesInlet[elsATurbVariable] = turbDict[CGNSTurbVariable]
    elif option == 'file':
        raise Exception('Giles BC with file imposed not implemented yet')

    # set the BC with keys
    print(DictKeysGilesInlet)  
    J.set(bc, '.Solver#BC',**DictKeysGilesInlet)



def setBC_outmfr2(t, FamilyName, MassFlow=None, groupmassflow=1, ReferenceValues=None, TurboConfiguration=None):
    '''
    Set an outflow boundary condition of type ``outmfr2``.

    .. note:: see `elsA Tutorial about outmfr2 condition <http://elsa.onera.fr/restricted/MU_MT_tuto/latest/Tutos/BCsTutorials/tutorial-BC.html#outmfr2/>`_

    Parameters
    ----------

        t : PyTree
            Tree to modify

        FamilyName : str
            Name of the family on which the boundary condition will be imposed

        MassFlow : :py:class:`float` or :py:obj:`None`
            Total massflow on the family (with the same **groupmassflow**).
            If :py:obj:`None`, the reference massflow in **ReferenceValues**
            divided by the appropriate fluxcoeff is taken.

            .. attention::
                It has to be the massflow through the simulated section only,
                not on the full 360 degrees configuration (except if the full
                circonference is simulated).

        groupmassflow : int
            Index used to link participating patches to this boundary condition.
            If several BC ``outmfr2`` are defined, **groupmassflow** has to be
            incremented for each family.

        ReferenceValues : :py:class:`dict` or :py:obj:`None`
            dictionary as obtained from :py:func:`computeReferenceValues`. Can
            be :py:obj:`None` only if **MassFlow** is not :py:obj:`None`.

        TurboConfiguration : :py:class:`dict` or :py:obj:`None`
            dictionary as obtained from :py:func:`getTurboConfiguration`. Can
            be :py:obj:`None` only if **MassFlow** is not :py:obj:`None`.

    '''
    if MassFlow is None:
        bc = C.getFamilyBCs(t, FamilyName)[0]
        zone = I.getParentFromType(t, bc, 'Zone_t')
        row = I.getValue(I.getNodeFromType1(zone, 'FamilyName_t'))
        rowParams = TurboConfiguration['Rows'][row]
        fluxcoeff = rowParams['NumberOfBlades'] / float(rowParams['NumberOfBladesSimulated'])
        MassFlow = ReferenceValues['MassFlow'] / fluxcoeff
    else:
        bc = None

    ImposedVariables = dict(globalmassflow=MassFlow, groupmassflow=groupmassflow)

    setBCwithImposedVariables(t, FamilyName, ImposedVariables,
        FamilyBC='BCOutflowSubsonic', BCType='outmfr2', bc=bc)

def setBCwithImposedVariables(t, FamilyName, ImposedVariables, FamilyBC, BCType,
    bc=None, BCDataSetName='BCDataSet#Init', BCDataName='DirichletData', variableForInterpolation='ChannelHeight'):
    '''
    Generic function to impose quantities on a Boundary Condition.

    Parameters
    ----------

        t : PyTree
            Tree to modify

        FamilyName : str
            Name of the family on which the boundary condition will be imposed

        ImposedVariables : str
            When using a function to impose the radial profile of one or several quantities, 
            it defines the variable used as the argument of this function.
            Must be 'ChannelHeight' (default value) or 'Radius'.riable names and values must be either:

                * scalars: in that case they are imposed once for the
                  family **FamilyName** in the corresponding ``Family_t`` node.

                * numpy arrays: in that case they are imposed for the ``BC_t``
                  node **bc**.

                * functions: in that case the function defined a profile depending on radius.
                  It is evaluated in each cell on the **bc**.
            
            They may be a combination of three.

        bc : PyTree
            ``BC_t`` node on which the boundary condition will be imposed. Must
            be :py:obj:`None` if the condition must be imposed once in the
            ``Family_t`` node.

        BCDataSetName : str
            Name of the created node of type ``BCDataSet_t``. Default value is
            'BCDataSet#Init'

        BCDataName : str
            Name of the created node of type ``BCData_t``. Default value is
            'DirichletData'
        
        variableForInterpolation : str
            When using a function to impose the radial profile of one or several quantities, 
            it defines the variable used as the argument of this function.
            Must be 'ChannelHeight' (default value), 'Radius', 'CoordinateX', 'CoordinateY' or 'CoordinateZ'.

    See also
    --------

    setBC_inj1, setBC_outpres, setBC_outmfr2

    '''
    # MANDOTORY to prevent this function modifying ImposedVariables.
    # Otherwise it does not work when imposing a radial profile on several BC nodes in the same Family
    ImposedVariables = copy.deepcopy(ImposedVariables)

    FamilyNode = I.getNodeFromNameAndType(t, FamilyName, 'Family_t')
    I._rmNodesByName(FamilyNode, '.Solver#BC')
    I._rmNodesByType(FamilyNode, 'FamilyBC_t')
    I.newFamilyBC(value=FamilyBC, parent=FamilyNode)

    if all([np.ndim(v)==0 and not callable(v) for v in ImposedVariables.values()]):
        #  All data are scalars (not arrays or functions)
        # The implementation of the BC is fully in the Family node
        checkVariables(ImposedVariables)
        ImposedVariables = translateVariablesFromCGNS2Elsa(ImposedVariables)
        J.set(FamilyNode, '.Solver#BC', type=BCType, **ImposedVariables)

    else:
        #  Somme data are arrays or functions
        # The implementation of the BC is in each BC nodes
        assert bc is not None
        J.set(bc, '.Solver#BC', type=BCType)

        # Check if some data are functions to interpolate, to prepare the dedicated treatment
        varForInterp = None
        for var, value in ImposedVariables.items():
            if callable(value): # it is a function
                # Get the parent zone and put it at cell centers
                zone = I.getParentFromType(t, bc, 'Zone_t') 
                zone = I.copyRef(zone)
                I._rmNodesFromName(zone, 'FlowSolution#Init')
                I._renameNode(zone, 'FlowSolution#Height', 'FlowSolution')
                zone = C.node2Center(zone)

                if variableForInterpolation in ['Radius', 'radius']:
                    varForInterp, _ = J.getRadiusTheta(zone)
                elif variableForInterpolation == 'ChannelHeight':
                    try:
                        varForInterp = I.getValue(I.getNodeFromName(zone, 'ChannelHeight'))
                    except:
                        ERR_MSG = 'ChannelHeight is mandatory to impose a radial profile based on this quantity, ' 
                        ERR_MSG+= 'but it has not been computed yet. '
                        ERR_MSG+= 'Please compute it earlier in the process or change varForInterpolation.'
                        raise Exception(J.FAIL + ERR_MSG + J.ENDC)
                elif variableForInterpolation.startsWith('Coordinate'):
                    varForInterp = I.getValue(I.getNodeFromName(zone, variableForInterpolation))
                else:
                    raise ValueError('varForInterpolation must be ChannelHeight, Radius, CoordinateX, CoordinateY or CoordinateZ')
                
                break

        # Extract BC shape
        PointRangeNode = I.getNodeFromType(bc, 'IndexRange_t')
        if PointRangeNode:
            # Structured mesh
            PointRange = I.getValue(PointRangeNode)
            bc_shape = PointRange[:, 1] - PointRange[:, 0]
            if bc_shape[0] == 0:
                bc_shape = (bc_shape[1], bc_shape[2])
                if varForInterp is not None:
                    if PointRange[0, 0]-1 == 0: 
                        indexBC = 0 # BC on imin
                    else:
                        indexBC = -1 # BC on imax
                    varForInterp = varForInterp[indexBC, 
                                                PointRange[1, 0]-1:PointRange[1, 1]-1, 
                                                PointRange[2, 0]-1:PointRange[2, 1]-1]
            elif bc_shape[1] == 0:
                bc_shape = (bc_shape[0], bc_shape[2])
                if varForInterp is not None:
                    if PointRange[1, 0]-1 == 0: 
                        indexBC = 0 # BC on jmin
                    else:
                        indexBC = -1 # BC on jmax
                    varForInterp = varForInterp[PointRange[0, 0]-1:PointRange[0, 1]-1,
                                                indexBC, 
                                                PointRange[2, 0]-1:PointRange[2, 1]-1]
            elif bc_shape[2] == 0:
                bc_shape = (bc_shape[0], bc_shape[1])
                if varForInterp is not None:
                    if PointRange[2, 0]-1 == 0: 
                        indexBC = 0 # BC on kmin
                    else:
                        indexBC = -1 # BC on kmax
                    varForInterp = varForInterp[PointRange[0, 0]-1:PointRange[0, 1]-1,
                                                PointRange[1, 0]-1:PointRange[1, 1]-1,
                                                indexBC] 
            else:
                raise ValueError('Wrong BC shape {} in {}'.format(bc_shape, I.getPath(t, bc)))
        
        else: 
            # Unstructured mesh
            PointList = I.getValue(I.getNodeFromType(bc, 'IndexArray_t'))
            bc_shape = PointList.size
            if varForInterp is not None:
                varForInterp = varForInterp[PointList-1]

        for var, value in ImposedVariables.items():
            # Reshape data if needed to have a 2D map to impose on the BC at face centers
            if callable(value):
                # value is a function to evaluate in each cell for the quantity varForInterp
                ImposedVariables[var] = value(varForInterp) 
            elif np.ndim(value)==0:
                # scalar value --> uniform data
                ImposedVariables[var] = value * np.ones(bc_shape) #varForInterp.shape)
            elif len(ImposedVariables[var].shape) == 3:
                # data is a 3D array, supposed to be flat for one axis
                ImposedVariables[var] = np.squeeze(ImposedVariables[var]) # remove the flat axis to be imposed as a 2D array on the BC

            # In all cases, imposed data shall be 2D now and with the same shape as the BC
            assert ImposedVariables[var].shape == bc_shape, \
                f'Wrong shape for variable {var}: {ImposedVariables[var].shape} (shape {bc_shape} for {I.getPath(t, bc)})'
        
        checkVariables(ImposedVariables)

        BCDataSet = I.newBCDataSet(name=BCDataSetName, value='Null',
            gridLocation='FaceCenter', parent=bc)
        J.set(BCDataSet, BCDataName, childType='BCData_t', **ImposedVariables)

def checkVariables(ImposedVariables):
    '''
    Check that variables in the input dictionary are well defined. Raise a
    ``ValueError`` if not.

    Parameters
    ----------

        ImposedVariables : dict
            Each key is a variable name. Based on this name, the value (float or
            numpy.array) is checked.
            For instance:

                * Variables such as pressure, temperature or turbulent quantities
                  must be strictly positive.

                * Components of a unit vector must be between -1 and 1.

    '''
    posiviteVars = ['PressureStagnation', 'EnthalpyStagnation',
        'stagnation_pressure', 'stagnation_enthalpy', 'stagnation_temperature',
        'Pressure', 'pressure', 'Temperature', 'wall_temp',
        'TurbulentEnergyKinetic', 'TurbulentDissipationRate', 'TurbulentDissipation', 'TurbulentLengthScale',
        'TurbulentSANuTilde', 'globalmassflow', 'MassFlow', 'surf_massflow']
    unitVectorComponent = ['VelocityUnitVectorX', 'VelocityUnitVectorY', 'VelocityUnitVectorZ',
        'txv', 'tyv', 'tzv']

    def positive(value):
        if isinstance(value, np.ndarray): return np.all(value>0)
        else: return value>0

    def unitComponent(value):
        if isinstance(value, np.ndarray): return np.all(np.absolute(value)<=1)
        else: return abs(value)<=1

    for var, value in ImposedVariables.items():
        if var in posiviteVars and not positive(value):
            raise ValueError('{} must be positive, but here it is equal to {}'.format(var, value))
        elif var in unitVectorComponent and not unitComponent(value):
            raise ValueError('{} must be between -1 and +1, but here it is equal to {}'.format(var, value))

def translateVariablesFromCGNS2Elsa(Variables):
    '''
    Translate names in **Variables** from CGNS standards to elsA names for
    boundary conditions.

    Parameters
    ----------

        Variables : :py:class:`dict` or :py:class:`list` or :py:class:`str`
            Could be eiter:

                * a :py:class:`dict` with keys corresponding to variables names

                * a :py:class:`list` of variables names

                * a :py:class:`str` as a single variable name

    Returns
    -------

        NewVariables : :py:class:`dict` or :py:class:`list` or :py:class:`str`
            Depending on the input type, return the same object with variable
            names translated to elsA standards.

    '''
    CGNS2ElsaDict = dict(
        PressureStagnation       = 'stagnation_pressure',
        EnthalpyStagnation       = 'stagnation_enthalpy',
        TemperatureStagnation    = 'stagnation_temperature',
        Pressure                 = 'pressure',
        MassFlow                 = 'globalmassflow',
        SurfacicMassFlow         = 'surf_massflow',
        VelocityUnitVectorX      = 'txv',
        VelocityUnitVectorY      = 'tyv',
        VelocityUnitVectorZ      = 'tzv',
        TurbulentSANuTilde       = 'inj_tur1',
        TurbulentEnergyKinetic   = 'inj_tur1',
        TurbulentDissipationRate = 'inj_tur2',
        TurbulentDissipation     = 'inj_tur2',
        TurbulentLengthScale     = 'inj_tur2',
        VelocityCorrelationXX    = 'inj_tur1',
        VelocityCorrelationXY    = 'inj_tur2', 
        VelocityCorrelationXZ    = 'inj_tur3',
        VelocityCorrelationYY    = 'inj_tur4', 
        VelocityCorrelationYZ    = 'inj_tur5', 
        VelocityCorrelationZZ    = 'inj_tur6',
        Intermittency            = 'inj_tur3',
        MomentumThicknessReynolds= 'inj_tur4',
    )
    if 'VelocityCorrelationXX' in Variables:
        # For RSM models
        CGNS2ElsaDict['TurbulentDissipationRate'] = 'inj_tur7'

    elsAVariables = CGNS2ElsaDict.values()

    if isinstance(Variables, dict):
        NewVariables = dict()
        for var, value in Variables.items():
            if var == 'groupmassflow':
                NewVariables[var] = int(value)                    
            elif var in elsAVariables:
                NewVariables[var] = float(value)
            elif var in CGNS2ElsaDict:
                NewVariables[CGNS2ElsaDict[var]] = float(value)
            else:
                NewVariables[var] = float(value)
        return NewVariables
    elif isinstance(Variables, list):
        NewVariables = []
        for var in Variables:
            if var in elsAVariables:
                NewVariables.append(var)
            else:
                NewVariables.append(CGNS2ElsaDict[var])
        return NewVariables
    elif isinstance(Variables, str):
        if Variables in elsAVariables:
            return CGNS2ElsaDict[Variables]
    else:
        raise TypeError('Variables must be of type dict, list or string')


@J.mute_stdout
def setBC_stage_mxpl(t, left, right, method='globborder_dict'):
    '''
    Set a mixing plane condition between families **left** and **right**.

    .. important : This function has a dependency to the ETC module.

    Parameters
    ----------

        t : PyTree
            Tree to modify

        left : str
            Name of the family on the left side.

        right : str
            Name of the family on the right side.

        method : optional, str
            Method used to compute the globborder. The default value is
            ``'globborder_dict'``, it corresponds to the ETC topological
            algorithm.
            Another possible value is ``'poswin'`` to use the geometrical
            algorithm in *turbo* (in this case, *turbo* environment must be
            sourced).
    '''

    import etc.transform.__future__ as trf

    if method == 'globborder_dict':
        t = trf.defineBCStageFromBC(t, left)
        t = trf.defineBCStageFromBC(t, right)
        t, stage = trf.newStageMxPlFromFamily(t, left, right)

    elif method == 'poswin':
        t = trf.defineBCStageFromBC(t, left)
        t = trf.defineBCStageFromBC(t, right)

        gbdu = computeGlobborderPoswin(t, left)
        # print("newStageMxPlFromFamily(up): gbdu = {}".format(gbdu))
        ups = []
        for bc in C.getFamilyBCs(t, left):
          bcpath = I.getPath(t, bc)
          bcu = trf.BCStageMxPlUp(t, bc)
          globborder = bcu.glob_border(left, opposite=right)
          globborder.i_poswin = gbdu[bcpath]['i_poswin']
          globborder.j_poswin = gbdu[bcpath]['j_poswin']
          globborder.glob_dir_i = gbdu[bcpath]['glob_dir_i']
          globborder.glob_dir_j = gbdu[bcpath]['glob_dir_j']
          ups.append(bcu)

        # Downstream BCs declaration
        gbdd = computeGlobborderPoswin(t, right)
        # print("newStageMxPlFromFamily(down): gbdd = {}".format(gbdd))
        downs = []
        for bc in C.getFamilyBCs(t, right):
          bcpath = I.getPath(t, bc)
          bcd = trf.BCStageMxPlDown(t, bc)
          globborder = bcd.glob_border(right, opposite=left)
          globborder.i_poswin = gbdd[bcpath]['i_poswin']
          globborder.j_poswin = gbdd[bcpath]['j_poswin']
          globborder.glob_dir_i = gbdd[bcpath]['glob_dir_i']
          globborder.glob_dir_j = gbdd[bcpath]['glob_dir_j']
          downs.append(bcd)

        # StageMxpl declaration
        stage = trf.BCStageMxPl(t, up=ups, down=downs)
    else:
        raise Exception

    stage.jtype = 'nomatch_rad_line'
    stage.create()

    setRotorStatorFamilyBC(t, left, right)


@J.mute_stdout
def setBC_stage_mxpl_hyb(t, left, right, nbband=100, c=0.3):
    '''
    Set a hybrid mixing plane condition between families **left** and **right**.

    .. important : This function has a dependency to the ETC module.

    Parameters
    ----------

        t : PyTree
            Tree to modify

        left : str
            Name of the family on the left side.

        right : str
            Name of the family on the right side.

        nbband : int
            Number of points in the radial distribution to compute.

        c : float
            Parameter for the distribution of radial points.

    '''

    import etc.transform.__future__ as trf

    t = trf.defineBCStageFromBC(t, left)
    t = trf.defineBCStageFromBC(t, right)

    t, stage = trf.newStageMxPlHybFromFamily(t, left, right)
    stage.jtype = 'nomatch_rad_line'
    stage.hray_tolerance = 1e-16
    for stg in stage.down:
        filename = "state_radius_{}_{}.plt".format(right, nbband)
        radius = stg.repartition(mxpl_dirtype='axial',
                                 filename=filename, fileformat="bin_tp")
        radius.compute(t, nbband=nbband, c=c)
        radius.write()
    for stg in stage.up:
        filename = "state_radius_{}_{}.plt".format(left, nbband)
        radius = stg.repartition(mxpl_dirtype='axial',
                                 filename=filename, fileformat="bin_tp")
        radius.compute(t, nbband=nbband, c=c)
        radius.write()
    stage.create()

    setRotorStatorFamilyBC(t, left, right)


@J.mute_stdout
def setBC_stage_red(t, left, right, stage_ref_time):
    '''
    Set a RNA condition between families **left** and **right**.

    .. important : This function has a dependency to the ETC module.

    Parameters
    ----------

        t : PyTree
            Tree to modify

        left : str
            Name of the family on the left side.

        right : str
            Name of the family on the right side.

        stage_ref_time : float
            Reference period on the simulated azimuthal extension.
    '''

    import etc.transform.__future__ as trf

    t = trf.defineBCStageFromBC(t, left)
    t = trf.defineBCStageFromBC(t, right)

    t, stage = trf.newStageRedFromFamily(
        t, left, right, stage_ref_time=stage_ref_time)
    stage.create()

    setRotorStatorFamilyBC(t, left, right)


@J.mute_stdout
def setBC_stage_red_hyb(t, left, right, stage_ref_time):
    '''
    Set a hybrid RNA condition between families **left** and **right**.

    .. important : This function has a dependency to the ETC module.

    Parameters
    ----------

        t : PyTree
            Tree to modify

        left : str
            Name of the family on the left side.

        right : str
            Name of the family on the right side.

        stage_ref_time : float
            Reference period on the simulated azimuthal extension.

    '''

    import etc.transform.__future__ as trf

    t = trf.defineBCStageFromBC(t, left)
    t = trf.defineBCStageFromBC(t, right)

    t, stage = trf.newStageRedHybFromFamily(
        t, left, right, stage_ref_time=stage_ref_time)
    stage.create()

    for gc in I.getNodesFromType(t, 'GridConnectivity_t'):
        I._rmNodesByType(gc, 'FamilyBC_t')



@J.mute_stdout
def setBC_stage_choro(t, left, right, method='globborder_dict', stage_choro_type='characteristic', harm_freq_comp=1, jtype = 'nomatch_rad_line'):
    '''
    Set a chorochronic interface condition between families **left** and **right**.

    .. important : This function has a dependency to the ETC module.

    Parameters
    ----------

        t : PyTree
            Tree to modify

        left : str
            Name of the family on the left side.

        right : str
            Name of the family on the right side.

        method : optional, str
            Method used to compute the globborder. The default value is
            ``'globborder_dict'``, it corresponds to the ETC topological
            algorithm.
            Another possible value is ``'poswin'`` to use the geometrical
            algorithm in *turbo* (in this case, *turbo* environment must be
            sourced).

        stage_choro_type : str
            Type of chorochronic interface:
                characteristic (default) : condition based on characteristic relations.
                half_sum : condition based on half-sum of values.

        harm_freq_comp : str
            Frequency of harmonics computation

        jtype : str
            Specifies the type of join:
                match_rad_line : coincident radial match along lines (for “stage”-like turbomachine conditions);
                nomatch_rad_line : non-coincident radial match along lines (for “stage”-like turbomachine conditions).

    '''

    import etc.transform.__future__ as trf

    if method == 'globborder_dict':
        t = trf.defineBCStageFromBC(t, left)
        t = trf.defineBCStageFromBC(t, right)
        t, stage = trf.newStageChoroFromFamily(t, left, right)

    elif method == 'poswin':
        t = trf.defineBCStageFromBC(t, left)
        t = trf.defineBCStageFromBC(t, right)

        gbdu = computeGlobborderPoswin(t, left)
        # print("newStageMxPlFromFamily(up): gbdu = {}".format(gbdu))
        ups = []
        for bc in C.getFamilyBCs(t, left):
          bcpath = I.getPath(t, bc)
          bcu = trf.BCStageChoroUp(t, bc)
          globborder = bcu.glob_border(left, opposite=right)
          globborder.i_poswin = gbdu[bcpath]['i_poswin']
          globborder.j_poswin = gbdu[bcpath]['j_poswin']
          globborder.glob_dir_i = gbdu[bcpath]['glob_dir_i']
          globborder.glob_dir_j = gbdu[bcpath]['glob_dir_j']
          ups.append(bcu)

        # Downstream BCs declaration
        gbdd = computeGlobborderPoswin(t, right)
        # print("newStageMxPlFromFamily(down): gbdd = {}".format(gbdd))
        downs = []
        for bc in C.getFamilyBCs(t, right):
          bcpath = I.getPath(t, bc)
          bcd = trf.BCStageChoroDown(t, bc)
          globborder = bcd.glob_border(right, opposite=left)
          globborder.i_poswin = gbdd[bcpath]['i_poswin']
          globborder.j_poswin = gbdd[bcpath]['j_poswin']
          globborder.glob_dir_i = gbdd[bcpath]['glob_dir_i']
          globborder.glob_dir_j = gbdd[bcpath]['glob_dir_j']
          downs.append(bcd)

        # StageMxpl declaration
        stage = trf.BCStageChoro(t, up=ups, down=downs)
    else:
        raise Exception

    stage.jtype = jtype
    stage.stage_choro_type = stage_choro_type
    stage.harm_freq_comp = harm_freq_comp
    stage.choro_file_up = 'None'
    stage.file_up = None
    stage.choro_file_down = 'None'
    stage.file_down = None
    stage.nomatch_special = 'None'
    stage.format = 'CGNS'

    stage.create()

    setRotorStatorFamilyBC(t, left, right)

###TODO: DEVELOP THE FUNCTION FOR THE HYBRID CHORO


@J.mute_stdout
def setBC_outradeq(t, FamilyName, valve_type=0, valve_ref_pres=None,
    valve_ref_mflow=None, valve_relax=0.1, indpiv=1, 
    ReferenceValues=None, TurboConfiguration=None, method='globborder_dict'):
    '''
    Set an outflow boundary condition of type ``outradeq``.

    .. important : This function has a dependency to the ETC module.

    Parameters
    ----------

        t : PyTree
            Tree to modify

        FamilyName : str
            Name of the family on which the boundary condition will be imposed

        valve_type : int
            Valve law type. See `elsA documentation about valve laws <http://elsa.onera.fr/restricted/MU_MT_tuto/latest/STB-97020/Textes/Boundary/Valve.html>`_.
            If 0, not valve law is used. In that case, **valve_ref_pres** corresponds
            to the prescribed static pressure at the pivot index, and **valve_ref_mflow**
            and **valve_relax** are not used.

        valve_ref_pres : :py:class:`float` or :py:obj:`None`
            Reference static pressure at the pivot index.
            If :py:obj:`None`, the value ``ReferenceValues['Pressure']`` is taken.

        valve_ref_mflow : :py:class:`float` or :py:obj:`None`
            Reference mass flow rate.
            If :py:obj:`None`, the value ``ReferenceValues['MassFlow']`` is taken
            and normalized using information in **TurboConfiguration** to get
            the corresponding mass flow rate on the section of **FamilyName**
            actually simulated.

        valve_relax : float
            'Relaxation' parameter of the valve law. The default value is 0.1.
            Be careful:

            * for laws 1, 2 and 5, it is a real Relaxation coefficient without
              dimension.

            * for law 3, it is a value homogeneous with a pressure divided
              by a mass flow.

            * for law 4, it is a value homogeneous with a pressure.
        
        indpiv : int
            Index of the cell where the pivot value is imposed.

        ReferenceValues : :py:class:`dict` or :py:obj:`None`
            as produced by :py:func:`computeReferenceValues`

        TurboConfiguration : :py:class:`dict` or :py:obj:`None`
            as produced by :py:func:`getTurboConfiguration`

        method : optional, str
            Method used to compute the globborder. The default value is
            ``'globborder_dict'``, it corresponds to the ETC topological
            algorithm.
            Another possible value is ``'poswin'`` to use the geometrical
            algorithm in *turbo* (in this case, *turbo* environment must be
            sourced).

    '''

    import etc.transform.__future__ as trf

    if valve_ref_pres is None:
        try:
            valve_ref_pres = ReferenceValues['Pressure']
        except:
            MSG = 'valve_ref_pres or ReferenceValues must be not None'
            raise Exception(J.FAIL+MSG+J.ENDC)
    if valve_type != 0 and valve_ref_mflow is None:
        try:
            bc = C.getFamilyBCs(t, FamilyName)[0]
            zone = I.getParentFromType(t, bc, 'Zone_t')
            row = I.getValue(I.getNodeFromType1(zone, 'FamilyName_t'))
            rowParams = TurboConfiguration['Rows'][row]
            fluxcoeff = rowParams['NumberOfBlades'] / \
                float(rowParams['NumberOfBladesSimulated'])
            valve_ref_mflow = ReferenceValues['MassFlow'] / fluxcoeff
        except:
            MSG = 'Either valve_ref_mflow or both ReferenceValues and TurboConfiguration must be not None'
            raise Exception(J.FAIL+MSG+J.ENDC)

    # Delete previous BC if it exists
    for bc in C.getFamilyBCs(t, FamilyName):
        I._rmNodesByName(bc, '.Solver#BC')
    # Create Family BC
    family_node = I.getNodeFromNameAndType(t, FamilyName, 'Family_t')
    I._rmNodesByName(family_node, '.Solver#BC')
    I.newFamilyBC(value='BCOutflowSubsonic', parent=family_node)

    # Outflow (globborder+outradeq, valve 4)
    if method == 'globborder_dict':
        from etc.globborder.globborder_dict import globborder_dict
        gbd = globborder_dict(t, FamilyName, config="axial")
    elif method == 'poswin':
        gbd = computeGlobborderPoswin(t, FamilyName)
    else:
        raise Exception
    for bcn in C.getFamilyBCs(t, FamilyName):
        bcpath = I.getPath(t, bcn)
        bc = trf.BCOutRadEq(t, bcn)
        bc.indpiv = indpiv
        bc.dirorder = -1
        # Valve laws:
        # <bc>.valve_law(valve_type, pref, Qref, valve_relax=relax, valve_file=None, valve_file_freq=1) # v4.2.01 pour valve_file*
        # valvelaws = [(1, 'SlopePsQ'),     # p(it+1) = p(it) + relax*( pref * (Q(it)/Qref) -p(it)) # relax = sans dim. # isoPs/Q
        #              (2, 'QTarget'),      # p(it+1) = p(it) + relax*pref * (Q(it)/Qref-1)         # relax = sans dim. # debit cible
        #              (3, 'QLinear'),      # p(it+1) = pref + relax*(Q(it)-Qref)                  # relax = Pascal    # lin en debit
        #              (4, 'QHyperbolic'),  # p(it+1) = pref + relax*(Q(it)/Qref)**2               # relax = Pascal    # comp. exp.
        #              (5, 'SlopePiQ')]     # p(it+1) = p(it) + relax*( pref * (Q(it)/Qref) -pi(it)) # relax = sans dim. # isoPi/Q
        # for law 5, pref = reference total pressure
        if valve_type == 0:
            bc.prespiv = valve_ref_pres
        else:
            valve_law_dict = {1: 'SlopePsQ', 2: 'QTarget',
                              3: 'QLinear', 4: 'QHyperbolic'}
            bc.valve_law(valve_law_dict[valve_type], valve_ref_pres,
                         valve_ref_mflow, valve_relax=valve_relax)
        globborder = bc.glob_border(current=FamilyName)
        globborder.i_poswin = gbd[bcpath]['i_poswin']
        globborder.j_poswin = gbd[bcpath]['j_poswin']
        globborder.glob_dir_i = gbd[bcpath]['glob_dir_i']
        globborder.glob_dir_j = gbd[bcpath]['glob_dir_j']
        globborder.azi_orientation = gbd[bcpath]['azi_orientation']
        globborder.h_orientation = gbd[bcpath]['h_orientation']
        bc.create()


@J.mute_stdout
def setBC_outradeqhyb(t, FamilyName, valve_type=0, valve_ref_pres=None,
                      valve_ref_mflow=None, valve_relax=0.1, indpiv=1, nbband=100, c=0.3, 
                      ReferenceValues=None, TurboConfiguration=None):
    '''
    Set an outflow boundary condition of type ``outradeqhyb``.

    .. important : This function has a dependency to the ETC module.

    Parameters
    ----------

        t : PyTree
            Tree to modify

        FamilyName : str
            Name of the family on which the boundary condition will be imposed

        valve_type : int
            Valve law type. See `elsA documentation about valve laws <http://elsa.onera.fr/restricted/MU_MT_tuto/latest/STB-97020/Textes/Boundary/Valve.html>`_.
            Cannot be 0.

        valve_ref_pres : float
            Reference static pressure at the pivot index.

        valve_ref_mflow : float
            Reference mass flow rate.

        valve_relax : float
            'Relaxation' parameter of the valve law. The default value is 0.1.
            Be careful:

            * for laws 1, 2 and 5, it is a real Relaxation coefficient without
              dimension.

            * for law 3, it is a value homogeneous with a pressure divided
              by a mass flow.

            * for law 4, it is a value homogeneous with a pressure.
        
        indpiv : int
            Index of the cell where the pivot value is imposed.

        nbband : int
            Number of points in the radial distribution to compute.

        c : float
            Parameter for the distribution of radial points.
        
        ReferenceValues : :py:class:`dict` or :py:obj:`None`
            as produced by :py:func:`computeReferenceValues`

        TurboConfiguration : :py:class:`dict` or :py:obj:`None`
            as produced by :py:func:`getTurboConfiguration`


    '''

    import etc.transform.__future__ as trf

    if valve_ref_pres is None:
        try:
            valve_ref_pres = ReferenceValues['Pressure']
        except:
            MSG = 'valve_ref_pres or ReferenceValues must be not None'
            raise Exception(J.FAIL+MSG+J.ENDC)
    if valve_type != 0 and valve_ref_mflow is None:
        try:
            bc = C.getFamilyBCs(t, FamilyName)[0]
            zone = I.getParentFromType(t, bc, 'Zone_t')
            row = I.getValue(I.getNodeFromType1(zone, 'FamilyName_t'))
            rowParams = TurboConfiguration['Rows'][row]
            fluxcoeff = rowParams['NumberOfBlades'] / \
                float(rowParams['NumberOfBladesSimulated'])
            valve_ref_mflow = ReferenceValues['MassFlow'] / fluxcoeff
        except:
            MSG = 'Either valve_ref_mflow or both ReferenceValues and TurboConfiguration must be not None'
            raise Exception(J.FAIL+MSG+J.ENDC)

    # Delete previous BC if it exists
    for bc in C.getFamilyBCs(t, FamilyName):
        I._rmNodesByName(bc, '.Solver#BC')
    # Create Family BC
    family_node = I.getNodeFromNameAndType(t, FamilyName, 'Family_t')
    I._rmNodesByName(family_node, '.Solver#BC')
    I.newFamilyBC(value='BCOutflowSubsonic', parent=family_node)

    bc = trf.BCOutRadEqHyb(
        t, I.getNodeFromNameAndType(t, FamilyName, 'Family_t'))
    bc.glob_border()
    bc.indpiv = indpiv
    valve_law_dict = {1: 'SlopePsQ', 2: 'QTarget',
                      3: 'QLinear', 4: 'QHyperbolic'}
    bc.valve_law(valve_law_dict[valve_type], valve_ref_pres,
                 valve_ref_mflow, valve_relax=valve_relax)
    bc.dirorder = -1
    radius_filename = "state_radius_{}_{}.plt".format(FamilyName, nbband)
    radius = bc.repartition(filename=radius_filename, fileformat="bin_tp")
    radius.compute(t, nbband=nbband, c=c)
    radius.write()
    bc.create()


def setRotorStatorFamilyBC(t, left, right):
    for gc in I.getNodesFromType(t, 'GridConnectivity_t'):
        I._rmNodesByType(gc, 'FamilyBC_t')

    leftFamily = I.getNodeFromNameAndType(t, left, 'Family_t')
    rightFamily = I.getNodeFromNameAndType(t, right, 'Family_t')
    I.newFamilyBC(value='BCOutflow', parent=leftFamily)
    I.newFamilyBC(value='BCInflow', parent=rightFamily)


def computeGlobborderPoswin(tree, win):
    from turbo.poswin import computePosWin
    gbd = computePosWin(tree, win)
    for path, obj in gbd.items():
        gbd.pop(path)
        bc = I.getNodeFromPath(tree, path)
        gdi, gdj = getGlobDir(tree, bc)
        gbd['CGNSTree/'+path] = dict(glob_dir_i=gdi, glob_dir_j=gdj,
                                     i_poswin=obj.i, j_poswin=obj.j,
                                     azi_orientation=gdi, h_orientation=gdj)
    return gbd


def getGlobDir(tree, bc):
    # Remember: glob_dir_i is the opposite of theta, which is positive when it goes from Y to Z
    # Remember: glob_dir_j is as the radius, which is positive when it goes from hub to shroud

    # Check if the BC is in i, j or k constant: need pointrage of BC
    ptRi = I.getValue(I.getNodeFromName(bc, 'PointRange'))[0]
    ptRj = I.getValue(I.getNodeFromName(bc, 'PointRange'))[1]
    ptRk = I.getValue(I.getNodeFromName(bc, 'PointRange'))[2]
    x, y, z = J.getxyz(I.getParentFromType(tree, bc, 'Zone_t'))
    y0 = y[0, 0, 0]
    z0 = z[0, 0, 0]

    if ptRi[0] == ptRi[1]:
        dir1 = 2  # j
        dir2 = 3  # k
        y1 = y[0, -1, 0]
        z1 = z[0, -1, 0]
        y2 = y[0, 0, -1]
        z2 = y[0, 0, -1]

    elif ptRj[0] == ptRj[1]:
        dir1 = 1  # i
        dir2 = 3  # k
        y1 = y[-1, 0, 0]
        z1 = z[-1, 0, 0]
        y2 = y[0, 0, -1]
        z2 = y[0, 0, -1]

    elif ptRk[0] == ptRk[1]:
        dir1 = 1  # i
        dir2 = 2  # j
        y1 = y[-1, 0, 0]
        z1 = z[-1, 0, 0]
        y2 = y[0, -1, 0]
        z2 = y[0, -1, 0]

    rad0 = np.sqrt(y0**2+z0**2)
    rad1 = np.sqrt(y1**2+z1**2)
    rad2 = np.sqrt(y2**2+z2**2)
    tet0 = np.arctan2(z0, y0)
    tet1 = np.arctan2(z1, y1)
    tet2 = np.arctan2(z2, y2)

    ang1 = np.arctan2(rad1-rad0, rad1*tet1-rad0*tet0)
    ang2 = np.arctan2(rad2-rad0, rad2*tet2-rad0*tet0)

    if abs(np.sin(ang2)) < abs(np.sin(ang1)):
        # dir2 is more vertical than dir1
        # => globDirJ = +/- dir2
        if np.cos(ang1) > 0:
            # dir1 points towards theta>0
            globDirI = -dir1
        else:
            # dir1 points towards thetaw0
            globDirI = dir1
        if np.sin(ang2) > 0:
            # dir2 points towards r>0
            globDirJ = dir2
        else:
            # dir2 points towards r<0
            globDirJ = -dir2
    else:
        # dir1 is more vertical than dir2
        # => globDirJ = +/- dir1
        if np.cos(ang2) > 0:
            # dir2 points towards theta>0
            globDirI = -dir2
        else:
            # dir2 points towards thetaw0
            globDirI = dir2
        if np.sin(ang1) > 0:
            # dir1 points towards r>0
            globDirJ = dir1
        else:
            # dir1 points towards r<0
            globDirJ = -dir1

    print('  * glob_dir_i = %s\n  * glob_dir_j = %s' % (globDirI, globDirJ))
    assert globDirI != globDirJ
    return globDirI, globDirJ


################################################################################
#######  Boundary conditions without ETC dependency  ###########################
#######         WARNING: VALIDATION REQUIRED         ###########################
################################################################################

# def setBC_outradeqhyb(t, FamilyName, valve_type, valve_ref_pres,
#     valve_ref_mflow, valve_relax=0.1, nbband=100):
#     '''
#     Set an outflow boundary condition of type ``outradeqhyb``.
#
#     .. important:: The hybrid globborder conditions are availble since elsA v5.0.03.
#
#     .. note:: see `elsA Tutorial about valve laws <http://elsa.onera.fr/restricted/MU_MT_tuto/latest/STB-97020/Textes/Boundary/Valve.html>`_
#
#     Parameters
#     ----------
#
#         t : PyTree
#             Tree to modify
#
#         FamilyName : str
#             Name of the family on which the boundary condition will be imposed
#
#         valve_type : int
#             Type of valve law
#
#         valve_ref_pres : float
#             Reference pressure for the valve boundary condition.
#
#         valve_ref_mflow : float
#             Reference massflow for the valve boundary condition.
#
#         valve_relax : float
#             Relaxation coefficient for the valve boundary condition.
#
#             .. warning:: This is a real relaxation coefficient for valve laws 1
#                 and 2, but it has the dimension of a pressure for laws 3, 4 and
#                 5
#
#         nbband : int
#             Number of points in the radial distribution to compute.
#
#     See also
#     --------
#
#         computeRadialDistribution
#
#     '''
#
#     # Delete previous BC if it exists
#     for bc in C.getFamilyBCs(t, FamilyName):
#         I._rmNodesByName(bc, '.Solver#BC')
#     # Create Family BC
#     family_node = I.getNodeFromNameAndType(t, FamilyName, 'Family_t')
#     I._rmNodesByName(family_node, '.Solver#BC')
#     I.newFamilyBC(value='BCOutflowSubsonic', parent=family_node)
#
#     radDistFile = 'radialDist_{}_{}.plt'.format(FamilyName, nbband)
#     radDist = computeRadialDistribution(t, FamilyName, nbband)
#     C.convertPyTree2File(radDist, radDistFile)
#
#     J.set(family_node, '.Solver#BC',
#             type            = 'outradeqhyb',
#             indpiv          = 1,
#             hray_tolerance  = 1e-12,
#             valve_type      = valve_type,
#             valve_ref_pres  = valve_ref_pres,
#             valve_ref_mflow = valve_ref_mflow,
#             valve_relax     = valve_relax,
#             glob_border_cur = FamilyName,
#             file            = radDistFile,
#             format          = 'bin_tp',
#         )
#
# def setBC_MxPl_hyb(t, left, right, nbband=100):
#     '''
#     Set a hybrid mixing plane condition between families **left** and **right**.
#
#     .. important:: The hybrid globborder conditions are availble since elsA v5.0.03.
#
#     Parameters
#     ----------
#
#         t : PyTree
#             tree to modify
#
#         left : str
#             Name of the first family corresponding to one side of the interface.
#
#         right : str
#             Name of the second family, see **left**
#
#         nbband : int
#             Number of points in the radial distribution to compute.
#
#     See also
#     --------
#
#         setBC_MxPl_hyb_OneSide, computeRadialDistribution
#
#     '''
#
#     setBC_MxPl_hyb_OneSide(t, left, right, nbband)
#     setBC_MxPl_hyb_OneSide(t, right, left, nbband)
#     for gc in I.getNodesFromType(t, 'GridConnectivity_t'):
#         I._rmNodesByType(gc, 'FamilyBC_t')
#
# def setBC_MxPl_hyb_OneSide(t, FamCur, FamOpp, nbband):
#     '''
#     Set a hybrid mixing plane condition for the family **FamCur**.
#
#     .. important:: This function is intended to be called twice by
#         :py:func:`setBC_MxPl_hyb`, once for **FamCur** (with the opposite family
#         **FamOpp**) and once for **FamOpp** (with the opposite family **FamCur**)
#
#     Parameters
#     ----------
#
#         t : PyTree
#             tree to modify
#
#         FamCur : str
#             Name of the first family corresponding to one side of the interface.
#
#         FamOpp : str
#             Name of the second family, on the opposite side of **FamCur**.
#
#         nbband : int
#             Number of points in the radial distribution to compute.
#
#     See also
#     --------
#     setBC_MxPl_hyb, computeRadialDistribution
#     '''
#
#     for bc in C.getFamilyBCs(t, FamCur):
#         bcName = I.getName(bc)
#         PointRange = I.getNodeFromType(bc, 'IndexRange_t')
#         zone = I.getParentFromType(t, bc, 'Zone_t')
#         I.rmNode(t, bc)
#         zgc = I.getNodeFromType(zone, 'ZoneGridConnectivity_t')
#         gc = I.newGridConnectivity(name=bcName, donorName=I.getName(zone),
#                                     ctype='Abutting', parent=zgc)
#         I._addChild(gc, PointRange)
#         I.createChild(gc, 'FamilyName', 'FamilyName_t', value=FamCur)
#
#     radDistFileFamCur = 'radialDist_{}_{}.plt'.format(FamCur, nbband)
#     radDistFamCur = computeRadialDistribution(t, FamCur, nbband)
#     C.convertPyTree2File(radDistFamCur, radDistFileFamCur)
#
#     for gc in I.getNodesFromType(t, 'GridConnectivity_t'):
#         fam = I.getValue(I.getNodeFromType(gc, 'FamilyName_t'))
#         if fam == FamCur:
#             J.set(gc, '.Solver#Property',
#                     globborder      = FamCur,
#                     globborderdonor = FamOpp,
#                     file            = radDistFileFamCur,
#                     type            = 'stage_mxpl_hyb',
#                     mxpl_dirtype    = 'axial',
#                     mxpl_avermean   = 'riemann',
#                     mxpl_avertur    = 'conservative',
#                     mxpl_num        = 'characteristic',
#                     mxpl_ari_sensor = 0.5,
#                     hray_tolerance  = 1e-12,
#                     jtype           = 'nomatch_rad_line',
#                     nomatch_special = 'none',
#                     format          = 'bin_tp'
#                 )
#
# def computeRadialDistribution(t, FamilyName, nbband):
#     '''
#     Compute a distribution of radius values according the density of cells for
#     the BCs of family **FamilyName**.
#
#     Parameters
#     ----------
#
#         t : PyTree
#             mesh tree with families
#
#         FamilyName : str
#             Name of the BC family to extract to compute the radial repartition.
#
#         nbband : int
#             Number of values in the returned repartition. It is used to decimate
#             the list of the radii at the center of each cell. For a structured
#             grid, should be ideally the number of cells in the radial direction.
#
#     Returns
#     -------
#
#         zone : PyTree
#             simple tree containing only a one dimension array called 'radius'
#
#     '''
#     bcNodes = C.extractBCOfName(t, 'FamilySpecified:{0}'.format(FamilyName))
#     # Compute radius and put this value at cell centers
#     C._initVars(bcNodes, '{radius}=({CoordinateY}**2+{CoordinateZ}**2)**0.5')
#     bcNodes = C.node2Center(bcNodes, 'radius')
#     I._rmNodesByName(bcNodes, I.__FlowSolutionNodes__)
#     # Put all the radii values in a list
#     radius = []
#     for bc in bcNodes:
#         radius += list(I.getValue(I.getNodeFromName(bc, 'radius')).flatten())
#     # Sort and transform to numpy array
#     step = (len(radius)-1) / float(nbband-1)
#     ind = [int(np.ceil(step*n)) for n in range(nbband)]
#     radius = np.array(sorted(radius))[ind]
#     assert radius.size == nbband
#     # Convert to PyTree
#     zone = I.newZone('Zone1', [[len(radius)],[1],[1]], 'Structured')
#     FS = I.newFlowSolution(parent=zone)
#     I.newDataArray('radius', value=radius, parent=FS)
#
#     return zone

################################################################################
#############  Multiple jobs submission  #######################################
################################################################################

def launchIsoSpeedLines(machine, DIRECTORY_WORK,
                    ThrottleRange, RotationSpeedRange=None, **kwargs):
    '''
    User-level function designed to launch iso-speed lines.

    Parameters
    ----------

        machine : str
            name of the machine ``'sator'``, ``'spiro'``, ``'eos'``...

            .. warning:: only ``'sator'`` has been tested

        DIRECTORY_WORK : str
            the working directory at computation server.

            .. note:: indicated directory may not exist. In this case, it will
                be created.

        ThrottleRange : list
            Throttle values to consider (depend on the valve law)

        RotationSpeedRange : list, optional
            RotationSpeed values to consider. If not given, then the value in **TurboConfiguration** is taken.

        kwargs : dict
            same arguments than prepareMainCGNS4ElsA, except that 'mesh' may be
            a :py:class:`list`. In that case, the list must have the same length
            that **RotationSpeedRange**, and each element corresponds to the
            mesh used for each rotation speed. It may be useful to make the
            geometry vary with the rotation speed (updating shape, tip gaps, etc).

    Returns
    -------

        None : None
            File ``JobsConfiguration.py`` is writen and polar builder job is
            launched
    '''
    IsJobInformationGiven = 'JobInformation' in kwargs and \
        all([key in kwargs['JobInformation'] for key in ['JobName', 'AER', 'NumberOfProcessors']])
    assert IsJobInformationGiven, 'JobInformation is required with not default values for JobName, AER and NumberOfProcessors'

    if not RotationSpeedRange:
        RotationSpeedRange = [kwargs['TurboConfiguration']['ShaftRotationSpeed']]

    ThrottleRange = sorted(list(ThrottleRange))
    # Sort Rotation speeds (and mesh files, if a list is given) 
    RotationSpeedRange = list(RotationSpeedRange)
    index2sortRSpeed = sorted(range(len(RotationSpeedRange)), key=lambda i: abs(RotationSpeedRange[i]))
    RotationSpeedRange = [RotationSpeedRange[i] for i in index2sortRSpeed]
    if isinstance(kwargs['mesh'], list):
        kwargs['mesh'] = [kwargs['mesh'][i] for i in index2sortRSpeed]

    ThrottleMatrix, RotationSpeedMatrix  = np.meshgrid(ThrottleRange, RotationSpeedRange)

    Throttle_       = ThrottleMatrix.ravel(order='K')
    RotationSpeed_  = RotationSpeedMatrix.ravel(order='K')
    NewJobs         = Throttle_ == ThrottleRange[0]

    def adaptPathForDispatcher(filename):
        # This is a path: remove it for writing in JobConfiguration.py
        return os.path.join('..', '..', 'DISPATCHER', filename.split(os.path.sep)[-1])

    JobsQueues = []
    for i, (Throttle, RotationSpeed, NewJob) in enumerate(zip(Throttle_, RotationSpeed_, NewJobs)):

        print('Assembling run {} Throttle={} RotationSpeed={} | NewJob = {}'.format(
                i, Throttle, RotationSpeed, NewJob))

        WorkflowParams = copy.deepcopy(kwargs)

        if NewJob:
            JobName = WorkflowParams['JobInformation']['JobName']+'%d'%i
            WorkflowParams['writeOutputFields'] = True
        else:
            WorkflowParams['writeOutputFields'] = False

        CASE_LABEL = '{:08.2f}_{}'.format(abs(Throttle), JobName)
        if Throttle < 0: CASE_LABEL = 'M'+CASE_LABEL

        WorkflowParams['TurboConfiguration']['ShaftRotationSpeed'] = RotationSpeed

        for BC in WorkflowParams['BoundaryConditions']:
            if any([condition in BC['type'] for condition in ['outradeq', 'OutflowRadialEquilibrium']]):
                if BC['valve_type'] == 0:
                    if 'prespiv' in BC: BC['prespiv'] = Throttle
                    elif 'valve_ref_pres' in BC: BC['valve_ref_pres'] = Throttle
                    else: raise Exception('valve_ref_pres must be given explicitely')
                elif BC['valve_type'] in [1, 5]:
                    if 'valve_ref_pres' in BC: BC['valve_ref_pres'] = Throttle
                    else: raise Exception('valve_ref_pres must be given explicitely')
                elif BC['valve_type'] == 2:
                    if 'valve_ref_mflow' in BC: BC['valve_ref_mflow'] = Throttle
                    else: raise Exception('valve_ref_mflow must be given explicitely')
                elif BC['valve_type'] in [3, 4]:
                    if 'valve_relax' in BC: BC['valve_relax'] = Throttle
                    else: raise Exception('valve_relax must be given explicitely')
                else:
                    raise Exception('valve_type={} not taken into account yet'.format(BC['valve_type']))

            if 'filename' in BC:
                BC['filename'] = adaptPathForDispatcher(BC['filename'])

        if 'Initialization' in WorkflowParams:
            if i != 0:
                WorkflowParams.pop('Initialization')
            elif 'file' in WorkflowParams['Initialization']:
                WorkflowParams['Initialization']['file'] = adaptPathForDispatcher(WorkflowParams['Initialization']['file'])

        if isinstance(WorkflowParams['mesh'], list):
            speedIndex = RotationSpeedRange.index(RotationSpeed)
            WorkflowParams['mesh'] = WorkflowParams['mesh'][speedIndex]
        
        WorkflowParams['mesh'] = adaptPathForDispatcher(WorkflowParams['mesh'])

        JobsQueues.append(
            dict(ID=i, CASE_LABEL=CASE_LABEL, NewJob=NewJob, JobName=JobName, **WorkflowParams)
            )

    JM.saveJobsConfiguration(JobsQueues, machine, DIRECTORY_WORK)

    def findElementsInCollection(collec, searchKey, elements=[]):
        '''
        In the nested collection **collec** (may be a dictionary or a list),
        find all the values corresponding to the key **searchKey**.

        Parameters
        ----------

            collec : :py:class:`dict` or :py:class:`list`
                Nested dictionary or list where **searchKey** is searched

            searchKey : str
                Key to find in **collec**

            elements : list
                accumulated list of found values. Works as an accumulator in the
                recursive function

        Returns
        -------

            elements : list
                list of the found values correspondingto **searchKey**
        '''
        if isinstance(collec, dict):
            for key, value in collec.items():
                if isinstance(value, (dict, list)):
                    findElementsInCollection(value, searchKey, elements=elements)
                elif key == searchKey:
                    elements.append(value)
        elif isinstance(collec, list):
            for elem in collec:
                findElementsInCollection(elem, searchKey, elements=elements)
        return elements

    otherFiles = findElementsInCollection(kwargs, 'file') + findElementsInCollection(kwargs, 'filename')
    if isinstance(kwargs['mesh'], list):
        otherFiles.extend(kwargs['mesh'])
    else:
        otherFiles.append(kwargs['mesh'])
    if 'Initialization' in kwargs:
        if 'method' in kwargs['Initialization']:
            if 'turbo' in kwargs['Initialization']['method']:
                otherFiles.append('mask.cgns')

    JM.launchJobsConfiguration(templatesFolder=MOLA.__MOLA_PATH__+'/TEMPLATES/WORKFLOW_COMPRESSOR', otherFiles=otherFiles)

def printConfigurationStatus(DIRECTORY_WORK, useLocalConfig=False):
    '''
    Print the current status of a IsoSpeedLines computation.

    Parameters
    ----------

        DIRECTORY_WORK : str
            directory where ``JobsConfiguration.py`` file is located

        useLocalConfig : bool
            if :py:obj:`True`, use the local ``JobsConfiguration.py``
            file instead of retreiving it from **DIRECTORY_WORK**

    '''
    config = JM.getJobsConfiguration(DIRECTORY_WORK, useLocalConfig)
    Throttle = np.array(sorted(list(set([float(case['CASE_LABEL'].split('_')[0]) for case in config.JobsQueues]))))
    RotationSpeed = np.array(sorted(list(set([case['TurboConfiguration']['ShaftRotationSpeed'] for case in config.JobsQueues]))))

    nThrottle = Throttle.size
    nRotationSpeed = RotationSpeed.size
    NcolMax = 79
    FirstCol = 15
    Ndigs = int((NcolMax-FirstCol)/nRotationSpeed)
    ColFmt = r'{:^'+str(Ndigs)+'g}'
    ColStrFmt = r'{:^'+str(Ndigs)+'s}'
    TagStrFmt = r'{:>'+str(FirstCol)+'s}'
    TagFmt = r'{:>'+str(FirstCol-2)+'g} |'

    def getCaseLabel(config, throttle, rotSpeed):
        for case in config.JobsQueues:
            if np.isclose(float(case['CASE_LABEL'].split('_')[0]), throttle) and \
                np.isclose(case['TurboConfiguration']['ShaftRotationSpeed'], rotSpeed):

                return case['CASE_LABEL']

    JobNames = [getCaseLabel(config, Throttle[0], m).split('_')[-1] for m in RotationSpeed]
    print('')
    print(TagStrFmt.format('JobName |')+''.join([ColStrFmt.format(j) for j in JobNames]))
    print(TagStrFmt.format('RotationSpeed |')+''.join([ColFmt.format(r) for r in RotationSpeed]))
    print(TagStrFmt.format('Throttle |')+''.join(['_' for m in range(NcolMax-FirstCol)]))

    for throttle in Throttle:
        Line = TagFmt.format(throttle)
        for rotSpeed in RotationSpeed:
            CASE_LABEL = getCaseLabel(config, throttle, rotSpeed)
            status = JM.statusOfCase(config, CASE_LABEL)
            if status == 'COMPLETED':
                msg = J.GREEN+ColStrFmt.format('OK')+J.ENDC
            elif status == 'FAILED':
                msg = J.FAIL+ColStrFmt.format('KO')+J.ENDC
            elif status == 'TIMEOUT':
                msg = J.WARN+ColStrFmt.format('TO')+J.ENDC
            elif status == 'RUNNING':
                msg = ColStrFmt.format('GO')
            else:
                msg = ColStrFmt.format('PD') # Pending
            Line += msg
        print(Line)

def printConfigurationStatusWithPerfo(DIRECTORY_WORK, useLocalConfig=False,
                                        monitoredRow='row_1'):
    '''
    Print the current status of a IsoSpeedLines computation and display
    performance of the monitored row for completed jobs.

    Parameters
    ----------

        DIRECTORY_WORK : str
            directory where ``JobsConfiguration.py`` file is located

        useLocalConfig : bool
            if :py:obj:`True`, use the local ``JobsConfiguration.py``
            file instead of retreiving it from **DIRECTORY_WORK**

        monitoredRow : str
            Name of the row whose performance will be displayed

    Returns
    -------

        perfo : list
            list with performance of **monitoredRow** for completed
            simulations. Each element is a dict corresponding to one rotation speed.
            This dict contains the following keys:

            * RotationSpeed (float)

            * Throttle (numpy.array)

            * MassFlow (numpy.array)

            * PressureStagnationRatio (numpy.array)

            * EfficiencyIsentropic (numpy.array)

    '''
    config = JM.getJobsConfiguration(DIRECTORY_WORK, useLocalConfig)
    Throttle = np.array(sorted(list(set([float(case['CASE_LABEL'].split('_')[0]) for case in config.JobsQueues]))))
    RotationSpeed = np.array(sorted(list(set([case['TurboConfiguration']['ShaftRotationSpeed'] for case in config.JobsQueues]))))

    nThrottle = Throttle.size
    nCol = 4
    NcolMax = 79
    FirstCol = 15
    Ndigs = int((NcolMax-FirstCol)/nCol)
    ColFmt = r'{:^'+str(Ndigs)+'g}'
    ColStrFmt = r'{:^'+str(Ndigs)+'s}'
    TagStrFmt = r'{:>'+str(FirstCol)+'s}'
    TagFmt = r'{:>'+str(FirstCol-2)+'g} |'

    def getCaseLabel(config, throttle, rotSpeed):
        for case in config.JobsQueues:
            if np.isclose(float(case['CASE_LABEL'].split('_')[0]), throttle) and \
                np.isclose(case['TurboConfiguration']['ShaftRotationSpeed'], rotSpeed):

                return case['CASE_LABEL']

    perfo = []
    lines = ['']

    JobNames = [getCaseLabel(config, Throttle[0], r).split('_')[-1] for r in RotationSpeed]
    for idSpeed, rotationSpeed in enumerate(RotationSpeed):

        lines.append(TagStrFmt.format('JobName |')+''.join([ColStrFmt.format(JobNames[idSpeed])] + [ColStrFmt.format('') for j in range(nCol-1)]))
        lines.append(TagStrFmt.format('RotationSpeed |')+''.join([ColFmt.format(rotationSpeed)] + [ColStrFmt.format('') for j in range(nCol-1)]))
        lines.append(TagStrFmt.format(' |')+''.join([ColStrFmt.format(''), ColStrFmt.format('MFR'), ColStrFmt.format('RPI'), ColStrFmt.format('ETA')]))
        lines.append(TagStrFmt.format('Throttle |')+''.join(['_' for m in range(NcolMax-FirstCol)]))
        
        perfoOverIsospeedLine = dict(
            RotationSpeed = rotationSpeed,
            Throttle = [],
            MassFlow = [],
            PressureStagnationRatio = [],
            EfficiencyIsentropic = []
        )

        for throttle in Throttle:
            Line = TagFmt.format(throttle)
            CASE_LABEL = getCaseLabel(config, throttle, rotationSpeed)
            status = JM.statusOfCase(config, CASE_LABEL)
            if status == 'COMPLETED':
                msg = J.GREEN+ColStrFmt.format('OK')+J.ENDC
            elif status == 'FAILED':
                msg = J.FAIL+ColStrFmt.format('KO')+J.ENDC
            elif status == 'TIMEOUT':
                msg = J.WARN+ColStrFmt.format('TO')+J.ENDC
            elif status == 'RUNNING':
                msg = ColStrFmt.format('GO')
            else:
                msg = ColStrFmt.format('PD') # Pending

            if status == 'COMPLETED':
                lastarrays = JM.getCaseArrays(config, CASE_LABEL, basename='PERFOS_{}'.format(monitoredRow))
                perfoOverIsospeedLine['Throttle'].append(throttle)
                perfoOverIsospeedLine['MassFlow'].append(lastarrays['MassFlowIn'])
                perfoOverIsospeedLine['PressureStagnationRatio'].append(lastarrays['PressureStagnationRatio'])
                perfoOverIsospeedLine['EfficiencyIsentropic'].append(lastarrays['EfficiencyIsentropic'])
    
                msg += ''.join([ColFmt.format(lastarrays['MassFlowIn']), 
                                ColFmt.format(lastarrays['PressureStagnationRatio']), 
                                ColFmt.format(lastarrays['EfficiencyIsentropic'])
                                ])
            else:
                msg += ''.join([ColStrFmt.format('') for n in range(nCol-1)])
            Line += msg
            lines.append(Line)

        lines.append('')
        for key, value in perfoOverIsospeedLine.items():
            perfoOverIsospeedLine[key] = np.array(value)
        perfo.append(perfoOverIsospeedLine)

    for line in lines: print(line)

    return perfo

def getPostprocessQuantities(DIRECTORY_WORK, basename, useLocalConfig=False, rename=True):
    '''
    Print the current status of a IsoSpeedLines computation and display
    performance of the monitored row for completed jobs.

    Parameters
    ----------

        DIRECTORY_WORK : str
            directory where ``JobsConfiguration.py`` file is located

        basename : str
            Name of the base to get

        useLocalConfig : bool
            if :py:obj:`True`, use the local ``JobsConfiguration.py``
            file instead of retreiving it from **DIRECTORY_WORK**

        rename : bool 
            if :py:obj:`True`, rename variables with CGNS names (or inspired CGNS names, already used in MOLA)

    Returns
    -------

        perfo : list
            list with data contained in the base **baseName** for completed
            simulations. Each element is a dict corresponding to one rotation speed.
            This dict contains the following keys:

            * RotationSpeed (float)

            * Throttle (numpy.array)

            * and all quantities found in **baseName** (numpy.array)

    '''
    config = JM.getJobsConfiguration(DIRECTORY_WORK, useLocalConfig)
    Throttle = np.array(sorted(list(set([float(case['CASE_LABEL'].split('_')[0]) for case in config.JobsQueues]))))
    RotationSpeed = np.array(sorted(list(set([case['TurboConfiguration']['ShaftRotationSpeed'] for case in config.JobsQueues]))))

    def getCaseLabel(config, throttle, rotSpeed):
        for case in config.JobsQueues:
            if np.isclose(float(case['CASE_LABEL'].split('_')[0]), throttle) and \
                np.isclose(case['TurboConfiguration']['ShaftRotationSpeed'], rotSpeed):

                return case['CASE_LABEL']

    perfo = []
    for rotationSpeed in RotationSpeed:
        perfoOverIsospeedLine = dict(RotationSpeed=rotationSpeed, Throttle=[])

        for idThrottle, throttle in enumerate(Throttle):
            CASE_LABEL = getCaseLabel(config, throttle, rotationSpeed)
            status = JM.statusOfCase(config, CASE_LABEL)

            if status == 'COMPLETED':
                perfoOverIsospeedLine['Throttle'].append(throttle)
                lastarrays = JM.getCaseArrays(config, CASE_LABEL, basename=basename)
                for key, value in lastarrays.items():
                    if idThrottle == 0:
                        perfoOverIsospeedLine[key] = [value]
                    else:
                        perfoOverIsospeedLine[key].append(value)

        for key, value in perfoOverIsospeedLine.items():
            perfoOverIsospeedLine[key] = np.array(value)
        perfo.append(perfoOverIsospeedLine)

    if rename:
        VarsToRename = [
            ('MassFlow', 'Massflow'), 
            ('PressureStagnationRatio', 'StagnationPressureRatio'), 
            ('EfficiencyIsentropic', 'IsentropicEfficiency')
            ]
        for (name1, name2) in VarsToRename:
            for perfoOverIsospeedLine in perfo: 
                perfoOverIsospeedLine[name1] = perfoOverIsospeedLine[name2]

    return perfo
def convertPeriodic2Chorochrono(t):
    '''
    Convert the periodic boundary condition from a PyTree t to a chorochrono boundary condition.
    
    Parameters
    ----------

        t : PyTree
            Tree to modify

    '''
    import etc.transform.__future__ as trf
    gcnodes = []
    for zone_node in I.getZones(t):
        zgc_node = I.getNodeFromType1(zone_node,"ZoneGridConnectivity_t")
        if zgc_node:
            for gc_node in I.getNodesFromType1(zgc_node,"GridConnectivity_t")+I.getNodesFromType1(zgc_node,"GridConnectivity1to1_t"):
                gcp_node = I.getNodeFromType1(gc_node,"GridConnectivityProperty_t")
                if gcp_node:
                    periodic_node = I.getNodeFromType1(gcp_node,"Periodic_t")
                    if periodic_node:
                        gcnodes.append(gc_node)

    for gcnode in gcnodes:
        gc = trf.BCChoroChrono(t, gcnode, choro_file = 'None')
        gc.choro_file   = 'None'
        gc.file   = None
        gc.format = 'CGNS'
        gc.create()

def updateChoroTimestep(t, Rows, NumericalParams):
    '''
    Compute the timestep for chorochronic simulations if not provided.
    
    Parameters
    ----------

        t : PyTree
            Tree to modify

        Rows : :py:class:`dict`
            Dictionary of Rows as provided in TurboConfiguration for the prepareMainCGNS function.

        NumericalParams : :py:class:`dict`
            dictionary containing the numerical settings for elsA. Similar to that required in prepareMainCGNS function.

    '''   

    rowNameList = list(Rows.keys())
    
    Nblade_Row1 = Rows[rowNameList[0]]['NumberOfBlades']
    Nblade_Row2 = Rows[rowNameList[1]]['NumberOfBlades']
    omega_Row1 = Rows[rowNameList[0]]['RotationSpeed']
    omega_Row2 = Rows[rowNameList[1]]['RotationSpeed']

    per_Row1 = (2*np.pi)/(Nblade_Row2*np.abs(omega_Row1-omega_Row2))
    per_Row2 = (2*np.pi)/(Nblade_Row1*np.abs(omega_Row1-omega_Row2))

    gcd =np.gcd(Nblade_Row1,Nblade_Row2)
    
    DeltaT = gcd*2*np.pi/(np.abs(omega_Row1-omega_Row2)*Nblade_Row1*Nblade_Row2) #Largest time step that is a fraction of the period of both Row1 and Row2.
    MSG = 'DeltaT : %s'%(DeltaT)
    print(J.WARN + MSG + J.ENDC)
    
    if 'timestep' not in NumericalParams.keys():
        MSG = 'Time-step not provided by the user. Computing a suitable time-step based on stage properties.'
        print(J.WARN + MSG + J.ENDC)
        Nquo = 10
        time_step = DeltaT/Nquo
    
        NewNquo = Nquo
        while time_step> 5*10**-7:
            NewNquo = NewNquo+10
            time_step = DeltaT/NewNquo

    
        NumericalParams['timestep'] = time_step

    else:
        MSG = 'Time-step provided by the user.'
        print(J.WARN + MSG + J.ENDC)
        NewNquo = DeltaT/NumericalParams['timestep']
        Nquo_round = np.round(NewNquo)
        if np.absolute(NewNquo-Nquo_round)>1e-08:
            MSG = 'Choice of time-step does no seem to be suited for the case. Check the following parameters:'
            print(J.WARN + MSG + J.ENDC)


    MSG = 'Nquo : %s'%(NewNquo)
    print(J.WARN + MSG + J.ENDC)    
    
    MSG = 'Time step : %s'%(NumericalParams['timestep'])
    print(J.WARN + MSG + J.ENDC)

    MSG = 'Number of time step per period for row 1 : %s'%(per_Row1/NumericalParams['timestep'])
    print(J.WARN + MSG + J.ENDC)

    MSG = 'Number of time step per period for row 2 : %s'%(per_Row2/NumericalParams['timestep'])
    print(J.WARN + MSG + J.ENDC)   

def computeChoroParameters(t, Rows, Nharm_Row1, Nharm_Row2):
    '''
    Compute the parameters to run a chorochronic computation.
    
    Parameters
    ----------

        t : PyTree
            Tree to modify

        Rows : :py:class:`dict`
            Dictionary of Rows as provided in TurboConfiguration for the prepareMainCGNS function.

        Nharm_Row1 : float
            Number of harmonics of the first row.

        Nharm_Row2 : float
            Number of harmonics of the second row.

    Returns
    -------

        choroParamsStage : :py:class:`dict`
           Dictionary containing chorochronic parameters for each row. The dictionary keys correspond to the row names referenced in the TurboConfiguration dictionary.

    '''       
    rowNameList = list(Rows.keys())

    Nblade_Row1 = Rows[rowNameList[0]]['NumberOfBlades']
    Nblade_Row2 = Rows[rowNameList[1]]['NumberOfBlades']
    omega_Row1 = Rows[rowNameList[0]]['RotationSpeed']
    omega_Row2 = Rows[rowNameList[1]]['RotationSpeed']

    freq_Row1 = Nblade_Row2*np.abs(omega_Row1-omega_Row2)/(2*np.pi)
    freq_Row2 = Nblade_Row1*np.abs(omega_Row1-omega_Row2)/(2*np.pi)
    omgRel_Row2  = omega_Row1 - omega_Row2
    omgRel_Row1  = omega_Row2 - omega_Row1

    gcd =np.gcd(Nblade_Row1,Nblade_Row2)
    if Nharm_Row1 < Nblade_Row1/gcd:
        MSG = 'The number of chorochronic harmonics for the first row is too low (%s). Recomputing...\n '%(Nharm_Row1)
        print(J.WARN + MSG + J.ENDC)     
        Nharm_Row1 = float(Nblade_Row2)


    if Nharm_Row2 < Nblade_Row2/gcd:
        MSG = 'The number of chorochronic harmonics for the second row is too low (%s). Recomputing...\n '%(Nharm_Row2)
        print(J.WARN + MSG + J.ENDC)
        Nharm_Row2 = float(Nblade_Row1)
        MSG = 'New number of harmonics for row 2 : %s'%(Nharm_Row2)
        print(J.WARN + MSG + J.ENDC)

    relax  = 1.0 

    # PeriodRow1 = 2*np.pi/(Nblade_Row1*np.abs(omega_Row1  - omega_Row2))
    # PeriodRow2 = 2*np.pi/(Nblade_Row2*np.abs(omega_Row1  - omega_Row2))

    choroParamsRow1 = dict( freq = freq_Row1, omega = omgRel_Row1, harm = Nharm_Row1, relax = relax, axis_ang_1 = Nblade_Row1, axis_ang_2 = 1)
    choroParamsRow2 = dict( freq = freq_Row2, omega = omgRel_Row2, harm = Nharm_Row2, relax = relax, axis_ang_1 = Nblade_Row2, axis_ang_2 = 1)
    choroParamsStage = {rowNameList[0]:choroParamsRow1, rowNameList[1]:choroParamsRow2}
    
    MSG = 'Number of harmonics for %s : %s'%(rowNameList[0], Nharm_Row1)
    print(J.WARN + MSG + J.ENDC)

    MSG = 'Number of harmonics for %s : %s'%(rowNameList[1], Nharm_Row2)
    print(J.WARN + MSG + J.ENDC)
    
    return choroParamsStage


def add_choro_data(t,rowName,freq,omega,Nharm,relax,axis_ang_1,axis_ang_2):
    '''
    Add the chorochronic parameters computed using computeChoroParameters() to the PyTree t.
    
    Parameters
    ----------

        t : PyTree
            Tree to modify

        rowName : str
            Name of the considered row. Correspond to an element of TurboConfiguration['Rows'].keys()

        freq : float
            Frequency of blade passage to next wheel, as provided by computeChoroParameters().

        Nharm : float
            Number of harmonics of the considered row, as provided by computeChoroParameters().

        omega : float
            rotation speed in rad/s relative to the other row, as provided by computeChoroParameters().

        relax : float
            Relaxation coefficient for multichoro condition, as provided by computeChoroParameters(). Equals 1.0 for a single stage rotor/stator stage.

        axis_ang_1 : float
           Number of blades in the considered row, as provided by computeChoroParameters().

        axis_ang_2 : float
            Number of simulated passages for the considered row, as provided by computeChoroParameters().

    ''' 
    zones = C.getFamilyZones(t,rowName)
    fam_node = I.getNodeFromName(t,rowName)
    motion_node = I.getNodeFromName(fam_node,'.Solver#Motion')

    for z in zones:
        # I.printTree(z)
        sp = I.getNodeFromName1(z,'.Solver#Param')
        if not isinstance(sp,list): sp = I.createChild(z,'.Solver#Param','UserDefinedData_t')
        I.newDataArray('f_freq', value=float(freq), parent=sp)
        I.newDataArray('f_omega',value=float(omega),parent=sp)
        I.newDataArray('f_harm', value=float(Nharm), parent=sp)
        I.newDataArray('f_relax',value=float(relax),parent=sp)
        I.newDataArray('axis_ang_1',value=axis_ang_1,parent=sp)
        I.newDataArray('axis_ang_2',value=axis_ang_2,parent=sp)
        for node in I.getChildren(motion_node):
            if 'axis' in I.getName(node):
                I.newDataArray(I.getName(node),value=I.getValue(node),parent=sp)

    print('Adding axis ang to Motion node')
    I.newDataArray('axis_ang_1',value=axis_ang_1,parent=motion_node)
    I.newDataArray('axis_ang_2',value=axis_ang_2,parent=motion_node)
    


def computeChoroAndAddParameters(t, Rows, Nharm_Row1 = 20., Nharm_Row2 = 20.):
    '''
    Compute the parameters to run a chorochronic computation an add them to the PyTree t.
    
    Parameters
    ----------

        t : PyTree
            Tree to modify

        Rows : :py:class:`dict`
            Dictionary of Rows as provided in TurboConfiguration for the prepareMainCGNS function.

        Nharm_Row1 : float
            Number of harmonics of the first row.

        Nharm_Row2 : float
            Number of harmonics of the second row.
    '''  
    
    choroParamsStage = computeChoroParameters(t, Rows, Nharm_Row1 = Nharm_Row1, Nharm_Row2 = Nharm_Row2)
    RowsL=[]
    for row_fam in Rows.keys():
        RowsL.append(row_fam)
    add_choro_data(t,RowsL[0],freq = choroParamsStage[RowsL[0]]['freq'], omega = choroParamsStage[RowsL[0]]['omega'], Nharm = choroParamsStage[RowsL[0]]['harm'], relax = choroParamsStage[RowsL[0]]['relax'], axis_ang_1 = choroParamsStage[RowsL[0]]['axis_ang_1'],axis_ang_2 = choroParamsStage[RowsL[0]]['axis_ang_2'])
    add_choro_data(t,RowsL[1],freq = choroParamsStage[RowsL[1]]['freq'], omega = choroParamsStage[RowsL[1]]['omega'], Nharm = choroParamsStage[RowsL[1]]['harm'], relax = choroParamsStage[RowsL[1]]['relax'], axis_ang_1 = choroParamsStage[RowsL[1]]['axis_ang_1'],axis_ang_2 = choroParamsStage[RowsL[1]]['axis_ang_2'])


def setChorochronic(t, Rows, left, right, method='globborder_dict', stage_choro_type='characteristic', harm_freq_comp=1, jtype = 'nomatch_rad_line', Nharm_Row1 = 20., Nharm_Row2 = 20.):
    '''
    Compute the parameters to run a chorochronic computation.
    
    Parameters
    ----------

        t : PyTree
            Tree to modify

        Rows : :py:class:`dict`
            Dictionary of Rows as provided in TurboConfiguration for the prepareMainCGNS function.

        left : str
            Name of the family on the left side of the chorochronic interface.

        right : str
            Name of the family on the right side of the chorochronic interface.

        method : optional, str
            Method used to compute the globborder of the chorochronic interface. 
            The default value is``'globborder_dict'``, it corresponds to the ETC topological
            algorithm.
            Another possible value is ``'poswin'`` to use the geometrical
            algorithm in *turbo* (in this case, *turbo* environment must be
            sourced).

        stage_choro_type : str
            Type of chorochronic interface:
                characteristic (default) : condition based on characteristic relations.
                half_sum : condition based on half-sum of values.

        harm_freq_comp : str
            Frequency of harmonics computation

        jtype : str
            Specifies the type of join:
                match_rad_line : coincident radial match along lines (for “stage”-like turbomachine conditions);
                nomatch_rad_line : non-coincident radial match along lines (for “stage”-like turbomachine conditions).

        Nharm_Row1 : float
            Number of harmonics of the first row.

        Nharm_Row2 : float
            Number of harmonics of the second row.
    '''   

    setBC_stage_choro(t, left, right, method='globborder_dict', stage_choro_type='characteristic', harm_freq_comp=1, jtype = 'nomatch_rad_line')
    convertPeriodic2Chorochrono(t)
    computeChoroAndAddParameters(t, Rows, Nharm_Row1 = Nharm_Row1, Nharm_Row2 = Nharm_Row2)


def plotIsoSpeedLine(perfo, filename='isoSpeedLines.png'):
    '''Plot performances in **perfo** (total pressure ratio and isentropic efficiency depending on massflow)

    Parameters
    ----------
    perfo : list
        as got from :py:func:`printConfigurationStatusWithPerfo` or :py:func:`getPostprocessQuantities`
    '''
    import matplotlib.pyplot as plt

    linestyles = [dict(linestyle=ls, marker=mk) for mk in ['o', 's', 'd', 'h']
                                            for ls in ['-', ':', '--', '-.']]
    fig, ax1 = plt.subplots()

    # Total pressure ratio
    color = 'teal'
    ax1.set_xlabel('MassFlow (kg/s)')
    ax1.set_ylabel('Total pressure ratio (-)', color=color)
    for i, perfo_iso in enumerate(perfo):
        speed = perfo_iso['RotationSpeed'] * 30./np.pi # in RPM
        ax1.plot(perfo_iso['MassFlow'], perfo_iso['PressureStagnationRatio'],
                color=color, 
                label=f'{speed} rpm', 
                **linestyles[i])
    ax1.tick_params(axis='y', labelcolor=color)

    # Isentropic efficiency
    color = 'firebrick'
    ax2 = ax1.twinx()
    ax2.set_ylabel('Isentropic efficiency (-)', color=color)
    for i, perfo_iso in enumerate(perfo):
        speed = perfo_iso['RotationSpeed'] * 30./np.pi # in RPM
        ax2.plot(perfo_iso['MassFlow'], perfo_iso['EfficiencyIsentropic'],
                color=color, 
                label=f'{speed} rpm', 
                **linestyles[i])
        # To display legend in black
        ax2.plot([], [], color='k', label=f'{speed} rpm', **linestyles[i])
    ax2.tick_params(axis='y', labelcolor=color)
    ax2.set_ylim(top=1)

    if len(perfo) > 1:
        ax2.legend(loc='center left', bbox_to_anchor=(1.1, 0.5))

    fig.tight_layout()
    plt.savefig(filename, dpi=300)
    plt.show()


def initializeFlowSolutionWithTurbo(t, FluidProperties, ReferenceValues, TurboConfiguration, mask=None):
    '''
    Initialize the flow solution of **t** with the module ``turbo``.
    The initial flow is computed analytically in the 2D-throughflow plane
    based on:

    * radial equilibrium in the radial direction.

    * Euler theorem between rows in the axial direction.

    The values **FlowAngleAtRoot** and **FlowAngleAtTip** (relative angles 'beta')
    must be provided for each row in **TurboConfiguration**.

    .. note::
        See also documentation of the related function in ``turbo`` module
        `<file:///stck/jmarty/TOOLS/turbo/doc/html/initial.html>`_

    .. important::
        Dependency to ``turbo``

    .. danger::
        Works only in Python3, considering that dictionaries conserve order.
        Rows in TurboConfiguration must be list in the downstream order.

    Parameters
    ----------

        t : PyTree
            Tree to initialize

        FluidProperties : dict
            as produced by :py:func:`computeFluidProperties`

        ReferenceValues : dict
            as produced by :py:func:`computeReferenceValues`

        TurboConfiguration : dict

        mask : PyTree

    Returns
    -------

        t : PyTree
            Modified PyTree
    '''
    import turbo.initial as TI

    if not mask:
        if os.path.isfile('mask.cgns'):
            mask = C.convertFile2PyTree('mask.cgns')
        elif os.path.isfile('../../DISPATCHER/mask.cgns'):
            mask = C.convertFile2PyTree('../../DISPATCHER/mask.cgns')
        else: raise NameError("File 'mask.cgns' not found")

    def getInletPlane(t, row, rowParams):
        try: 
            return rowParams['InletPlane']
        except KeyError:
            zones = C.getFamilyZones(t, row)
            return C.getMinValue(zones, 'CoordinateX')

    def getOutletPlane(t, row, rowParams):
        try: 
            return rowParams['OutletPlane']
        except KeyError:
            zones = C.getFamilyZones(t, row)
            return C.getMaxValue(zones, 'CoordinateX')

    class RefState(object):
        def __init__(self):
          self.Gamma = FluidProperties['Gamma']
          self.Rgaz  = FluidProperties['IdealGasConstant']
          self.Pio   = ReferenceValues['PressureStagnation']
          self.Tio   = ReferenceValues['TemperatureStagnation']
          self.roio  = self.Pio / self.Tio / self.Rgaz
          self.aio   = (self.Gamma * self.Rgaz * self.Tio)**0.5
          self.Lref  = 1.

    # Get turbulent variables names and values
    turbDict = dict(zip(ReferenceValues['FieldsTurbulence'],  ReferenceValues['ReferenceStateTurbulence']))

    planes_data = []

    row, rowParams = list(TurboConfiguration['Rows'].items())[0]
    xIn = getInletPlane(t, row, rowParams)
    alpha = ReferenceValues['AngleOfAttackDeg']
    planes_data.append(
        dict(
            omega = 0.,
            beta = [alpha, alpha],
            Pt = 1.,
            Tt = 1.,
            massflow = ReferenceValues['MassFlow'],
            plane_points = [[xIn,-999.],[xIn,999.]],
            plane_name = '{}_InletPlane'.format(row)
        )
    )

    for row, rowParams in TurboConfiguration['Rows'].items():
        xOut = getOutletPlane(t, row, rowParams)
        omega = rowParams['RotationSpeed']
        beta1 = rowParams.get('FlowAngleAtRoot', 0.)
        beta2 = rowParams.get('FlowAngleAtTip', 0.)
        for (beta, paramName) in [(beta1, 'FlowAngleAtRoot'), (beta2, 'FlowAngleAtTip')]:
            if beta * omega < 0:
                MSG=f'WARNING: {paramName} ({beta} deg) has not the same sign that the rotation speed in {row} ({omega} rad/s).\n'
                MSG += '        Double check it is not a mistake.'
                print(J.WARN + MSG + J.ENDC)
        Csir = 1. if omega == 0 else 0.95  # Total pressure loss is null for a rotor, 5% for a stator
        planes_data.append(
            dict(
                omega = rowParams['RotationSpeed'],
                beta = [beta1, beta2],
                Csir = Csir,
                plane_points = [[xOut,-999.],[xOut,999.]],
                plane_name = '{}_OutletPlane'.format(row)
                )
        )

    # > Initialization
    print(J.CYAN + 'Initialization with turbo...' + J.ENDC)
    silence = J.OutputGrabber()
    with silence:
        t = TI.initialize(t, mask, RefState(), planes_data,
                nbslice=10,
                constant_data=turbDict,
                turbvarsname=list(turbDict),
                velocity='absolute',
                useSI=True,
                keepTmpVars=False,
                keepFS=True  # To conserve other FlowSolution_t nodes, as FlowSolution#Height
                )
    print('..done.')

    return t


def postprocess_turbomachinery(surfaces, stages=[], 
                                var4comp_repart=None, var4comp_perf=None, var2keep=None, 
                                computeRadialProfiles=True, 
                                config='annular', 
                                lin_axis='XY',
                                RowType='compressor',
                                container_at_vertex='FlowSolution#Init'):
    '''
    Perform a series of classical postprocessings for a turbomachinery case : 

    #. Compute extra variables, in relative and absolute frames of reference

    #. Compute averaged values for all iso-X planes (results are in the `.Average` node), and
       compare inlet and outlet planes for each row if available, to get row performance (total 
       pressure ratio, isentropic efficiency, etc) (results are in the `.Average#ComparisonXX` of
       the inlet plane, `XX` being the numerotation starting at `01`)

    #. Compute radial profiles for all iso-X planes (results are in the `.RadialProfile` node), and
       compare inlet and outlet planes for each row if available, to get row performance (total 
       pressure ratio, isentropic efficiency, etc) (results are in the `.RadialProfile#ComparisonXX` of
       the inlet plane, `XX` being the numerotation starting at `01`)

    #. Compute isentropic Mach number on blades, slicing at constant height, for all values of height 
       already extracted as iso-surfaces. Results are in the `.Iso_H_XX` nodes.

    Parameters
    ----------

        surfaces : PyTree
            extracted surfaces

        stages : :py:class:`list` of :py:class:`tuple`, optional
            List of row stages, of the form:

            >>> stages = [('rotor1', 'stator1'), ('rotor2', 'stator2')] 

            For each tuple of rows, the inlet plane of row 1 is compared with the outlet plane of row 2.

        var4comp_repart : :py:class:`list`, optional
            List of variables computed for radial distributions. If not given, all possible variables are computed.

        var4comp_perf : :py:class:`list`, optional
            List of variables computed for row performance (plane to plane comparison). If not given, 
            the same variables as in **var4comp_repart** are computed, plus `Power`.

        var2keep : :py:class:`list`, optional
            List of variables to keep in the saved file. If not given, the following variables are kept:
            
            .. code-block:: python

                var2keep = [
                    'Pressure', 'Temperature', 'PressureStagnation', 'TemperatureStagnation',
                    'StagnationPressureRelDim', 'StagnationTemperatureRelDim',
                    'Entropy',
                    'Viscosity_EddyMolecularRatio',
                    'VelocitySoundDim', 'StagnationEnthalpyAbsDim',
                    'MachNumberAbs', 'MachNumberRel',
                    'AlphaAngleDegree',  'BetaAngleDegree', 'PhiAngleDegree',
                    'VelocityXAbsDim', 'VelocityRadiusAbsDim', 'VelocityThetaAbsDim',
                    'VelocityMeridianDim', 'VelocityRadiusRelDim', 'VelocityThetaRelDim',
                    ]
        
        computeRadialProfiles : bool
            Choose or not to compute radial profiles.
        
        config : str
            see :py:func:`MOLA.PostprocessTurbo.compute1DRadialProfiles`

        lin_axis : str
            see :py:func:`MOLA.PostprocessTurbo.compute1DRadialProfiles`

        RowType : str
            see parameter 'config' of :py:func:`MOLA.PostprocessTurbo.compareRadialProfilesPlane2Plane`
        
        container_at_vertex : :py:class:`str` or :py:class:`list` of :py:class:`str`
            specifies the *FlowSolution* container located at 
            vertex where postprocess will be applied. 

            .. hint::
                provide a :py:class:`list` of :py:class:`str` so that the 
                postprocess will be applied to each of the provided containers.
                This is useful for making post-processing on e.g. both
                instantaneous and averaged flow fields
        
    '''
    import Converter.Mpi as Cmpi
    import MOLA.PostprocessTurbo as Post
    import turbo.user as TUS

    Post.setup = J.load_source('setup', 'setup.py')

    # prepare auxiliary surfaces tree, with flattened FlowSolution container
    # located at Vertex including ChannelHeight
    previous_vertex_container = I.__FlowSolutionNodes__
    turbo_required_vertex_container = 'FlowSolution'
    turbo_new_centers_container = 'FlowSolution#Centers'

    if isinstance(container_at_vertex, str):
        containers_at_vertex = [container_at_vertex]
    elif not isinstance(container_at_vertex, list):
        raise TypeError('container_at_vertex must be str or list of str')
    else:
        containers_at_vertex = container_at_vertex

    suffixes = [c.replace('FlowSolution','') for c in containers_at_vertex]

    for container_at_vertex in containers_at_vertex:
        I.__FlowSolutionNodes__ = container_at_vertex
        print(J.WARN+f'DEBUG {Cmpi.rank} {container_at_vertex}: adapting container names'+J.ENDC)
        for zone in I.getZones(surfaces):
            fs_container = I.getNodeFromName1(zone, container_at_vertex)
            if not fs_container: continue
            channel_height = I.getNodeFromName2(zone, 'ChannelHeight')
            if not channel_height: continue
            fs_container[2] += [ channel_height ]
            fs_container[0] = turbo_required_vertex_container

        #______________________________________________________________________________
        # Variables
        #______________________________________________________________________________
        allVariables = TUS.getFields(config=config)
        if not var4comp_repart:
            var4comp_repart = ['StagnationEnthalpyDelta',
                            'StagnationPressureRatio', 'StagnationTemperatureRatio',
                            'StaticPressureRatio', 'Static2StagnationPressureRatio',
                            'IsentropicEfficiency', 'PolytropicEfficiency',
                            'StaticPressureCoefficient', 'StagnationPressureCoefficient',
                            'StagnationPressureLoss1', 'StagnationPressureLoss2',
                            ]
        if not var4comp_perf:
            var4comp_perf = var4comp_repart + ['Power']
        if not var2keep:
            var2keep = [
                'Pressure', 'Temperature', 'PressureStagnation', 'TemperatureStagnation',
                'StagnationPressureRelDim', 'StagnationTemperatureRelDim',
                'Entropy',
                'Viscosity_EddyMolecularRatio',
                'VelocitySoundDim', 'StagnationEnthalpyAbsDim',
                'MachNumberAbs', 'MachNumberRel',
                'AlphaAngleDegree',  'BetaAngleDegree', 'PhiAngleDegree',
                'VelocityXAbsDim', 'VelocityRadiusAbsDim', 'VelocityThetaAbsDim',
                'VelocityMeridianDim', 'VelocityRadiusRelDim', 'VelocityThetaRelDim',
            ]

        variablesByAverage = Post.sortVariablesByAverage(allVariables)
        
        #______________________________________________________________________#
<<<<<<< HEAD
        Post.computeVariablesOnIsosurface(surfaces, allVariables, config=config,
                                          lin_axis=lin_axis)
        Post.compute0DPerformances(surfaces, variablesByAverage)
        if computeRadialProfiles:
            Post.compute1DRadialProfiles(
                surfaces, variablesByAverage, config=config, lin_axis=lin_axis)
        # Post.computeVariablesOnBladeProfiles(surfaces, hList='all')
        #______________________________________________________________________#
        if Cmpi.rank == 0:
            Post.comparePerfoPlane2Plane(surfaces, var4comp_perf, stages)
            if computeRadialProfiles: 
                Post.compareRadialProfilesPlane2Plane(
                    surfaces, var4comp_repart, stages, config=RowType)
        
        Post.cleanSurfaces(surfaces, var2keep=var2keep)
        Cmpi.barrier()
=======
        print(J.WARN+f'DEBUG {Cmpi.rank} {container_at_vertex}: computeVariablesOnIsosurface'+J.ENDC)
        Post.computeVariablesOnIsosurface(surfaces, allVariables, config=config,
                                          lin_axis=lin_axis)
        print(J.WARN+f'DEBUG {Cmpi.rank} {container_at_vertex}: compute0DPerformances'+J.ENDC)
        Post.compute0DPerformances(surfaces, variablesByAverage)
        if computeRadialProfiles:
            print(J.WARN+f'DEBUG {Cmpi.rank} {container_at_vertex}: compute1DRadialProfiles'+J.ENDC)
            Post.compute1DRadialProfiles(
                surfaces, variablesByAverage, config=config, lin_axis=lin_axis)
        # Post.computeVariablesOnBladeProfiles(surfaces, hList='all')
        #______________________________________________________________________#            
        if Cmpi.rank == 0:
            print(J.WARN+f'DEBUG {Cmpi.rank} {container_at_vertex}: comparePerfoPlane2Plane'+J.ENDC)
            Post.comparePerfoPlane2Plane(surfaces, var4comp_perf, stages)
            if computeRadialProfiles: 
                print(J.WARN+f'DEBUG {Cmpi.rank} {container_at_vertex}: compareRadialProfilesPlane2Plane'+J.ENDC)
                Post.compareRadialProfilesPlane2Plane(
                    surfaces, var4comp_repart, stages, config=RowType)
        
        print(J.WARN+f'DEBUG {Cmpi.rank} {container_at_vertex}: cleanSurfaces'+J.ENDC)
        Post.cleanSurfaces(surfaces, var2keep=var2keep)

        print(J.WARN+f'DEBUG {Cmpi.rank} {container_at_vertex}: final adaptation of containers'+J.ENDC)
>>>>>>> d682f0c0
        suffix = container_at_vertex.replace('FlowSolution','')
        for zone in I.getZones(surfaces):
            for fs_container in I.getNodesFromType1(zone, 'FlowSolution_t'):
                fs_name = fs_container[0]
                is_turbo_container = fs_name in [turbo_required_vertex_container,
                                                turbo_new_centers_container]
                is_new_comparison = fs_name.startswith('Comparison') and not \
                                    fs_name.endswith(suffix)

                if is_turbo_container or is_new_comparison: 
                    if not any([fs_container[0].endswith(s) for s in suffixes]):
                        fs_container[0] += suffix
                        if fs_container[0].startswith(turbo_new_centers_container):
                            fs_container[0]=fs_container[0].replace(turbo_new_centers_container,
                                                                    'FlowSolution')

        I.__FlowSolutionNodes__ = previous_vertex_container
<|MERGE_RESOLUTION|>--- conflicted
+++ resolved
@@ -536,6 +536,17 @@
 
 
     PRE.addTrigger(t)
+
+    is_unsteady = AllSetupDicts['elsAkeysNumerics']['time_algo'] != 'steady'
+    avg_requested = AllSetupDicts['ReferenceValues']['CoprocessOptions']['FirstIterationForFieldsAveraging'] is not None
+
+    if is_unsteady and not avg_requested:
+        msg =('WARNING: You are setting an unsteady simulation, but no field averaging\n'
+              'will be done since CoprocessOptions key "FirstIterationForFieldsAveraging"\n'
+              'is set to None. If you want fields average extraction, please set a finite\n'
+              'positive value to "FirstIterationForFieldsAveraging" and relaunch preprocess')
+        print(J.WARN+msg+J.ENDC)
+
 
     is_unsteady = AllSetupDicts['elsAkeysNumerics']['time_algo'] != 'steady'
     avg_requested = AllSetupDicts['ReferenceValues']['CoprocessOptions']['FirstIterationForFieldsAveraging'] is not None
@@ -5155,6 +5166,16 @@
                 This is useful for making post-processing on e.g. both
                 instantaneous and averaged flow fields
         
+        container_at_vertex : :py:class:`str` or :py:class:`list` of :py:class:`str`
+            specifies the *FlowSolution* container located at 
+            vertex where postprocess will be applied. 
+
+            .. hint::
+                provide a :py:class:`list` of :py:class:`str` so that the 
+                postprocess will be applied to each of the provided containers.
+                This is useful for making post-processing on e.g. both
+                instantaneous and averaged flow fields
+        
     '''
     import Converter.Mpi as Cmpi
     import MOLA.PostprocessTurbo as Post
@@ -5214,52 +5235,78 @@
                 'VelocityXAbsDim', 'VelocityRadiusAbsDim', 'VelocityThetaAbsDim',
                 'VelocityMeridianDim', 'VelocityRadiusRelDim', 'VelocityThetaRelDim',
             ]
+    # prepare auxiliary surfaces tree, with flattened FlowSolution container
+    # located at Vertex including ChannelHeight
+    previous_vertex_container = I.__FlowSolutionNodes__
+    turbo_required_vertex_container = 'FlowSolution'
+    turbo_new_centers_container = 'FlowSolution#Centers'
+
+    if isinstance(container_at_vertex, str):
+        containers_at_vertex = [container_at_vertex]
+    elif not isinstance(container_at_vertex, list):
+        raise TypeError('container_at_vertex must be str or list of str')
+    else:
+        containers_at_vertex = container_at_vertex
+
+    suffixes = [c.replace('FlowSolution','') for c in containers_at_vertex]
+
+    for container_at_vertex in containers_at_vertex:
+        I.__FlowSolutionNodes__ = container_at_vertex
+        print(J.WARN+f'DEBUG {Cmpi.rank} {container_at_vertex}: adapting container names'+J.ENDC)
+        for zone in I.getZones(surfaces):
+            fs_container = I.getNodeFromName1(zone, container_at_vertex)
+            if not fs_container: continue
+            channel_height = I.getNodeFromName2(zone, 'ChannelHeight')
+            if not channel_height: continue
+            fs_container[2] += [ channel_height ]
+            fs_container[0] = turbo_required_vertex_container
+
+        #______________________________________________________________________________
+        # Variables
+        #______________________________________________________________________________
+        allVariables = TUS.getFields(config=config)
+        if not var4comp_repart:
+            var4comp_repart = ['StagnationEnthalpyDelta',
+                            'StagnationPressureRatio', 'StagnationTemperatureRatio',
+                            'StaticPressureRatio', 'Static2StagnationPressureRatio',
+                            'IsentropicEfficiency', 'PolytropicEfficiency',
+                            'StaticPressureCoefficient', 'StagnationPressureCoefficient',
+                            'StagnationPressureLoss1', 'StagnationPressureLoss2',
+                            ]
+        if not var4comp_perf:
+            var4comp_perf = var4comp_repart + ['Power']
+        if not var2keep:
+            var2keep = [
+                'Pressure', 'Temperature', 'PressureStagnation', 'TemperatureStagnation',
+                'StagnationPressureRelDim', 'StagnationTemperatureRelDim',
+                'Entropy',
+                'Viscosity_EddyMolecularRatio',
+                'VelocitySoundDim', 'StagnationEnthalpyAbsDim',
+                'MachNumberAbs', 'MachNumberRel',
+                'AlphaAngleDegree',  'BetaAngleDegree', 'PhiAngleDegree',
+                'VelocityXAbsDim', 'VelocityRadiusAbsDim', 'VelocityThetaAbsDim',
+                'VelocityMeridianDim', 'VelocityRadiusRelDim', 'VelocityThetaRelDim',
+            ]
 
         variablesByAverage = Post.sortVariablesByAverage(allVariables)
-        
-        #______________________________________________________________________#
-<<<<<<< HEAD
-        Post.computeVariablesOnIsosurface(surfaces, allVariables, config=config,
-                                          lin_axis=lin_axis)
+
+        #______________________________________________________________________________#
+        Post.computeVariablesOnIsosurface(surfaces, allVariables, config=config, lin_axis=lin_axis)
         Post.compute0DPerformances(surfaces, variablesByAverage)
-        if computeRadialProfiles:
+        if computeRadialProfiles: 
             Post.compute1DRadialProfiles(
                 surfaces, variablesByAverage, config=config, lin_axis=lin_axis)
         # Post.computeVariablesOnBladeProfiles(surfaces, hList='all')
-        #______________________________________________________________________#
+        #______________________________________________________________________________#
+
         if Cmpi.rank == 0:
             Post.comparePerfoPlane2Plane(surfaces, var4comp_perf, stages)
             if computeRadialProfiles: 
                 Post.compareRadialProfilesPlane2Plane(
                     surfaces, var4comp_repart, stages, config=RowType)
-        
+
         Post.cleanSurfaces(surfaces, var2keep=var2keep)
-        Cmpi.barrier()
-=======
-        print(J.WARN+f'DEBUG {Cmpi.rank} {container_at_vertex}: computeVariablesOnIsosurface'+J.ENDC)
-        Post.computeVariablesOnIsosurface(surfaces, allVariables, config=config,
-                                          lin_axis=lin_axis)
-        print(J.WARN+f'DEBUG {Cmpi.rank} {container_at_vertex}: compute0DPerformances'+J.ENDC)
-        Post.compute0DPerformances(surfaces, variablesByAverage)
-        if computeRadialProfiles:
-            print(J.WARN+f'DEBUG {Cmpi.rank} {container_at_vertex}: compute1DRadialProfiles'+J.ENDC)
-            Post.compute1DRadialProfiles(
-                surfaces, variablesByAverage, config=config, lin_axis=lin_axis)
-        # Post.computeVariablesOnBladeProfiles(surfaces, hList='all')
-        #______________________________________________________________________#            
-        if Cmpi.rank == 0:
-            print(J.WARN+f'DEBUG {Cmpi.rank} {container_at_vertex}: comparePerfoPlane2Plane'+J.ENDC)
-            Post.comparePerfoPlane2Plane(surfaces, var4comp_perf, stages)
-            if computeRadialProfiles: 
-                print(J.WARN+f'DEBUG {Cmpi.rank} {container_at_vertex}: compareRadialProfilesPlane2Plane'+J.ENDC)
-                Post.compareRadialProfilesPlane2Plane(
-                    surfaces, var4comp_repart, stages, config=RowType)
-        
-        print(J.WARN+f'DEBUG {Cmpi.rank} {container_at_vertex}: cleanSurfaces'+J.ENDC)
-        Post.cleanSurfaces(surfaces, var2keep=var2keep)
-
-        print(J.WARN+f'DEBUG {Cmpi.rank} {container_at_vertex}: final adaptation of containers'+J.ENDC)
->>>>>>> d682f0c0
+
         suffix = container_at_vertex.replace('FlowSolution','')
         for zone in I.getZones(surfaces):
             for fs_container in I.getNodesFromType1(zone, 'FlowSolution_t'):
