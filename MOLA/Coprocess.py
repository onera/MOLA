--- conflicted
+++ resolved
@@ -1,3288 +1,3288 @@
-#    Copyright 2023 ONERA - contact luis.bernardos@onera.fr
-#
-#    This file is part of MOLA.
-#
-#    MOLA is free software: you can redistribute it and/or modify
-#    it under the terms of the GNU Lesser General Public License as published by
-#    the Free Software Foundation, either version 3 of the License, or
-#    (at your option) any later version.
-#
-#    MOLA is distributed in the hope that it will be useful,
-#    but WITHOUT ANY WARRANTY; without even the implied warranty of
-#    MERCHANTABILITY or FITNESS FOR A PARTICULAR PURPOSE.  See the
-#    GNU Lesser General Public License for more details.
-#
-#    You should have received a copy of the GNU Lesser General Public License
-#    along with MOLA.  If not, see <http://www.gnu.org/licenses/>.
-
-'''
-MOLA Coprocess module - designed to be used in coupling (trigger) elsA context
-
-Recommended syntax for use:
-
-::
-
-    import MOLA.Coprocess as CO
-
-23/12/2020 - L. Bernardos - creation by recycling
-'''
-
-import MOLA
-from . import InternalShortcuts as J
-from . import Preprocess as PRE
-from . import JobManager as JM
-from . import BodyForceTurbomachinery as BF
-from . import Postprocess as POST
-
-if not MOLA.__ONLY_DOC__:
-    import sys
-    import os
-    import time
-    import timeit
-    from datetime import datetime
-    import numpy as np
-    from scipy.ndimage.filters import uniform_filter1d
-    import shutil
-    import psutil
-    import pprint
-    import glob
-    import copy
-    import traceback
-    from mpi4py import MPI
-    comm   = MPI.COMM_WORLD
-    rank   = comm.Get_rank()
-    NumberOfProcessors = comm.Get_size()
-    nbOfDigitsOfNProcs = int(np.ceil(np.log10(NumberOfProcessors+1)))
-
-    import Converter.PyTree as C
-    import Converter.Internal as I
-    import Converter.Filter as Filter
-    import Converter.Mpi as Cmpi
-    import Transform.PyTree as T
-    import Post.PyTree as P
-    import Geom.PyTree as D
-
-
-
-# ------------------------------------------------------------------ #
-# Following variables should be overridden using compute.py and coprocess.py
-# scripts
-FULL_CGNS_MODE   = False
-FILE_SETUP       = 'setup.py'
-FILE_CGNS        = 'main.cgns'
-FILE_SURFACES    = 'surfaces.cgns'
-FILE_ARRAYS      = 'arrays.cgns'
-FILE_FIELDS      = 'fields.cgns'
-FILE_COLOG       = 'coprocess.log'
-FILE_BODYFORCESRC= 'bodyforce.cgns'
-DIRECTORY_OUTPUT = 'OUTPUT'
-DIRECTORY_LOGS   = 'LOGS'
-setup            = None
-CurrentIteration = 0
-elsAxdt          = None
-PyPartBase       = None
-EndOfRun         = False
-# ------------------------------------------------------------------- #
-FAIL  = '\033[91m'
-GREEN = '\033[92m'
-WARN  = '\033[93m'
-MAGE  = '\033[95m'
-CYAN  = '\033[96m'
-ENDC  = '\033[0m'
-
-
-def invokeCoprocessLogFile():
-    '''
-    This function creates the ``coprocess.log`` file used for monitoring the
-    progress of the simulation.
-    '''
-    if rank > 0: return
-    DATEANDTIME=datetime.now().strftime("%d/%m/%Y %H:%M:%S")
-    with open(FILE_COLOG, 'w') as f:
-        f.write('COPROCESS LOG FILE STARTED AT %s\n'%DATEANDTIME)
-
-def printCo(message, proc=None, color=None):
-    '''
-    This function is used for easily writing messages in ``coproces.log`` file.
-    It is designed to be used in a MPI context (coprocessing).
-
-    Parameters
-    ----------
-
-        message : str
-            Message to be written in ``coprocess.log`` file
-
-        proc : int or None
-            if provided, only local MPI rank will write the message.
-            If :py:obj:`None`, all procs will write the message.
-
-        color : str
-            endscape code for terminal colored output.
-            For example, red output is obtained like this: ``color='\\033[91m'``
-    '''
-    if proc is not None and rank != proc: return
-    preffix = ('[{:0%d}]: '%nbOfDigitsOfNProcs).format(rank)
-    if color:
-        message = color+message+ENDC
-    with open(FILE_COLOG, 'a') as f:
-        f.write(preffix+message+'\n')
-
-def extractFields(Skeleton):
-    '''
-    Extract the coupling CGNS PyTree from elsAxdt *OUTPUT_TREE* and make
-    necessary adaptions, including migration of coordinates fields to
-    GridCoordinates_t nodes, renaming of conventional fields names and
-    adding the tree's Skeleton.
-
-    Parameters
-    ----------
-
-        Skeleton : PyTree
-            Skeleton tree as obtained from :py:func:`Converter.Mpi.convertFile2SkeletonTree`
-
-    Returns
-    -------
-
-        t : PyTree
-            Coupling adapted PyTree
-
-    '''
-    t = elsAxdt.get(elsAxdt.OUTPUT_TREE)
-    adaptEndOfRun(t)
-    resumeFieldsAveraging(Skeleton, t)
-    t = I.merge([Skeleton, t])
-    removeEmptyBCDataSet(t)
-    PRE.forceFamilyBCasFamilySpecified(t) # https://elsa.onera.fr/issues/10928
-
-    return t
-
-
-def extractArrays(t, arrays, RequestedStatistics=[], Extractions=[],
-                  addMemoryUsage=True, addResiduals=True):
-    '''
-    Extract the arrays (1D data) as a PyTree, including additional
-    optional information requested by optional arguments of the function.
-
-    Parameters
-    ----------
-
-        t : PyTree
-            Output PyTree as obtained from :py:func:`extractFields`
-
-        arrays : dict
-            Dictionary of arrays, as created using :py:func:`invokeArrays`
-
-        RequestedStatistics : :py:class:`list` of :py:class:`str`
-            same argument as :py:func:`extractIntegralData`
-
-        Extractions : :py:class:`list` of :py:class:`dict`
-            .. note:: to be implemented
-
-        addMemoryUsage : bool
-            if :py:obj:`True`, register and add the current memory usage
-
-        addResiduals : bool
-            if :py:obj:`True`, add the residuals information
-
-    Returns
-    -------
-
-        arraysTree : PyTree
-            PyTree equivalent of the input :py:class:`dict` **arrays**
-    '''
-    if addResiduals: extractResiduals(t, arrays)
-    if addMemoryUsage: addMemoryUsage2Arrays(arrays)
-    extractIntegralData(t, arrays, RequestedStatistics=RequestedStatistics,
-                         Extractions=Extractions)
-    _scatterArraysFromRootToLocal(arrays)
-    arraysTree = arraysDict2PyTree(arrays)
-
-    return arraysTree
-
-
-def extractSurfaces(t, Extractions, arrays=None):
-    '''
-    Extracts flowfield data as surfacic (or curvilinear) zones from input
-    fields **t** and requested extraction information provided in **Extractions**.
-
-    Parameters
-    ----------
-
-        t : PyTree
-            Output PyTree as obtained from :py:func:`extractFields`
-
-        Extractions : :py:class:`list` of :py:class:`dict`
-            Each element of this list is a dictionary that specifies the kind of
-            requested extraction. Possible keys of the dictionary are:
-
-            * ``type`` : mandatory
-                Can be one of :
-
-                * ``AllBC<type>``
-                    Extract all BC windows corresponding to a given *<type>*,
-                    and stores them in separated CGNSBases using their families'
-                    names.
-
-                * ``BC<type>``
-                    Extract all BC windows corresponding to a given *<type>*,
-                    not necessarily defined by means of a family, and stores
-                    them in a single CGNSBase.
-
-                * ``FamilySpecified:<FamilyName>``
-                    Extract BC windows defined by a family named *<FamilyName>*,
-                    and stores them in a single CGNSBase.
-
-                * ``IsoSurface``
-                    Slice the input flowfields following a given field name and
-                    value
-
-                * ``Sphere``
-                    Slice the input flowfields using a sphere defined using a
-                    center and a radius.
-
-                * ``Plane``
-                    Slice the input flowfields using a plane defined using a
-                    point and a normal direction.
-
-            * ``name`` : :py:class:`str` (optional)
-                If provided, this name replaces the default name of the CGNSBase
-                container of the surfaces
-
-                .. note:: not relevant if ``type`` starts with  ``AllBC``
-
-            * ``field`` : :py:class:`str` (contextual)
-                Name of the field employed for slicing if ``type`` = ``IsoSurface``
-
-            * ``value`` : :py:class:`str` (contextual)
-                Value of the field employed for slicing if ``type`` = ``IsoSurface``
-
-            * ``center`` : :py:class:`list` of 3 :py:class:`float` (optional, contextual)
-                Coordinates of the sphere center employed for slicing if
-                ``type`` = ``Sphere``
-
-            * ``radius`` : :py:class:`float` (contextual)
-                Radius of the sphere employed for slicing if ``type`` = ``Sphere``
-
-            * ``point`` : :py:class:`list` of 3 :py:class:`float` (contextual)
-                Coordinates of the point employed for slicing if
-                ``type`` = ``Plane``
-
-            * ``normal`` : :py:class:`list` of 3 :py:class:`float` (contextual)
-                Normal vector employed for slicing if ``type`` = ``Plane``
-
-            * ``family`` : :py:class:`list` of 3 :py:class:`float` (contextual)
-                Name of a zone Family. The extraction is performed only in zones
-                with this ``FamilyName``.
-
-            * ``AllowedFields`` : :py:class:`str`, :py:class:`list` of :py:class:`str` or :py:class:`bool`
-                Specifies the allowed field names to be stored in the surfaces.
-                If *AllowedFields* is ``'all'`` or :py:obj:`True`, then all fields
-                are kept in surfaces (default behavior).
-                If *AllowedFields* is a :py:class:`list` of :py:class:`str`, then 
-                only fields with corresponding name are kept in surfaces, if 
-                available.
-
-                .. hint::
-                    if *AllowedFields* is :py:obj:`False` or :py:obj:`None` or 
-                    an empty list ``[]`` then only coordinates are kept in final
-                    surfaces. This is optimum for plotting q-criterion iso-surfaces
-                    without coloring.
-
-                .. danger::
-                    if you are making an Overset type of simulation, do not 
-                    forget to include the field ``'cellN'`` to *AllowedFields*
-                    if you wish to keep the blanking information
-
-        arrays : dict
-            if provided, some worfklow-specific operations may add quantities 
-            to arrays using surfacic postprocessing. This is the case for 
-            example for plane-to-plane turbomachine postprocessing.
-
-    Returns
-    -------
-
-        SurfacesTree : PyTree
-            Tree containing all requested surfaces as a set of zones stored
-            in possibly different CGNSBases
-
-    '''
-
-    cellDimOutputTree = I.getZoneDim(I.getZones(t)[0])[-1]
-
-    def addBase2SurfacesTree(basename):
-        if not zones: return
-        # Rename zones like the base
-        for i, zone in enumerate(zones):
-            # The name of the parent zone is kept in a temporary node .parentZone, 
-            # that will be removed before saving
-            # There might be a \ in zone name if it is a result of C.ExtractBCOfType
-            zoneName = I.getName(zone).split('/')[0]
-            I.createNode('.parentZone', 'UserDefinedData_t', value=zoneName, parent=zone)
-            I.setName(zone, f'{basename}_R{rank}N{i}')
-        base = I.newCGNSBase(basename, cellDim=cellDimOutputTree-1, physDim=3,
-            parent=SurfacesTree)
-        I._addChild(base, zones)
-        J.set(base, '.ExtractionInfo', **ExtractionInfo)
-        return base
-
-    def keepOnlyAllowedFields(zones, AllowedFields):
-        if not AllowedFields:
-            I._rmNodesByType(zones,'FlowSolution_t')
-        elif isinstance(AllowedFields, list):
-            for zone in zones:
-                for fs in I.getNodesFromType1(zone, 'FlowSolution_t'):
-                    fields2remove = []
-                    for field in I.getChildren(fs):
-                        fieldName = I.getName(field)
-                        fieldType = I.getType(field)
-                        if fieldType == 'DataArray_t' and fieldName not in AllowedFields:
-                            fields2remove += [ field ]
-                    for field in fields2remove: I.rmNode(fs,field)
-
-    I._rmNodesByName(t, 'FlowSolution#EndOfRun*')
-    reshapeBCDatasetNodes(t)
-    I._rmNodesByName(t, 'BCDataSet#Init') # see MOLA #75 and Cassiopee #10641
-    DictBCNames2Type = C.getFamilyBCNamesDict(t)
-    SurfacesTree = I.newCGNSTree()
-    PartialTree = Cmpi.convert2PartialTree(t)
-
-    
-    for Extraction in Extractions:
-        TypeOfExtraction = Extraction['type']
-        ExtractionInfo = copy.deepcopy(Extraction)
-
-        if 'family' in Extraction:
-            Tree4Extraction = I.copyTree(PartialTree)
-            for base in I.getBases(Tree4Extraction):
-                I._rmNodesByType1(base, 'Zone_t')
-                basePartialTree = I.getNodeFromName1(PartialTree, I.getName(base))
-                zones2keep = C.getFamilyZones(basePartialTree, Extraction['family'])
-                for zone in zones2keep:
-                    I._addChild(base, zone)
-        else:
-            Tree4Extraction = PartialTree
-
-        if TypeOfExtraction.startswith('AllBC'):
-            BCFilterName = TypeOfExtraction.replace('AllBC','')
-            for BCFamilyName in DictBCNames2Type:
-                BCType = DictBCNames2Type[BCFamilyName]
-                if BCFilterName.lower() in BCType.lower():
-                    zones = POST.extractBC(Tree4Extraction, Name='FamilySpecified:'+BCFamilyName)
-                    ExtractionInfo['type'] = 'BC'
-                    ExtractionInfo['BCType'] = BCType
-                    addBase2SurfacesTree(BCFamilyName)
-
-        elif TypeOfExtraction.startswith('BC'):
-            zones = POST.extractBC(Tree4Extraction, Type=TypeOfExtraction)
-            try: basename = Extraction['name']
-            except KeyError: basename = TypeOfExtraction
-            ExtractionInfo['type'] = 'BC'
-            ExtractionInfo['BCType'] = TypeOfExtraction
-            addBase2SurfacesTree(basename)
-
-        elif TypeOfExtraction.startswith('FamilySpecified:'):
-            zones = POST.extractBC(Tree4Extraction, Name=TypeOfExtraction)
-            try: basename = Extraction['name']
-            except KeyError: basename = TypeOfExtraction.replace('FamilySpecified:','')
-            ExtractionInfo['type'] = 'BC'
-            ExtractionInfo['BCType'] = TypeOfExtraction
-            addBase2SurfacesTree(basename)
-
-        elif TypeOfExtraction == 'IsoSurface':
-            if Extraction['field'] in ['Radius', 'radius', 'CoordinateR']:
-                C._initVars(Tree4Extraction, '{}=({{CoordinateY}}**2+{{CoordinateZ}}**2)**0.5'.format(Extraction['field']))
-            container = deduceContainerForSlicing(Extraction)
-            zones = POST.isoSurface(Tree4Extraction,
-                                    fieldname=Extraction['field'],
-                                    value=Extraction['value'],
-                                    container=container)
-            try: basename = Extraction['name']
-            except KeyError:
-                FieldName = Extraction['field'].replace('Coordinate','').replace('Radius', 'R').replace('ChannelHeight', 'H')
-                basename = 'Iso_%s_%g'%(FieldName,Extraction['value'])
-            addBase2SurfacesTree(basename)
-
-        elif TypeOfExtraction == 'Sphere':
-            try: center = Extraction['center']
-            except KeyError: center = 0,0,0
-            Eqn = '({x}-{x0})**2+({y}-{y0})**2+({z}-{z0})**2-{r}**2'.format(
-                x='{CoordinateX}',y='{CoordinateY}',z='{CoordinateZ}',
-                r=Extraction['radius'], x0=center[0],
-                y0=center[1], z0=center[2])
-            C._initVars(Tree4Extraction,'Slice=%s'%Eqn)
-            zones = POST.isoSurface(Tree4Extraction,
-                                    fieldname='Slice',
-                                    value=0.0,
-                                    container='FlowSolution')
-            try: basename = Extraction['name']
-            except KeyError: basename = 'Sphere_%g'%Extraction['radius']
-            addBase2SurfacesTree(basename)
-
-        elif TypeOfExtraction == 'Plane':
-            n = np.array(Extraction['normal'])
-            Pt = np.array(Extraction['point'])
-            PlaneCoefs = n[0],n[1],n[2],-n.dot(Pt)
-            C._initVars(Tree4Extraction,'Slice=%0.12g*{CoordinateX}+%0.12g*{CoordinateY}+%0.12g*{CoordinateZ}+%0.12g'%PlaneCoefs)
-            zones = POST.isoSurface(Tree4Extraction,
-                                    fieldname='Slice',
-                                    value=0.0,
-                                    container='FlowSolution')
-            try: basename = Extraction['name']
-            except KeyError: basename = 'Plane'
-            addBase2SurfacesTree(basename)
-
-    Cmpi._convert2PartialTree(SurfacesTree)
-    J.forceZoneDimensionsCoherency(SurfacesTree)
-    Cmpi.barrier()
-    restoreFamilies(SurfacesTree, t)
-    I._rmNodesFromName(SurfacesTree, '.parentZone')
-    I._rmNodesFromName(SurfacesTree, ':CGNS#Ppart')
-    Cmpi.barrier()
-
-
-    # Workflow specific postprocessings
-    SurfacesTree = _extendSurfacesWithWorkflowQuantities(SurfacesTree, arrays=arrays)
-
-    # Keep only allowed fields in surfaces
-    for base in I.getBases(SurfacesTree):
-        try: 
-            ExtractionInfo = I.getNodeFromName1(base, '.ExtractionInfo')
-            AllowedFieldsNode = I.getNodeFromName1(ExtractionInfo, 'AllowedFields')
-            AllowedFields = I.getValue(AllowedFieldsNode).split()
-        except:
-            AllowedFields = True
-
-        if isinstance(AllowedFields,str) and AllowedFields.lower() != 'all':
-            AllowedFields = [ AllowedFields ]
-
-        keepOnlyAllowedFields(I.getZones(base), AllowedFields)
-
-    return SurfacesTree
-
-def deduceContainerForSlicing(Extraction):
-    if 'field_container' in Extraction:
-        return Extraction['field_container']
-
-    elif Extraction['field'] in ['CoordinateX', 'CoordinateY', 'CoordinateZ']:
-        return 'GridCoordinates'
-
-    elif Extraction['field'] in ['Radius', 'radius', 'CoordinateR', 'Slice']:
-        return 'FlowSolution'    
-
-    elif Extraction['field'] == 'ChannelHeight':
-        return 'FlowSolution#Height'
-    
-    else:
-        return 'FlowSolution#Init'
-
-
-def extractIntegralData(to, arrays, Extractions=[],
-                        RequestedStatistics=['std-CL', 'std-CD']):
-    '''
-    Extract integral data from coupling tree **to**, and update **arrays** Python
-    dictionary adding statistics requested by the user.
-
-    Parameters
-    ----------
-
-        to : PyTree
-            Coupling tree as obtained from :py:func:`adaptEndOfRun`
-
-        arrays :dict
-            Contains integral data in the following form:
-
-            >>> arrays['FamilyBCNameOrElementName']['VariableName'] = np.array
-
-            .. note:: **arrays** is modified in-place
-
-        RequestedStatistics : :py:class:`list` of :py:class:`str`
-            Here, the user requests the additional statistics to be computed.
-            The syntax of each quantity must be as follows:
-
-            ::
-
-                '<preffix>-<integral_quantity_name>'
-
-            `<preffix>` can be ``'avg'`` (for cumulative average) or ``'std'``
-            (for standard deviation). ``<integral_quantity_name>`` can be any
-            quantity contained in arrays, including other statistics.
-
-            .. hint:: chaining preffixes is perfectly accepted, like
-                ``'std-std-CL'`` which would compute the cumulative standard
-                deviation of the cumulative standard deviation of the
-                lift coefficient (:math:`\sigma(\sigma(C_L))`)
-
-    '''
-    IntegralDataNodes = I.getNodesFromType2(to, 'IntegralData_t')
-    for IntegralDataNode in IntegralDataNodes:
-        IntegralDataName = getIntegralDataName(IntegralDataNode)
-        _appendIntegralDataNode2Arrays(arrays, IntegralDataNode)
-        _extendArraysWithWorkflowQuantities(arrays, IntegralDataName)
-        _extendArraysWithProjectedLoads(arrays, IntegralDataName) # TODO replace in _extendArraysWithWorkflowQuantities
-        _normalizeMassFlowInArrays(arrays, IntegralDataName) # TODO replace in _extendArraysWithWorkflowQuantities
-    for IntegralDataName in arrays:
-        _extendArraysWithStatistics(arrays, IntegralDataName, RequestedStatistics)
-    Cmpi.barrier()
-
-def extractResiduals(to, arrays):
-    '''
-    Extract residuals from coupling tree **to**, and update **arrays** Python
-    dictionary.
-
-    Parameters
-    ----------
-
-        to : PyTree
-            Coupling tree as obtained from :py:func:`adaptEndOfRun`
-
-        arrays : dict
-            Contains integral data in the following form:
-
-            >>> arrays['FamilyBCNameOrElementName']['VariableName'] = np.array
-
-            .. note:: **arrays** is modified in-place
-
-    '''
-    ConvergenceHistoryNodes = I.getNodesByType(to, 'ConvergenceHistory_t')
-    ConvergenceDict = dict()
-    for ConvergenceHistory in ConvergenceHistoryNodes:
-        for DataArrayNode in I.getNodesFromType(ConvergenceHistory, 'DataArray_t'):
-            DataArrayValue = I.getValue(DataArrayNode)
-            if isinstance(DataArrayValue, int) or isinstance(DataArrayValue, float):
-                DataArrayValue = np.array([DataArrayValue],dtype=type(DataArrayValue))
-            if len(DataArrayValue.shape) == 1:
-                ConvergenceDict[I.getName(DataArrayNode)] = DataArrayValue
-        appendDict2Arrays(arrays, ConvergenceDict, I.getName(ConvergenceHistory))
-        break # we ignore possibly multiple ConvergenceHistory_t nodes
-
-def save(t, filename, tagWithIteration=False):
-    '''
-    Generic function to save a PyTree **t** in parallel. Works whatever the
-    dimension of the PyTree. Use it to save ``'fields.cgns'``,
-    ``'surfaces.cgns'`` or ``'arrays.cgns'``.
-
-    .. important::
-        If the mesh was split with PyPart and if the function is called to save
-        *FILE_FIELDS*, the tree is automatically merged and saved using PyPart.
-        In that case, the variable **PyPartBase** should be defined (normally,
-        in ``compute.py``)
-
-    Parameters
-    ----------
-
-        t : PyTree
-            tree to save
-
-        filename : str
-            Name of the file
-
-        tagWithIteration : bool
-            if :py:obj:`True`, adds a suffix ``_AfterIter<iteration>``
-            to the saved filename (creates a copy)
-    '''
-    if PyPartBase and filename.endswith(FILE_FIELDS):
-        saveWithPyPart(t, filename, tagWithIteration=tagWithIteration)
-        return
-
-    t = I.copyRef(t) if I.isTopTree(t) else C.newPyTree(['Base', J.getZones(t)])
-    Cmpi._convert2PartialTree(t)
-    I._adaptZoneNamesForSlash(t)
-    for z in I.getZones(t):
-        SolverParam = I.getNodeFromName(z,'.Solver#Param')
-        if not SolverParam or not I.getNodeFromName(SolverParam,'proc'):
-            Cmpi._setProc(z, Cmpi.rank)
-    I._rmNodesByName(t,'ID_*')
-    I._rmNodesByType(t,'IntegralData_t')
-
-    Skel = J.getStructure(t)
-
-    UseMerge = False
-    try:
-        trees = comm.allgather( Skel )
-        trees.insert( 0, t )
-        tWithSkel = I.merge( trees )
-        renameTooLongZones(tWithSkel)
-        for l in 2,3: I._correctPyTree(tWithSkel,l) # unique base and zone names
-    except SystemError:
-        UseMerge = True
-        printCo('Cmpi.KCOMM.gather FAILED. Using merge=True', color=J.WARN)
-        UseMerge = comm.bcast(UseMerge,root=Cmpi.rank)
-        tWithSkel = t
-
-
-    Cmpi.barrier()
-    if Cmpi.rank==0:
-        try:
-            if os.path.islink(filename):
-                os.unlink(filename)
-            else:
-                os.remove(filename)
-        except:
-            pass
-    Cmpi.barrier()
-
-    printCo('will save %s ...'%filename,0, color=J.CYAN)
-    Cmpi.convertPyTree2File(tWithSkel, filename, merge=UseMerge)
-    printCo('... saved %s'%filename,0, color=J.CYAN)
-    Cmpi.barrier()
-    if tagWithIteration and Cmpi.rank == 0: copyOutputFiles(filename)
-
-def saveWithPyPart(t, filename, tagWithIteration=False):
-    '''
-    Function to save a PyTree **t** with PyPart. The PyTree must have been
-    splitted with PyPart in ``compute.py``. An important point is the presence
-    in every zone of **t** of the special node ``:CGNS#Ppart``.
-
-    Use this function to save ``'fields.cgns'``.
-
-    .. note:: For more details on PyPart, see the dedicated pages on elsA
-        support:
-        `PyPart alone <http://elsa.onera.fr/restricted/MU_MT_tuto/latest/Tutos/PreprocessTutorials/etc_pypart_alone.html>`_
-        and
-        `PyPart with elsA <http://elsa.onera.fr/restricted/MU_MT_tuto/latest/Tutos/PreprocessTutorials/etc_pypart_elsa.html>`_
-
-    Parameters
-    ----------
-
-        t : PyTree
-            tree to save
-
-        filename : str
-            Name of the file
-
-        tagWithIteration : bool
-            if :py:obj:`True`, adds a suffix ``_AfterIter<iteration>``
-            to the saved filename (creates a copy)
-    '''
-
-    tpt = I.copyRef(t)
-    Cmpi._convert2PartialTree(tpt)
-    I._rmNodesByName(tpt, '.Solver#Param')
-    I._rmNodesByType(tpt, 'IntegralData_t')
-    Cmpi.barrier()
-    printCo('will save %s ...' % filename, 0, color=J.CYAN)
-    PyPartBase.mergeAndSave(tpt, 'PyPart_fields')
-    Cmpi.barrier()
-    if rank == 0:
-        t_merged = C.convertFile2PyTree('PyPart_fields_all.hdf')
-        migrateSolverOutputOfFlowSolutions(tpt, t_merged)
-        removeEmptyBCDataSet(t_merged)
-        PRE.forceFamilyBCasFamilySpecified(t_merged) # https://elsa.onera.fr/issues/10928
-        I._rmNodesByName(t_merged, 'FlowSolution#EndOfRun*')
-        C.convertPyTree2File(t_merged, filename)
-        for fn in glob.glob('PyPart_fields_*.hdf'):
-            try:
-                os.remove(fn)
-            except:
-                pass
-    printCo('... saved %s' % filename, 0, color=J.CYAN)
-    Cmpi.barrier()
-    if tagWithIteration and rank == 0:
-        copyOutputFiles(filename)
-
-def saveWithPyPart_NEW(t, filename, tagWithIteration=False):
-    '''
-    .. danger::
-
-        This function is still in development, and MPI deadlocks may happen depending of the
-        parallelisation of the case. It should replace :py:func:`saveWithPyPart` once it is debuged.
-        Should answer to issue #79.
-
-    Function to save a PyTree **t** with PyPart. The PyTree must have been
-    splitted with PyPart in ``compute.py``. An important point is the presence
-    in every zone of **t** of the special node ``:CGNS#Ppart``.
-
-    Use this function to save ``'fields.cgns'``.
-
-    .. note:: For more details on PyPart, see the dedicated pages on elsA
-        support:
-        `PyPart alone <http://elsa.onera.fr/restricted/MU_MT_tuto/latest/Tutos/PreprocessTutorials/etc_pypart_alone.html>`_
-        and
-        `PyPart with elsA <http://elsa.onera.fr/restricted/MU_MT_tuto/latest/Tutos/PreprocessTutorials/etc_pypart_elsa.html>`_
-
-    Parameters
-    ----------
-
-        t : PyTree
-            tree to save
-
-        filename : str
-            Name of the file
-
-        tagWithIteration : bool
-            if :py:obj:`True`, adds a suffix ``_AfterIter<iteration>``
-            to the saved filename (creates a copy)
-    '''
-    import Distributor2.PyTree as D2
-    
-    # Write PyPart files
-    t = I.copyRef(t)
-    Cmpi._convert2PartialTree(t)
-    I._rmNodesByName(t, '.Solver#Param')
-    I._rmNodesByType(t,'IntegralData_t')
-    Cmpi.barrier()
-    printCo('will save %s ...'%filename,0, color=J.CYAN)
-    PyPartBase.mergeAndSave(t, 'PyPart_fields')
-    Cmpi.barrier()
-    # Read PyPart files in parallel 
-    t = Cmpi.convertFile2SkeletonTree('PyPart_fields_all.hdf')
-    t, stats = D2.distribute(t, NumberOfProcessors, useCom=0, algorithm='fast')
-    t = Cmpi.readZones(t, 'PyPart_fields_all.hdf', rank=rank)
-    Cmpi.barrier()
-    # Remove PyPart files
-    for fn in glob.glob('PyPart_fields_*.hdf'):
-        try: os.remove(fn)
-        except: pass
-    # Write a unique file
-    Cmpi._convert2PartialTree(t)
-    Cmpi.barrier()
-    Cmpi.convertPyTree2File(t, os.path.join(DIRECTORY_OUTPUT, FILE_FIELDS))
-    printCo('... saved %s'%filename,0, color=J.CYAN)
-    Cmpi.barrier()
-    if tagWithIteration and rank == 0: copyOutputFiles(filename)
-
-def moveTemporaryFile(temporary_file):
-    '''
-    Removes ``tmp-`` characters of given **temporary_file** using a *move*
-    operation.
-
-    Parameters
-    ----------
-
-        temporary_file : str
-            path of the file whose name contains characters ``tmp-``
-
-    '''
-    final_file = temporary_file.replace('tmp-','')
-    if final_file == temporary_file: return
-    if Cmpi.rank == 0:
-        printCo('deleting %s ...'%final_file)
-        try:
-            os.remove(final_file)
-            WillReplace = True
-        except:
-            WillReplace = False
-
-        if WillReplace:
-            printCo('deleting %s ... OK'%final_file,color=GREEN)
-            printCo('moving %s to %s ...'%(temporary_file,final_file))
-            try:
-                shutil.move(temporary_file,final_file)
-                printCo('moving %s to %s ... OK'%(temporary_file,final_file),
-                        color=GREEN)
-            except:
-                printCo('moving %s to %s ... FAILED'%(temporary_file,final_file),
-                        color=FAIL)
-        else:
-            printCo('deleting %s ... FAILED'%final_file,color=FAIL)
-    Cmpi.barrier()
-
-
-def restoreFamilies(surfaces, skeleton):
-    '''
-    Restore families in the PyTree **surfaces** (e.g read from
-    ``'surfaces.cgns'``) based on information in **skeleton** (e.g read from
-    ``'main.cgns'``). Also add the ReferenceState to be able to use function
-    computeVariables from Cassiopee Post module.
-
-    .. tip:: **skeleton** may be a skeleton tree.
-
-    Parameters
-    ----------
-
-        surfaces : PyTree
-            tree where zone names are the same as in **skeleton** (or with a
-            suffix in '\\<bcname>'), but without information on families and
-            ReferenceState.
-
-        skeleton : PyTree
-            tree of the full 3D domain with zones, families and ReferenceState.
-            No data is needed so **skeleton** may be a skeleton tree.
-    '''
-    I._adaptZoneNamesForSlash(surfaces)
-
-    ReferenceState = I.getNodeFromType2(skeleton, 'ReferenceState_t') # To compute variables
-
-    FamilyNodes = I.getNodesFromType2(skeleton, 'Family_t')
-
-    for base in I.getNodesFromType1(surfaces, 'CGNSBase_t'):
-        I.addChild(base, ReferenceState)
-        familiesInBase = []
-        for zone in I.getZones(base):
-            zoneName = I.getValue(I.getNodeFromName1(zone, '.parentZone'))
-            zoneInFullTree = I.getNodeFromNameAndType(skeleton, zoneName, 'Zone_t')
-            
-            # surface comes from extractBC => already contains all families
-            if not zoneInFullTree: continue 
-            
-            fam = I.getNodeFromType1(zoneInFullTree, 'FamilyName_t')
-            I.addChild(zone, fam)
-            familiesInBase.append(I.getValue(fam))
-        for family in FamilyNodes:
-            if I.getName(family) in familiesInBase:
-                I.addChild(base, family)
-
-def monitorTurboPerformance(surfaces, arrays, RequestedStatistics=[]):
-    '''
-    Monitor performance (massflow in/out, total pressure ratio, total
-    temperature ratio, isentropic efficiency) for each row in a compressor
-    simulation. This processing is triggered if at least two bases in the PyTree
-    **surfaces** fill the following requirements:
-
-    #. there is a node ``'.ExtractionInfo'`` of type ``'UserDefinedData_t'``
-
-    #. it contains a node ``'ReferenceRow'``, whose value is a :py:class:`str`
-       corresponding to a row Family in ``'main.cgns'``.
-
-    #. it contains a node ``'tag'``, whose value is a :py:class:`str` equal
-       to ``'InletPlane'`` or ``'OutletPlane'``.
-
-    .. note:: For one ``'ReferenceRow'``, the monitor is processed only if both
-        ``'InletPlane'`` and ``'OutletPlane'`` are found.
-
-    .. note:: These bases must contain variables ``'PressureStagnation'`` and
-        ``'TemperatureStagnation'``
-
-    .. important:: This function is adapted only to **Workflow Compressor** cases.
-
-    Parameters
-    ----------
-
-        surfaces : PyTree
-            as produced by :py:func:`extractSurfaces`
-
-        arrays :dict
-            Contains integral data in the following form:
-
-            >>> arrays['FamilyBCNameOrElementName']['VariableName'] = np.array
-
-        RequestedStatistics : :py:class:`list` of :py:class:`str`
-            Here, the user requests the additional statistics to be computed.
-            See documentation of function :py:func:`extractIntegralData` for
-            more details.
-
-    Returns
-    -------
-
-        arraysTree : PyTree
-            PyTree equivalent of the :py:class:`dict` ``arrays``
-
-    '''
-    # FIXME: Segmentation fault bug when this function is used after
-    #        POST.absolute2Relative (in co -proccessing only)
-    def massflowWeightedIntegral(t, var):
-        t = C.initVars(t, 'rou_var={MomentumX}*{%s}'%(var))
-        C._initVars(t, 'rov_var={MomentumY}*{%s}'%(var))
-        C._initVars(t, 'row_var={MomentumZ}*{%s}'%(var))
-        integ  = abs(P.integNorm(t, 'rou_var')[0][0]) \
-               + abs(P.integNorm(t, 'rov_var')[0][1]) \
-               + abs(P.integNorm(t, 'row_var')[0][2])
-        return integ
-
-    def surfaceWeightedIntegral(t, var):
-        integ  = P.integ(t, var)[0]
-        return integ
-
-    for row, rowParams in setup.TurboConfiguration['Rows'].items():
-
-        planeUpstream   = I.newCGNSTree()
-        planeDownstream = I.newCGNSTree()
-        if 'PeriodicTranslation' in setup.TurboConfiguration:
-            IsRotor = False  # Linear cascade
-        elif not 'RotationSpeed' in rowParams:
-            continue
-        elif rowParams['RotationSpeed'] != 0:
-            IsRotor = True
-        else:
-            IsRotor = False
-
-        for base in I.getNodesFromType(surfaces, 'CGNSBase_t'):
-            if I.getName(base) == 'RadialProfiles': continue
-
-            try:
-                ExtractionInfo = I.getNodeFromNameAndType(base, '.ExtractionInfo', 'UserDefinedData_t')
-                ReferenceRow = I.getValue(I.getNodeFromName(ExtractionInfo, 'ReferenceRow'))
-                tag = I.getValue(I.getNodeFromName(ExtractionInfo, 'tag'))
-                if ReferenceRow == row and tag == 'InletPlane':
-                    planeUpstream = base
-                elif ReferenceRow == row and tag == 'OutletPlane':
-                    planeDownstream = base
-            except:
-                pass
-
-        if IsRotor:
-            VarAndMeanList = [
-                (['PressureStagnation', 'TemperatureStagnation'], massflowWeightedIntegral)
-            ]
-        else:
-            VarAndMeanList = [
-                (['PressureStagnation'], massflowWeightedIntegral),
-                (['Pressure'], surfaceWeightedIntegral)
-            ]
-
-        dataUpstream   = integrateVariablesOnPlane(  planeUpstream, VarAndMeanList)
-        dataDownstream = integrateVariablesOnPlane(planeDownstream, VarAndMeanList)
-
-        if not dataUpstream or not dataDownstream:
-            continue
-
-        perfos = dict()
-        if rank == 0:
-            if 'PeriodicTranslation' in setup.TurboConfiguration:
-                fluxcoeff = 1.
-            else:
-                fluxcoeff = rowParams['NumberOfBlades'] / float(rowParams['NumberOfBladesSimulated'])
-            if IsRotor:
-                perfos = computePerfoRotor(dataUpstream, dataDownstream, fluxcoeff=fluxcoeff)
-            else:
-                perfos = computePerfoStator(dataUpstream, dataDownstream, fluxcoeff=fluxcoeff)
-        appendDict2Arrays(arrays, perfos, 'PERFOS_{}'.format(row))
-        if perfos:
-            _extendArraysWithStatistics(arrays, 'PERFOS_{}'.format(row), RequestedStatistics)
-
-    arraysTree = arraysDict2PyTree(arrays)
-
-    return arraysTree
-
-def computePerfoRotor(dataUpstream, dataDownstream, fluxcoeff=1., fluxcoeffOut=None):
-
-    if not fluxcoeffOut:
-        fluxcoeffOut = fluxcoeff
-
-    gamma = setup.FluidProperties['Gamma']
-
-    # Compute total quantities ratio between in/out planes
-    meanPtIn  =      dataUpstream['PressureStagnation'] /   dataUpstream['MassFlow']
-    meanPtOut =    dataDownstream['PressureStagnation'] / dataDownstream['MassFlow']
-    meanTtIn  =   dataUpstream['TemperatureStagnation'] /   dataUpstream['MassFlow']
-    meanTtOut = dataDownstream['TemperatureStagnation'] / dataDownstream['MassFlow']
-    PtRatio = meanPtOut / meanPtIn
-    TtRatio = meanTtOut / meanTtIn
-    # Compute Isentropic Efficiency
-    etaIs = (PtRatio**((gamma-1.)/gamma) - 1.) / (TtRatio - 1.)
-
-    perfos = dict(
-        IterationNumber            = CurrentIteration-1,  # Because extraction before current iteration (next_state=16)
-        MassFlowIn                 = dataUpstream['MassFlow']*fluxcoeff,
-        MassFlowOut                = dataDownstream['MassFlow']*fluxcoeffOut,
-        PressureStagnationRatio    = PtRatio,
-        TemperatureStagnationRatio = TtRatio,
-        EfficiencyIsentropic       = etaIs
-    )
-
-    return perfos
-
-def computePerfoStator(dataUpstream, dataDownstream, fluxcoeff=1., fluxcoeffOut=None):
-
-    if not fluxcoeffOut:
-        fluxcoeffOut = fluxcoeff
-
-    meanPtIn  =   dataUpstream['PressureStagnation'] /   dataUpstream['MassFlow']
-    meanPtOut = dataDownstream['PressureStagnation'] / dataDownstream['MassFlow']
-    meanPsIn  =             dataUpstream['Pressure'] /       dataUpstream['Area']
-
-    perfos = dict(
-        IterationNumber         = CurrentIteration-1,  # Because extraction before current iteration (next_state=16)
-        MassFlowIn              = dataUpstream['MassFlow']*fluxcoeff,
-        MassFlowOut             = dataDownstream['MassFlow']*fluxcoeffOut,
-        PressureStagnationRatio = meanPtOut / meanPtIn,
-        PressureStagnationLossCoeff = (meanPtIn - meanPtOut) / (meanPtIn - meanPsIn)
-    )
-
-    return perfos
-
-def integrateVariablesOnPlane(surface, VarAndMeanList):
-    '''
-    Integrate variables on a surface.
-
-    Parameters
-    ----------
-
-        surface : PyTree
-            Surface for integration. Required variables must be present already
-            in **surface**.
-
-        VarAndMeanList : :py:class:`list` of :py:class:`tuple`
-            List of 2-tuples. Each tuple associates:
-
-                * a list of variables, that must be found in **surface**
-
-                * a function to perform the weighted integration wished for
-                  variables
-
-            For example:
-
-            ::
-
-                VarAndMeanList = [([var1, var2], meanFunction1),
-                                  ([var3], meanFunction2), ...]
-
-            Example of function for a massflow weighted integration:
-
-            ::
-
-                import Converter.PyTree as C
-                import Post.PyTree      as P
-                def massflowWeightedIntegral(t, var):
-                    t = C.initVars(t, 'rou_var={MomentumX}*{%s}'%(var))
-                    integ  = abs(P.integNorm(t, 'rou_var')[0][0])
-                    return integ
-
-    Returns
-    -------
-
-        data : :py:class:`dict` or :py:obj:`None`
-            dictionary that contains integrated values of variables. If
-            **surface** is empty, does not contain a ``FlowSolution`` node or
-            does not contains required variables, the function returns
-            :py:obj:`None`.
-
-    '''
-
-    try:
-        container_at_vertex = setup.PostprocessOptions['container_at_vertex']
-        if isinstance(container_at_vertex, list):
-            container_at_vertex = container_at_vertex[0]
-    except (AttributeError, KeyError):
-        container_at_vertex = 'FlowSolution#Init'
-
-    surface = I.copyRef(surface)
-    for zone in I.getZones(surface):
-        fsToRemove = [n[0] for n in I.getNodesFromType1(zone,'FlowSolution_t') \
-                      if n[0] != container_at_vertex]
-        for fsname in fsToRemove:
-            I._rmNodesByName(zone,fsname)
-
-    # Convert to Tetra arrays for integration # TODO identify bug and notify
-    surface = POST.convertToTetra(surface)
-    
-    previous_container = I.__FlowSolutionNodes__
-    I.__FlowSolutionNodes__ = container_at_vertex
-
-    check =  True
-    data = dict()
-
-    if I.getNodesFromType(surface, 'FlowSolution_t') == []:
-        for var in ['MassFlow', 'Area']:
-            data[var] = 0
-        for varList, meanFunction in VarAndMeanList:
-            for var in varList:
-                data[var] = 0
-    else:
-        C._initVars(surface, 'ones=1')
-        data['Area']     = abs(P.integNorm(surface, var='ones')[0][0])
-        data['MassFlow'] = abs(P.integNorm(surface, var='MomentumX')[0][0]) \
-                         + abs(P.integNorm(surface, var='MomentumY')[0][1]) \
-                         + abs(P.integNorm(surface, var='MomentumZ')[0][2])
-        try:
-            for varList, meanFunction in VarAndMeanList:
-                for var in varList:
-                    data[var] = meanFunction(surface, var)
-        except NameError as e:
-            raise e
-            # Variables cannot be found
-            check = False
-
-    # Check if the needed variables were extracted
-    Cmpi.barrier()
-    check = comm.allreduce(check, op=MPI.LAND) #LAND = Logical AND
-    data['MassFlow'] = comm.allreduce(data['MassFlow'], op=MPI.SUM)
-    data['Area'] = comm.allreduce(data['Area'], op=MPI.SUM)
-    Cmpi.barrier()
-    if not check or data['Area']==0:
-        I.__FlowSolutionNodes__ = previous_container
-        return None
-
-    # MPI Reduction to sum quantities on proc 0
-    Cmpi.barrier()
-    for varList, meanFunction in VarAndMeanList:
-        for var in varList:
-            data[var] = comm.reduce(data[var], op=MPI.SUM, root=0)
-    Cmpi.barrier()
-    I.__FlowSolutionNodes__ = previous_container
-    return data
-
-def updateAndWriteSetup(setup):
-    '''
-    This function is used for adapting ``setup.py`` information for a new run.
-
-    Parameters
-    ---------
-
-        setup : module
-            Python module object as obtained from command
-
-            >>> import setup
-    '''
-    if rank == 0:
-        printCo('updating setup.py ...', proc=0, color=GREEN)
-        if CurrentIteration > 1:
-            setup.elsAkeysNumerics['niter'] -= CurrentIteration - setup.elsAkeysNumerics['inititer'] + 1
-            setup.elsAkeysNumerics['inititer'] = CurrentIteration + 1 
-            if 'itime' in setup.elsAkeysNumerics:
-                setup.elsAkeysNumerics['itime'] = CurrentIteration * setup.elsAkeysNumerics['timestep']
-        PRE.writeSetupFromModuleObject(setup)
-        printCo('updating setup.py ... OK', proc=0, color=GREEN)
-    comm.Barrier()
-
-def invokeArrays():
-    '''
-    Create **arrays** Python dictionary by reading any pre-existing data
-    contained in ``OUTPUT/arrays.cgns``
-
-    .. note:: an empty dictionary is returned if no ``OUTPUT/arrays.cgns`` file
-        is found
-
-    Returns
-    -------
-
-        arrays :dict
-            Contains integral data in the following form:
-
-            >>> arrays['FamilyBCNameOrElementName']['VariableName'] = np.array
-    '''
-    Cmpi.barrier()
-    try: os.remove('COMPLETED')
-    except: pass
-    arrays = dict()
-    FullPathArraysFile = os.path.join(DIRECTORY_OUTPUT, FILE_ARRAYS)
-    ExistingArraysFile = os.path.exists(FullPathArraysFile)
-    Cmpi.barrier()
-    inititer = setup.elsAkeysNumerics['inititer']
-    if ExistingArraysFile and inititer>1:
-        if rank==0:
-            t = C.convertFile2PyTree(FullPathArraysFile)
-
-            for zone in I.getZones(t):
-                ZoneName = I.getName(zone)
-                VarNames, = C.getVarNames(zone, excludeXYZ=True)
-                FlowSol_n = I.getNodeFromName1(zone, 'FlowSolution')
-                arrays[ZoneName] = dict()
-                arraysSubset = arrays[ZoneName]
-                if FlowSol_n:
-                    for VarName in VarNames:
-                        Var_n = I.getNodeFromName1(FlowSol_n, VarName)
-                        if Var_n:
-                            arraysSubset[VarName] = Var_n[1]
-
-                try:
-                    iters = np.copy(arraysSubset['IterationNumber'])
-                    for VarName in arraysSubset:
-                        arraysSubset[VarName] = arraysSubset[VarName][iters<inititer]
-                except KeyError:
-                    pass
-
-    Cmpi.barrier()
-
-    return arrays
-
-def addMemoryUsage2Arrays(arrays):
-    '''
-    This function adds or updates a component in **arrays** for monitoring the
-    employed memory. Only nodes are monitored (not every single proc, as this
-    would produce redundant information). The number of cores contained in each
-    computational node is retreived from the environment variable
-    ``SLURM_CPUS_ON_NODE``.
-
-    If this information does not exist, a value of ``28`` is taken by default.
-
-    Parameters
-    ----------
-
-        arrays :dict
-            Contains integral data in the following form:
-
-            >>> arrays['FamilyBCNameOrElementName']['VariableName'] = np.array
-
-            parameter **arrays** is modified
-    '''
-    CoreNumberPerNode = int(os.getenv('SLURM_CPUS_ON_NODE', 28))
-
-    if rank%CoreNumberPerNode == 0:
-        ZoneName = 'MemoryUsageOfProc%d'%rank
-        UsedMemory = psutil.virtual_memory().used
-        UsedMemoryPctg = psutil.virtual_memory().percent
-        try:
-            ArraysItem = arrays[ZoneName]
-        except KeyError:
-            arrays[ZoneName] = dict(IterationNumber=np.array([],dtype=int),
-                                   UsedMemoryInPercent=np.array([],dtype=float),
-                                   UsedMemory=np.array([],dtype=float),)
-            ArraysItem = arrays[ZoneName]
-
-        try:
-            ArraysItem['IterationNumber'] = np.hstack((
-                ArraysItem['IterationNumber'].ravel(order='F'),
-                int(CurrentIteration))).ravel(order='F')
-            ArraysItem['UsedMemoryInPercent'] = np.hstack((
-                ArraysItem['UsedMemoryInPercent'].ravel(order='F'),
-                float(UsedMemoryPctg))).ravel(order='F')
-            ArraysItem['UsedMemory'] = np.hstack((
-                ArraysItem['UsedMemory'].ravel(order='F'),
-                float(UsedMemory))).ravel(order='F')
-        except KeyError:
-            del arrays[ZoneName]
-    Cmpi.barrier()
-
-def arraysDict2PyTree(arrays):
-    '''
-    This function converts the **arrays** Python dictionary to a PyTree (CGNS)
-    structure **t**.
-
-    Parameters
-    ----------
-
-        arrays :dict
-            Contains integral data in the following form:
-
-            >>> arrays['FamilyBCNameOrElementName']['VariableName'] = np.array
-
-    Returns
-    -------
-
-        t : PyTree
-            same information as input, but structured in a PyTree CGNS form
-
-    .. warning:: after calling the function, **arrays** and **t** do *NOT*
-        share memory, which means that modifications on **arrays** will not
-        affect **t** and vice-versa
-    '''
-    zones = []
-    for ZoneName in arrays:
-        arraysSubset = arrays[ZoneName]
-        Arrays, Vars = [], []
-        OrderedVars = [var for var in arraysSubset]
-
-        OrderedVars.sort()
-        for var in OrderedVars:
-            Vars.append(var)
-            Arrays.append(arraysSubset[var])
-
-        zone = J.createZone(ZoneName, Arrays, Vars)
-        if zone: zones.append(zone)
-
-    if zones:
-        Cmpi._setProc(zones, rank)
-        t = C.newPyTree(['Base', zones])
-        for base in I.getBases(t): I._sortByName(base)
-    else:
-        t = C.newPyTree(['Base'])
-    Cmpi.barrier()
-
-    return t
-
-def appendDict2Arrays(arrays, dictToAppend, basename):
-    '''
-    This function add data defined in **dictToAppend** in the base **basename**
-    of **arrays**.
-
-    Parameters
-    ----------
-
-        arrays :dict
-            Contains integral data in the following form:
-
-            >>> arrays[basename]['VariableName'] = np.array
-
-        dictToAppend : dict
-            Contains data to append in **arrays**. For each element:
-                * key is the variable name
-                * value is the associated value
-
-        basename : str
-            Name of the base in which values will be appended.
-
-    '''
-
-    if not dictToAppend or arrays is None: return
-
-    if not basename in arrays: arrays[basename] = dict()
-
-    for var, value in dictToAppend.items():
-        np_value = np.array([value],ndmin=1).ravel(order='F')
-        if var in arrays[basename]:
-            arrays[basename][var] = np.hstack(
-                                        (arrays[basename][var].ravel(order='F'),
-                                         np_value )
-                                              ).ravel(order='F')
-        else:
-            arrays[basename][var] = np_value
-
-
-def _scatterArraysFromRootToLocal(arrays):
-    local_keys = [k for k in arrays]
-
-    # for debug
-    # for r in range(NumberOfProcessors):
-    #     Cmpi.barrier()
-    #     if r==rank: printCo('local_keys= %s'%str(local_keys),color=J.WARN)
-    #     Cmpi.barrier()
-
-    all_local_keys = comm.gather(local_keys, 0)
-    all_local_keys = comm.bcast(all_local_keys, 0)
-    comm.barrier()
-    i = -1
-    for rank_recv, local_keys in enumerate(all_local_keys):
-        for lk in local_keys:
-            i +=1
-            if rank==0:
-                if rank_recv == 0:
-                    root_item = arrays[lk]
-                else:
-                    obj = arrays[lk] if lk in arrays else None
-                    comm.send(obj, rank_recv, tag=i)
-                    if obj: del arrays[lk]
-            
-            if rank != 0:
-                if rank == rank_recv:
-                    root_item = comm.recv(source=0, tag=i)
-                    if not root_item: continue # nothing to append
-
-                else:
-                    continue # nothing to append
-
-            if lk not in arrays: continue 
-            
-            rootHasItNb = True if 'IterationNumber' in root_item else False
-
-            try:
-                localHasItNb = True if 'IterationNumber' in arrays[lk] else False
-            except:
-                printCo(traceback.format_exc(),color=J.FAIL)
-                printCo('FATAL: failed processing signal %s'%lk)
-                printCo('arrays keys are: %s'%','.join([k for k in arrays]),color=J.FAIL)
-                os._exit(0)
-
-            override_all = False
-            if rootHasItNb and localHasItNb:
-                RegisteredIterations = root_item['IterationNumber'].ravel(order='F')
-                IterationNumber = arrays[lk]['IterationNumber'].ravel(order='F')
-
-                try:
-                    if IterationNumber[0] <= RegisteredIterations[0]:
-                        override_all = True
-
-                    if not override_all:
-                        eps = 1e-12
-                        UpdatePortion = IterationNumber > (RegisteredIterations[-1] + eps)
-                        FirstIndex2Update = np.where(UpdatePortion)[0][0]
-
-                except:
-                    printCo(traceback.format_exc(),color=J.FAIL)
-                    printCo('processing signal %s'%lk,color=J.FAIL)
-                    printCo('RegisteredIterations',color=J.FAIL)
-                    printCo(str(RegisteredIterations),color=J.FAIL)
-                    printCo(str(type(RegisteredIterations)),color=J.FAIL)
-                    printCo('IterationNumber',color=J.FAIL)
-                    printCo(str(IterationNumber),color=J.FAIL)
-                    os._exit(0)
-            else:
-                FirstIndex2Update = 0
-            
-            for var, value in root_item.items():
-                if var in arrays[lk]:
-                    if override_all:
-                        arrays[lk][var] = np.array([value],ndmin=1).ravel(order='F')
-                    else:
-                        arrays[lk][var] = np.hstack((value, arrays[lk][var][FirstIndex2Update:])).ravel(order='F')
-                else:
-                    arrays[lk][var] = np.array([value],ndmin=1).ravel(order='F')
-
-
-def _appendIntegralDataNode2Arrays(arrays, IntegralDataNode):
-    '''
-    Beware: this is a private function, employed by :py:func:`extractIntegralData`
-
-    This function converts the CGNS IntegralDataNode (as provided by elsA)
-    into the Python dictionary structure of arrays dictionary, and append it
-    to the latter.
-
-    Parameters
-    ----------
-
-        arrays :dict
-            Contains integral data in the following form:
-
-            >>> arrays['FamilyBCNameOrElementName']['VariableName'] = np.array
-
-        IntegralDataNode : node
-            Contains integral data as provided by elsA
-    '''
-    IntegralData = dict()
-    for DataArrayNode in I.getChildren(IntegralDataNode):
-        IntegralData[I.getName(DataArrayNode)] = I.getValue(DataArrayNode)
-    IntegralDataName = getIntegralDataName(IntegralDataNode)
-    IterationNumber = IntegralData['IterationNumber']
-
-    try:
-        arraysSubset = arrays[IntegralDataName]
-    except KeyError:
-        arrays[IntegralDataName] = dict()
-        arraysSubset = arrays[IntegralDataName]
-
-
-    try: RegisteredIterations = arraysSubset['IterationNumber']
-    except KeyError: RegisteredIterations = np.array([])
-    if len(RegisteredIterations) > 0:
-        PreviousRegisteredArrays = True
-        eps = 1e-12
-        UpdatePortion = IterationNumber > (RegisteredIterations[-1] + eps)
-        try: FirstIndex2Update = np.where(UpdatePortion)[0][0]
-        except IndexError: return
-    else:
-        PreviousRegisteredArrays = False
-
-    for integralKey in IntegralData:
-        if PreviousRegisteredArrays:
-            PreviousArray = arraysSubset[integralKey]
-            AppendArray = IntegralData[integralKey][FirstIndex2Update:]
-            arraysSubset[integralKey] = np.hstack((PreviousArray, AppendArray))
-        else:
-            arraysSubset[integralKey] = np.array(IntegralData[integralKey],
-                                               order='F', ndmin=1)
-
-def _normalizeMassFlowInArrays(arrays, IntegralDataName):
-    '''
-    Beware: this is a private function, employed by :py:func:`extractIntegralData`
-
-    If:
-
-        * the variable 'convflux_ro' is in **arrays[IntegralDataName]** (massflow
-          extracted by elsA on the Family **IntegralDataName**),
-
-        * and it exists a **FluxCoef** associted to **IntegralDataName** in
-          ** ReferenceValues**, written in:
-
-          >>> setup.ReferenceValues['NormalizationCoefficient'][IntegralDataName]['FluxCoef']
-
-    Then the variable 'MassFlow' is added in **arrays[IntegralDataName]** by
-    multiplying 'convflux_ro' by this **FluxCoef**.
-
-    Parameters
-    ----------
-
-        arrays : dict
-            Contains integral data in the following form:
-
-            >>> np.array = arrays['FamilyBCNameOrElementName']['VariableName']
-
-        IntegralDataName : str
-            Name of the IntegralDataNode (CGNS) provided by elsA. It is used as
-            key for arrays dictionary.
-    '''
-    arraysSubset = arrays[IntegralDataName]
-    try:
-        FluxCoef = setup.ReferenceValues['NormalizationCoefficient'][IntegralDataName]['FluxCoef']
-        arraysSubset['MassFlow'] = arraysSubset['convflux_ro'] * FluxCoef
-    except:
-        return
-
-def _extendArraysWithProjectedLoads(arrays, IntegralDataName):
-    '''
-    Beware: this is a private function, employed by :py:func:`extractIntegralData`
-
-    This function is employed for adding aerodynamic-relevant coefficients to
-    the arrays dictionary. The new quantites are the following :
-
-        elsA Extractions  ---->   New projections (aero coefficients)
-        -------------------------------------------------------------
-        MomentumXFlux               CL   (force coef following LiftDirection)
-        MomentumYFlux               CD   (force coef following DragDirection)
-        MomentumZFlux               CY   (force coef following SideDirection)
-        TorqueX                     Cn   (torque coef around LiftDirection)
-        TorqueY                     Cl   (torque coef around DragDirection)
-        TorqueZ                     Cm   (torque coef around SideDirection)
-
-
-    The aerodynamic coefficients are dimensionless. They are computed using
-    the scales and origins 'FluxCoef', 'TorqueCoef' and 'TorqueOrigin' contained
-    in the setup.py dictionary,
-                ReferenceValues['NormalizationCoefficient'][<IntegralDataName>]
-
-    where <IntegralDataName> is the name of the component.
-    If they are not provided, then global scaling factors are taken from
-    ReferenceValues of setup.py,
-
-                        ReferenceValues['FluxCoef']
-                        ReferenceValues['TorqueCoef']
-                        ReferenceValues['TorqueOrigin']
-
-
-    ***************************************************************************
-    * VERY IMPORTANT NOTE : in order to obtain meaningful Cn, Cl and Cm       *
-    * coefficients, elsA integral torques (TorqueX, TorqueY and TorqueZ) must *
-    * be applied at absolute zero coordinates (0,0,0), which means that       *
-    * special elsA CGNS keys xtorque, ytorque and ztorque must all be 0.      *
-    * Also, all Momentum and Torque fluxes shall be dimensional, which means  *
-    * that special elsA CGNS keys fluxcoeff and torquecoeff must be exactly 1.*
-    * Indeed, proper scaling and normalization is done using the setup.py     *
-    * ReferenceValues, as indicated previously.                               *
-    ***************************************************************************
-
-    Parameters
-    ----------
-
-        arrays : dict
-            Contains integral data in the following form:
-
-            >>> np.array = arrays['FamilyBCNameOrElementName']['VariableName']
-
-        IntegralDataName : str
-            Name of the IntegralDataNode (CGNS) provided by elsA. It is used as
-            key for arrays dictionary.
-    '''
-
-
-    DragDirection=np.array(setup.ReferenceValues['DragDirection'],dtype=np.float64)
-    SideDirection=np.array(setup.ReferenceValues['SideDirection'],dtype=np.float64)
-    LiftDirection=np.array(setup.ReferenceValues['LiftDirection'],dtype=np.float64)
-
-    arraysSubset = arrays[IntegralDataName]
-
-    try:
-        FluxCoef = setup.ReferenceValues['NormalizationCoefficient'][IntegralDataName]['FluxCoef']
-        TorqueCoef = setup.ReferenceValues['NormalizationCoefficient'][IntegralDataName]['TorqueCoef']
-        TorqueOrigin = setup.ReferenceValues['NormalizationCoefficient'][IntegralDataName]['TorqueOrigin']
-    except:
-        FluxCoef = setup.ReferenceValues['FluxCoef']
-        TorqueCoef = setup.ReferenceValues['TorqueCoef']
-        TorqueOrigin = setup.ReferenceValues['TorqueOrigin']
-
-    try:
-        FX = arraysSubset['MomentumXFlux']
-        FY = arraysSubset['MomentumYFlux']
-        FZ = arraysSubset['MomentumZFlux']
-        MX = arraysSubset['TorqueX']
-        MY = arraysSubset['TorqueY']
-        MZ = arraysSubset['TorqueZ']
-    except KeyError:
-        return # no required fields for computing external aero coefficients
-
-    # Pole change
-    # TODO make ticket for elsA concerning CGNS parsing of xtorque ytorque ztorque
-    TX = MX-(TorqueOrigin[1]*FZ - TorqueOrigin[2]*FY)
-    TY = MY-(TorqueOrigin[2]*FX - TorqueOrigin[0]*FZ)
-    TZ = MZ-(TorqueOrigin[0]*FY - TorqueOrigin[1]*FX)
-
-    arraysSubset['CL']=FX*LiftDirection[0]+FY*LiftDirection[1]+FZ*LiftDirection[2]
-    arraysSubset['CD']=FX*DragDirection[0]+FY*DragDirection[1]+FZ*DragDirection[2]
-    arraysSubset['CY']=FX*SideDirection[0]+FY*SideDirection[1]+FZ*SideDirection[2]
-    arraysSubset['Cn']=TX*LiftDirection[0]+TY*LiftDirection[1]+TZ*LiftDirection[2]
-    arraysSubset['Cl']=TX*DragDirection[0]+TY*DragDirection[1]+TZ*DragDirection[2]
-    arraysSubset['Cm']=TX*SideDirection[0]+TY*SideDirection[1]+TZ*SideDirection[2]
-
-    # Normalize forces and moments
-    for Force in ('CL','CD','CY'):  arraysSubset[Force]  *= FluxCoef
-    for Torque in ('Cn','Cl','Cm'): arraysSubset[Torque] *= TorqueCoef
-
-def _extendArraysWithWorkflowQuantities(arrays, IntegralDataName):
-    try: Workflow = setup.Workflow
-    except AttributeError: return
-
-    if Workflow == 'Propeller':
-        from . import WorkflowPropeller as WP
-        WP._extendArraysWithPropellerQuantities(arrays, IntegralDataName, setup)
-
-
-
-def _extendArraysWithStatistics(arrays, IntegralDataName, RequestedStatistics):
-    '''
-    Beware: this is a private function, employed by :py:func:`extractIntegralData`
-
-    Add to arrays dictionary the relevant statistics requested by the user
-    through the RequestedStatistics list of special named strings.
-
-    Parameters
-    ----------
-
-        arrays : dict
-            Contains integral data in the following form:
-            ::
-                >>> np.array = arrays['FamilyBCNameOrElementName']['VariableName']
-
-        IntegralDataName : str
-            Name of the IntegralDataNode (CGNS) provided by elsA. It is used as
-            key for loads dictionary.
-
-        RequestedStatistics : :py:class:`list` of :py:class:`str`
-            Desired statistics to infer from loads dictionary. For more
-            information see documentation of function
-            :py:func:`extractIntegralData`
-    '''
-
-    AvgIt = setup.ReferenceValues["CoprocessOptions"]["AveragingIterations"]
-
-    arraysSubset = arrays[IntegralDataName]
-    try:
-        IterationNumber = arraysSubset['IterationNumber']
-    except BaseException as e:
-        return # this is the case for GlobalConvergenceHistory at present
-    IterationWindow = len(IterationNumber[IterationNumber>(IterationNumber[-1]-AvgIt)])
-    if IterationWindow < 2: return
-
-    for StatKeyword in RequestedStatistics:
-        KeywordsSplit = StatKeyword.split('-')
-        StatType = KeywordsSplit[0]
-        VarName = '-'.join(KeywordsSplit[1:])
-        if VarName not in arraysSubset: continue
-
-        try:
-            InstantaneousArray = arraysSubset[VarName]
-            InvalidValues = np.logical_not(np.isfinite(InstantaneousArray))
-            InstantaneousArray[InvalidValues] = 0.
-        except:
-            continue
-
-        if StatType.lower() == 'avg':
-            StatisticArray = sliddingAverage(InstantaneousArray, IterationWindow)
-
-        elif StatType.lower() == 'std':
-            avg = sliddingAverage(InstantaneousArray, IterationWindow)
-            arraysSubset['avg-'+VarName] = avg
-            StatisticArray = sliddingSTD(InstantaneousArray, IterationWindow, avg=avg)
-
-        elif StatType.lower() == 'rsd':
-            avg = sliddingAverage(InstantaneousArray, IterationWindow)
-            arraysSubset['avg-'+VarName] = avg
-            std = sliddingSTD(InstantaneousArray, IterationWindow, avg=avg)
-            arraysSubset['std-'+VarName] = std
-            StatisticArray = sliddingRSD(InstantaneousArray, IterationWindow,
-                                        avg=avg, std=std)
-
-        arraysSubset[StatKeyword] = StatisticArray
-
-def sliddingAverage(array, window):
-    '''
-    Compute the slidding average of the signal
-
-    Parameters
-    ----------
-
-        array : numpy.ndarray
-            input signal
-
-        window : int
-            length of the slidding window
-
-    Returns
-    -------
-
-        average : numpy.ndarray
-            sliding average
-    '''
-    average = uniform_filter1d(array, size=window)
-    InvalidValues = np.logical_not(np.isfinite(average))
-    average[InvalidValues] = 0.
-    return average
-
-def sliddingSTD(array, window, avg=None):
-    '''
-    Compute the slidding standard deviation of the signal
-
-    Parameters
-    ----------
-
-        array : numpy.ndarray
-            input signal
-
-        window : int
-            length of the slidding window
-
-        avg : numpy.ndarray or :py:obj:`None`
-            slidding average of **array** on the same **window**. If
-            :py:obj:`None`, it is computed
-
-    Returns
-    -------
-
-        std : numpy.ndarray
-            sliding standard deviation
-    '''
-    if avg is None:
-        avg = sliddingAverage(array, window)
-
-    AvgSqrd = uniform_filter1d(array**2, size=window)
-
-    InvalidValues = np.logical_not(np.isfinite(AvgSqrd))
-    AvgSqrd[InvalidValues] = 0.
-    AvgSqrd[AvgSqrd<0] = 0.
-
-    std = np.sqrt(np.abs(AvgSqrd - avg**2))
-
-    return std
-
-def sliddingRSD(array, window, avg=None, std=None):
-    '''
-    Compute the relative slidding standard deviation of the signal
-
-    .. math::
-
-        rsd = std / avg
-
-    Parameters
-    ----------
-
-        array : numpy.ndarray
-            input signal
-
-        window : int
-            length of the slidding window
-
-        average : numpy.ndarray or :py:obj:`None`
-            slidding average of **array** on the same **window**. If
-            :py:obj:`None`, it is computed
-
-        std : numpy.ndarray or :py:obj:`None`
-            slidding standard deviation of **array** on the same **window**. If
-            :py:obj:`None`, it is computed
-
-    Returns
-    -------
-
-        rsd : numpy.ndarray
-            sliding relative standard deviation
-    '''
-    if avg is None:
-        avg = sliddingAverage(array, window)
-    if std is None:
-        std = sliddingSTD(array, window, avg)
-
-    rsd = std / np.abs(avg)
-
-    InvalidValues = np.logical_not(np.isfinite(rsd))
-    rsd[InvalidValues] = 0.
-
-    return rsd
-
-def getIntegralDataName(IntegralDataNode):
-    '''
-    Transforms the elsA provided **IntegralDataNode** name into a suitable name
-    for further storing it at **arrays** dictionary.
-
-    Parameters
-    ----------
-
-        IntegralDataNode : node
-            Contains integral data as provided by elsA
-
-    Returns
-    -------
-
-        IntegralDataName : str
-            name of the integral quantity
-    '''
-    return I.getName(IntegralDataNode).split('-')[0]
-
-
-def isConverged(ConvergenceCriteria):
-    '''
-    This method is used to determine if the current simulation is converged by
-    looking at user-provided convergence criteria.
-    If converged, the signal returns :py:obj:`True` to all ranks and writes a
-    message to ``coprocess.log`` file.
-
-    Parameters
-    ----------
-
-        ConvergenceCriteria : :py:class:`list` of :py:class:`dict`
-            Each :py:class:`dict` corresponds to a criterion. Its has the
-            following keys:
-
-            * ``Family``: Name of the zone to monitor (shall exist in
-              ``arrays.cgns``)
-
-            * ``Variable``: Name of the variable to monitor on ``Family``
-
-            * ``Threshold``: Value of the threshold to consider. The current
-              criterion is satisfied if the value of the last element of
-              ``Variable`` on ``Family`` in ``arrays.cgns`` is lower than
-              ``Threshold``.
-
-            * ``Condition`` (optinal, 'Necessary' by default): logical
-              requirement for the current criterion. To verify convergence,
-              criteria tagged 'Necessary' must all be satisfied simultaneously
-              and at least one criterion tagged 'Sufficient' must be satisfied.
-              For instance, if CN1 and CN2 are 'Necessary' and CS1 and CS2 are
-              'Sufficient', convergence is reached when:
-              (CN1 AND CN2) AND (CS1 OR CS2)
-
-    Returns
-    -------
-
-        CONVERGED : bool
-            :py:obj:`True` if the convergence criteria are satisfied
-    '''
-    if not ConvergenceCriteria:
-        return False
-
-    CONVERGED = False
-    if rank == 0:
-        AllNecessaryCriteria = True
-        OneSufficientCriterion = True
-        # Default value of Condition = 'Necessary'
-        for criterion in ConvergenceCriteria:
-            if 'Condition' not in criterion:
-                criterion['Condition'] = 'Necessary'
-            elif criterion['Condition'] == 'Sufficient':
-                OneSufficientCriterion = False
-        try:
-            arraysTree = C.convertFile2PyTree(os.path.join(DIRECTORY_OUTPUT, FILE_ARRAYS))
-            arraysZones = I.getZones(arraysTree)
-            for criterion in ConvergenceCriteria:
-                if OneSufficientCriterion and criterion['Condition'] == 'Sufficient':
-                    continue
-                zone, = [z for z in arraysZones if z[0] == criterion['Family']]
-                Flux, = J.getVars(zone, [criterion['Variable']])
-                if Flux is None and criterion['Condition'] == 'Necessary':
-                    printCo('WARNING: requested convergence variable %s not found in %s'%(criterion['Variable'],criterion['Family']),color=WARN)
-                    AllNecessaryCriteria = False
-                    continue
-                criterion['FoundValue'] = Flux[-1]
-                IsSatisfied = criterion['FoundValue'] < criterion['Threshold']
-                if criterion['Condition'] == 'Necessary' and not IsSatisfied:
-                    AllNecessaryCriteria = False
-                    break
-                elif criterion['Condition'] == 'Sufficient' and IsSatisfied:
-                    OneSufficientCriterion = criterion['Variable']
-
-            CONVERGED = OneSufficientCriterion and AllNecessaryCriteria
-            if CONVERGED:
-                MSG = 'CONVERGED at iteration {} since:'.format(CurrentIteration-1)
-                for criterion in ConvergenceCriteria:
-                    if criterion['Condition'] == 'Necessary' \
-                        or criterion['Variable'] == OneSufficientCriterion:
-                        MSG += '\n  {}={} < {} on {} ({})'.format(criterion['Variable'],
-                                                               criterion['FoundValue'],
-                                                               criterion['Threshold'],
-                                                               criterion['Family'],
-                                                               criterion['Condition'])
-                printCo('*******************************************',color=GREEN)
-                printCo(MSG, color=GREEN)
-                printCo('*******************************************',color=GREEN)
-
-        except BaseException as e:
-            printCo("isConverged failed: {}".format(e),color=FAIL)
-
-
-    Cmpi.barrier()
-    CONVERGED = comm.bcast(CONVERGED,root=0)
-
-    return CONVERGED
-
-
-def hasReachedTimeOutMargin(ElapsedTime, TimeOut, MarginBeforeTimeOut):
-    '''
-    This function returns :py:obj:`True` to all processors if the margin before
-    time-out is satisfied. Otherwise, it returns :py:obj:`False` to all processors.
-
-    Parameters
-    ----------
-
-        ElapsedTime : float
-            total elapsed time in seconds since the launch of ``compute.py``
-            elsA script.
-
-        TimeOut : float
-            total time-out in seconds. It shall correspond to the
-            remaining time of a slurm job before forced termination.
-
-        MarginBeforeTimeOut : float
-            Margin in seconds before time out is reached. Shall account for safe
-            postprocessing operations before the job triggers forced termination
-
-    Returns
-    -------
-
-        ReachedTimeOutMargin : bool
-            :py:obj:`True` if
-
-            ::
-
-                ElapsedTime >= (TimeOut - MarginBeforeTimeOut)
-
-            Otherwise, returns :py:obj:`False`.
-
-            .. note:: the same value (:py:obj:`True` or :py:obj:`False`) is sent to *all*
-                processors.
-    '''
-    ReachedTimeOutMargin = False
-    if rank == 0:
-        ReachedTimeOutMargin = ElapsedTime >= (TimeOut - MarginBeforeTimeOut)
-        if ReachedTimeOutMargin:
-            printCo('REACHED MARGIN BEFORE TIMEOUT at %s'%datetime.now().strftime("%d/%m/%Y %H:%M:%S"),
-                            proc=0, color=WARN)
-    comm.Barrier()
-    ReachedTimeOutMargin = comm.bcast(ReachedTimeOutMargin,root=0)
-
-    return ReachedTimeOutMargin
-
-
-def copyOutputFiles(*files2copy):
-    '''
-    Copy the files provided as input *(comma-separated variables)* by addding to
-    their name ``'_AfterIter<X>'`` where ``<X>`` will be replaced with the
-    corresponding interation
-
-    Parameters
-    ----------
-
-        file2copy : comma-separated :py:class:`str`
-            file(s) name(s) to copy at ``OUTPUT`` directory.
-
-    Examples
-    --------
-
-    ::
-
-        copyOutputFiles('surfaces.cgns','arrays.cgns')
-
-    '''
-    for file2copy in files2copy:
-        f2cSplit = file2copy.split('.')
-        newFileName = '{name}_AfterIter{it}.{fmt}'.format(
-                        name='.'.join(f2cSplit[:-1]),
-                        it=CurrentIteration,
-                        fmt=f2cSplit[-1])
-        try:
-            shutil.copy2(file2copy, newFileName)
-        except:
-            pass
-
-
-def computeTransitionOnsets(to):
-    '''
-    Extracts the airfoil's top and bottom side transition onset locations.
-
-    .. important:: This function is adapted only to **Workflow Airfoil** cases.
-
-    Parameters
-    ----------
-
-        to : PyTree
-            Coupling tree as obtained from `adaptEndOfRun`
-
-    Returns
-    -------
-
-        XtrTop : :py:class:`float`
-            X-coordinate location of the transition onset location
-            at the top side of the airfoil
-
-        XtrBottom : :py:class:`float`
-            X-coordinate location of the transition onset location
-            at the bottom side of the airfoil
-    '''
-    XtrTop, XtrBottom = np.nan, np.nan
-    surf   = boundaryConditions2Surfaces(to, onlyWalls=True)
-    Cmpi._convert2PartialTree(surf)
-    surf   = T.merge(surf)
-    Slices = P.isoSurfMC(surf,'intermittency',value=0.5)
-
-    # Really required ?
-    TransitionPoints = T.splitConnexity(Slices) if len(Slices) > 0 else None
-
-    # Each proc send to rank=0 the transition points found
-    comm.Barrier()
-    if rank == 0:
-        TransitionPoints = comm.gather(TransitionPoints,0)
-    else:
-        comm.gather(TransitionPoints,0)
-
-    # Post process the transition onset (rank=0)
-    if rank == 0:
-        TransPts2postProcess = []
-        for p in TransitionPoints:
-            if p is not None:
-                isStdNode = I.isStdNode(p)
-                if isStdNode == 0:
-                    TransPts2postProcess += p
-                elif isStdNode == -1:
-                    TransPts2postProcess += [p]
-        QtyOfTransitionOnsetPoints = len(TransPts2postProcess)
-        if QtyOfTransitionOnsetPoints != 2:
-            print(J.WARN+'WARNING: unexpected number of Transition onset points (%d, expected 2). Replacing by NaN'%QtyOfTransitionOnsetPoints+J.ENDC)
-            TopPointXY = BottomPointXY = [np.array([np.nan]), np.array([np.nan])]
-        else:
-            TopPointXY    = J.getxy(TransPts2postProcess[0])
-            BottomPointXY = J.getxy(TransPts2postProcess[1])
-
-            if TopPointXY[1][0] < BottomPointXY[1][0]:
-                TopPointXY, BottomPointXY = BottomPointXY, TopPointXY
-
-        XtrTop    = TopPointXY[0][0]
-        XtrBottom = BottomPointXY[0][0]
-    comm.Barrier()
-
-    return XtrTop, XtrBottom
-
-
-def addArrays(arrays, ZoneName, ListOfArraysNames, NumpyArrays):
-    '''
-    This function is an interface for adding new user-defined arrays into the
-    **arrays** Python dictionary.
-
-    Parameters
-    ----------
-
-        arrays :dict
-            Contains integral data in the following form:
-
-            >>> arrays['FamilyBCNameOrElementName']['VariableName'] = np.array
-
-            parameter **arrays** is modified
-
-        ZoneName : str
-            Name of the existing or new component where new arrays are going
-            to be added. (FamilyBC or Component name)
-
-        ListOfArraysNames : :py:class:`list` of :py:class:`str`
-            Each element of this list is a name of the new arrays to be added.
-            For example:
-
-            ::
-
-                ['MyFirstLoad', 'AnotherLoad']
-
-        NumpyArrays : :py:class:`list` of numpy 1d arrays
-            Values to be added to **arrays**
-
-            .. attention::
-                All arrays provided to **NumpyArrays** *(which belongs to the
-                same component)* must have exactly the same number of elements
-    '''
-    try:
-        arraysSubset = arrays[ZoneName]
-    except KeyError:
-        arrays[ZoneName] = {}
-        arraysSubset = arrays[ZoneName]
-        for array, name in zip(NumpyArrays, ListOfArraysNames):
-            arraysSubset[name] = array.flatten()
-        return
-
-    for array, name in zip(NumpyArrays, ListOfArraysNames):
-        try:
-            ExistingArray = arraysSubset[name]
-        except KeyError:
-            arraysSubset[name] = array.flatten()
-            continue
-
-        arraysSubset[name] = np.hstack((ExistingArray.flatten(), array.flatten()))
-
-
-def addBodyForcePropeller2Arrays(arrays, BodyForceDisks):
-    '''
-    This function is an interface adapted to body-force computations.
-    It transfers the integral information of each body-force disk into
-    the **arrays** dictionary.
-
-    The fields that are appended to **arrays** are:
-
-    ::
-
-        ['Thrust', 'RPM', 'Power', 'Pitch']
-
-    hence, these values must exist in ``.Info`` CGNS node of each CGNS zone
-    contained in **BodyForceDisks**
-
-    .. note:: The new component of load dictionary has the same name as its
-        corresponding body-force disk.
-
-    Parameters
-    ----------
-
-        arrays :dict
-            Contains integral data in the following form:
-
-            >>> arrays['FamilyBCNameOrElementName']['VariableName'] = np.array
-
-            parameter **arrays** is modified
-
-        BodyForceDisks : :py:class:`list` of zone
-            Current bodyforce disks as obtained from
-            :py:func:`MOLA.LiftingLine.computePropellerBodyForce`
-    '''
-    Cmpi.barrier()
-    for BodyForceDisk in BodyForceDisks:
-        BodyForceDiskName = I.getName( BodyForceDisk )
-        Loads = J.get(BodyForceDisk, '.AzimutalAveragedLoads')
-        if Loads:
-            LoadsNames = [k for k in Loads]
-            LoadsArrays = [np.array([Loads[k]]) for k in Loads]
-            Commands = J.get(BodyForceDisk, '.Commands')
-            if Commands:
-                CommandsNames = [k for k in Commands]
-                CommandsArrays = [np.array([Commands[k]]) for k in Commands]
-                LoadsNames.extend(CommandsNames)
-                LoadsArrays.extend(CommandsArrays)
-
-            LoadsNames.append('IterationNumber')
-            LoadsArrays.append(np.array([CurrentIteration]))
-            addArrays(arrays, BodyForceDiskName, LoadsNames, LoadsArrays)
-    Cmpi.barrier()
-
-
-def getSignal(filename):
-    '''
-    Get a signal using an temporary auxiliar file technique.
-
-    If the intermediary file exists (signal received) then it is removed, and
-    the function returns :py:obj:`True` to all processors. Otherwise, it returns
-    :py:obj:`False` to all processors.
-
-    This function is employed for controling a simulation in a simple manner,
-    for example using UNIX command ``touch``:
-
-    .. code-block:: bash
-
-        touch filename
-
-    at the same directory where :py:func:`getSignal` is called.
-
-    Parameters
-    ----------
-
-        filename : str
-            the name of the file (the signal keyword)
-
-    Returns
-    -------
-
-        isOrder : bool
-            :py:obj:`True` if the signal is received, otherwise :py:obj:`False`, to all
-            processors
-    '''
-    isOrder = False
-    if rank == 0:
-        try:
-            os.remove(filename)
-            isOrder = True
-            printCo(CYAN+"Received signal %s"%filename+ENDC, proc=0)
-        except:
-            pass
-    comm.Barrier()
-    isOrder = comm.bcast(isOrder,root=0)
-    return isOrder
-
-
-def adaptEndOfRun(to):
-    '''
-    This function is used to make adaptations of the coupling trigger tree
-    provided by elsA. The following operations are performed:
-
-    * ``GridCoordinates`` node is created from ``FlowSolution#EndOfRun#Coords``
-    * adapt name of masking field (``cellnf`` is renamed as ``cellN``)
-    * rename ``FlowSolution#EndOfRun`` as ``FlowSolution#Init``
-
-    Parameters
-    ----------
-
-         to : PyTree
-            Coupling tree as obtained from function
-
-            >>> elsAxdt.get(elsAxdt.OUTPUT_TREE)
-
-            .. note:: tree **to** is modified
-    '''
-    moveCoordsFromEndOfRunToGridCoords(to)
-    I._renameNode(to, 'cellnf', 'cellN')
-    I._renameNode(to, 'FlowSolution#EndOfRun', 'FlowSolution#Init')
-
-def moveCoordsFromEndOfRunToGridCoords(to):
-    '''
-    This function is used to make adaptations of the coupling trigger tree
-    provided by elsA. The following operations are performed:
-
-    * ``GridCoordinates`` node is created from ``FlowSolution#EndOfRun#Coords``
-
-
-    Parameters
-    ----------
-
-         to : PyTree
-            Coupling tree as obtained from function
-
-            >>> elsAxdt.get(elsAxdt.OUTPUT_TREE)
-
-            .. note:: tree **to** is modified
-    '''
-    FScoords = I.getNodeFromName(to, 'FlowSolution#EndOfRun#Coords')
-    if FScoords:
-        I._renameNode(to,'FlowSolution#EndOfRun#Coords','GridCoordinates')
-        for GridCoordsNode in I.getNodesFromName3(to, 'GridCoordinates'):
-            GridLocationNode = I.getNodeFromType1(GridCoordsNode, 'GridLocation_t')
-            if I.getValue(GridLocationNode) != 'Vertex':
-                zone = I.getParentOfNode(to, GridCoordsNode)
-                ERRMSG = ('Extracted coordinates of zone '
-                          '%s must be located in Vertex')%I.getName(zone)
-                raise ValueError(FAIL+ERRMSG+ENDC)
-            I.rmNode(to, GridLocationNode)
-            I.setType(GridCoordsNode, 'GridCoordinates_t')
-    Cmpi.barrier()
-
-def boundaryConditions2Surfaces(to, onlyWalls=True):
-    '''
-    Extract the BC data contained in the coupling tree as a PyTree.
-
-    Parameters
-    ----------
-
-        to : PyTree
-            Coupling tree as obtained from :py:func:`adaptEndOfRun`
-
-        onlyWalls : bool
-            if :py:obj:`True`, only BC with keyword ``'wall'`` contained in
-            their type are extracted. Otherwise, all BC are extracted,
-            regardless of their type.
-
-    Returns
-    -------
-
-        BCs : PyTree
-            PyTree with one base by BC Family. Include fields stored in
-            FlowSolution containers
-    '''
-    Cmpi.barrier()
-    tR = I.renameNode(to, 'FlowSolution#Init', 'FlowSolution#Centers')
-    I.__FlowSolutionCenters__ = 'FlowSolution#Centers'
-    # TODO make it multi-container of FlowSolution
-    DictBCNames2Type = C.getFamilyBCNamesDict(tR)
-
-    BCs = I.newCGNSTree()
-    for FamilyName in DictBCNames2Type:
-        BCType = DictBCNames2Type[FamilyName]
-        BC = None
-        if onlyWalls:
-            if 'wall' in BCType.lower():
-                BC = C.extractBCOfName(tR,'FamilySpecified:'+FamilyName)
-        else:
-            BC = C.extractBCOfName(tR,'FamilySpecified:'+FamilyName)
-        if BC:
-            base = I.newCGNSBase(FamilyName, 2, 3, parent=BCs)
-            for bc in BC:
-                I.addChild(base, bc)
-
-    Cmpi.barrier()
-
-    return BCs
-
-def renameTooLongZones(to, n=25):
-    '''
-    .. warning:: this is a private function, employed by :py:func:`saveSurfaces`
-
-    This function rename zones in a PyTree **to** if their names are too long
-    to be save in a CGNS file (maximum length = 32 characters).
-
-    The new name of a zone follows this format:
-    ``<NewName>`` = ``<First <n> characters of old name>_<ID>``
-    with ``<n>`` an integer and ``<ID>`` the lowest integer (starting form 0) such as
-    ``<NewName>`` does not already exist in the PyTree.
-
-    Parameters
-    ----------
-
-        to : PyTree
-            PyTree to check. Zones with a too long name will be renamed.
-
-            .. note:: tree **to** is modified
-
-        n : int
-            Number of characters to keep in the old zone name.
-    '''
-    for zone in I.getZones(to):
-        zoneName = I.getName(zone)
-        if len(zoneName) > 32:
-            CurrentZoneNames = [I.getName(z) for z in I.getZones(to)]
-            c = 0
-            newName = '{}_{}'.format(zoneName[:n+1], c)
-            while newName in CurrentZoneNames and c < 1000:
-                c += 1
-                newName = '{}_{}'.format(zoneName[:n+1], c)
-            if c == 1000:
-                ERRMSG = 'Zone {} has not been renamed by renameTooLongZones() but its length ({}) is greater than maximum authorized length (32)'.format(zoneName, len(zoneName))
-                raise ValueError(FAIL+ERRMSG+ENDC)
-            I.setName(zone, newName)
-
-def reshapeBCDatasetNodes(to):
-    '''
-    ..warning:: this is a private function, employed by :py:func:`saveSurfaces`
-
-    This function checks the shape of DataArray in all ``BCData_t`` nodes in a
-    PyTree **to**.
-    For some unknown reason, the extraction of BCData throught a BCDataSet is
-    done sometimes in unstructured 1D shape, so it is not consistent with BC
-    PointRange. If so, this function reshape the DataArray to the BC shape.
-    Link to ``Anomaly #6186`` (see <https://elsa-e.onera.fr/issues/6186>`_)
-
-    Parameters
-    ----------
-
-        to : PyTree
-            PyTree to check.
-
-            .. note:: tree **to** is modified
-    '''
-    def _getBCShape(bc):
-        PointRange_n = I.getNodeFromName(bc, 'PointRange')
-        if not PointRange_n: return
-        PointRange = I.getValue(PointRange_n)
-        imin = PointRange[0, 0]
-        imax = PointRange[0, 1]
-        jmin = PointRange[1, 0]
-        jmax = PointRange[1, 1]
-        kmin = PointRange[2, 0]
-        kmax = PointRange[2, 1]
-        if imin == imax:
-            bc_shape = (jmax-jmin, kmax-kmin)
-        elif jmin == jmax:
-            bc_shape = (imax-imin, kmax-kmin)
-        else:
-            bc_shape = (imax-imin, jmax-jmin)
-        return bc_shape
-
-    for bc in I.getNodesFromType(to, 'BC_t'):
-        bc_shape = _getBCShape(bc)
-        if not bc_shape: continue
-        for BCData in I.getNodesFromType(bc, 'BCData_t'):
-            for node in I.getNodesFromType(BCData, 'DataArray_t'):
-                value = I.getValue(node)
-                if isinstance(value, np.ndarray):
-                    if value.shape != bc_shape:
-                        I.setValue(node, value.reshape(bc_shape, order='F'))
-
-
-def getOption(OptionName, default=None):
-    '''
-    This function is an interface for easily accessing the values of dictionary
-    ``ReferenceValues['CoprocessOptions']`` contained in ``setup.py``.
-
-    Parameters
-    ----------
-
-        OptionName : str
-            Name of the key to return.
-
-        default
-            value to return if **OptionName** key is not present in
-            ``ReferenceValues['CoprocessOptions']`` dictionary
-
-    Returns
-    -------
-
-        value
-            the value contained in
-            ``ReferenceValues['CoprocessOptions'][<OptionName>]`` or the default
-            value if key is not found
-    '''
-    try:
-        value = setup.ReferenceValues['CoprocessOptions'][OptionName]
-    except KeyError:
-        value = default
-
-    return value
-
-def write4Debug(MSG):
-    '''
-    This function allows for writing into separated files (one per processor)
-    named ``LOGS/rank<P>.log`` where ``<P>`` is replaced with the proc number.
-    It is useful for debugging.
-
-    Parameters
-    ----------
-
-        MSG : str
-            Message to append into appropriate file following the local
-            proc number.
-    '''
-    with open('LOGS/rank%d.log'%rank,'a') as f: f.write('%s\n'%MSG)
-
-def loadSkeleton(Skeleton=None, PartTree=None):
-    '''
-    Load the skeleton tree (if not given) and add nodes that are required for
-    coprocessing.
-
-    Parameters
-    ----------
-
-        Skeleton : PyTree or :py:obj:`None`
-            Skeleton tree, got from ``Cmpi.convertFile2SkeletonTree`` with
-            Cassiopee or ``PyPartBase.getPyPartSkeletonTree`` with PyPart.
-            If :py:obj:`None`, load the Skeleton tree with
-            ``Cmpi.convertFile2SkeletonTree(FILE_CGNS)``.
-
-        PartTree : PyTree or :py:obj:`None`
-            Partial tree, got from ``Cmpi.convertFile2PyTree(..., proc=rank)``
-            with Cassiopee or ``PyPartBase.runPyPart`` with PyPart.
-            If :py:obj:`None`, only the needed nodes are read with
-            ``Converter.Filter``.
-
-    Returns
-    -------
-
-        Skeleton : PyTree
-            Skeleton Tree with additional information, required for Coprocess
-            functions.
-    '''
-    addCoordinates = True
-    if not Skeleton: Skeleton = Cmpi.convertFile2SkeletonTree(FILE_CGNS)
-
-    FScoords = I.getNodeFromName1(Skeleton, 'FlowSolution#EndOfRun#Coords')
-    if FScoords: addCoordinates = False
-
-    I._rmNodesByName(Skeleton, 'FlowSolution#EndOfRun*')
-    I._rmNodesByName(Skeleton, 'ID_*')
-
-    if PartTree:
-        # Needed nodes are read from PartTree
-        def readNodesFromPaths(path):
-            split_path = path.split('/')
-            path_begining = '/'.join(split_path[:-1])
-            name = split_path[-1]
-            parent = I.getNodeFromPath(PartTree, path_begining)
-            return I.getNodesFromName(parent, name)
-
-        FScoords = I.getNodeFromName1(PartTree, 'FlowSolution#EndOfRun#Coords')
-        if FScoords: addCoordinates = False
-    else:
-        # Needed nodes are read from FILE_CGNS with Converter.Filter
-        def readNodesFromPaths(path):
-            return Filter.readNodesFromPaths(FILE_CGNS, [path])
-
-
-    def replaceNodeByName(parent, parentPath, name):
-        oldNode = I.getNodeFromName1(parent, name)
-        path = '{}/{}'.format(parentPath, name)
-        newNode = readNodesFromPaths(path)
-        I._rmNode(parent, oldNode)
-        I._addChild(parent, newNode)
-
-    # def replaceNodesByNameRecursively(parent, parentPath, name):
-    #     for child in parent[2]:
-
-
-    def replaceNodeValuesRecursively(node_skel, node_path):
-        new_node = readNodesFromPaths(node_path)[0]
-        node_skel[1] = new_node[1]
-        for child in node_skel[2]:
-            replaceNodeValuesRecursively(child, node_path+'/'+child[0])
-
-    containers2read = ['FlowSolution#Height',
-                       ':CGNS#Ppart',
-                       'FlowSolution#DataSourceTerm',
-                       'FlowSolution#Average']
-
-    for base in I.getBases(Skeleton):
-        basename = I.getName(base)
-        for zone in I.getNodesFromType1(base, 'Zone_t'):
-            # Only for local zones on proc
-            proc = I.getValue(I.getNodeFromName(zone, 'proc'))
-            if proc != rank: continue
-
-            zonePath = '{}/{}'.format(basename, I.getName(zone))
-            zoneInPartialTree = readNodesFromPaths(zonePath)[0]
-
-            # Coordinates
-            if addCoordinates: replaceNodeByName(zone, zonePath, 'GridCoordinates')
-
-            for nodeName2read in containers2read:
-                if I.getNodeFromName1(zoneInPartialTree, nodeName2read):
-                    replaceNodeByName(zone, zonePath, nodeName2read)
-
-            # For unstructured mesh
-            if I.getZoneType(zone) == 2: # unstructured zone
-                replaceNodeByName(zone, zonePath, ':elsA#Hybrid')
-                # TODO: Add other types of Elements_t nodes if needed
-                replaceNodeByName(zone, zonePath, 'NGonElements')
-                replaceNodeByName(zone, zonePath, 'NFaceElements')
-                # PointList in BCs and GridConnectivities
-                for BC in I.getNodesFromType2(zone, 'BC_t'):
-                    BCpath = '{}/ZoneBC/{}'.format(zonePath, I.getName(BC))
-                    replaceNodeByName(BC, BCpath, 'PointList')
-                for GC in I.getNodesFromType2(zone, 'GridConnectivity_t'):
-                    GCpath = '{}/ZoneGridConnectivity/{}'.format(zonePath, I.getName(GC))
-                    replaceNodeByName(GC, GCpath, 'PointList')
-
-
-
-        # always require to fully read Mask nodes 
-        masks = I.getNodeFromName1(base, '.MOLA#Masks')
-        if masks:
-            replaceNodeValuesRecursively(masks, '/'.join([basename, masks[0]]))
-
-    return Skeleton
-
-def splitWithPyPart():
-    '''
-    Use PyPart to split the mesh in ``main.cgns``. This function should be use
-    in ``compute.py`` to prepare the mesh before calling ``elsAxdt.XdtCGNS()``.
-
-    .. note:: For more details on PyPart, see the dedicated pages on elsA
-        support:
-        `PyPart alone <http://elsa.onera.fr/restricted/MU_MT_tuto/latest/Tutos/PreprocessTutorials/etc_pypart_alone.html>`_
-        and
-        `PyPart with elsA <http://elsa.onera.fr/restricted/MU_MT_tuto/latest/Tutos/PreprocessTutorials/etc_pypart_elsa.html>`_
-
-    .. important:: Dependence to ETC module
-
-    Returns
-    -------
-
-        t : PyTree
-            Split tree, merged with the skeleton. It will be the **tree**
-            argument of ``elsAxdt.XdtCGNS()`` in ``compute.py``
-
-        Skeleton : PyTree
-            Skeleton tree to use in ``coprocess.py``
-
-        PyPartBase : PyPart object
-            PyPart objet that is mandatory to use its method mergeAndSave latter
-
-        Distribution : dict
-            Correspondence between zones and processors.
-
-        PartTree : PyTree
-            Required for adequately saving tree using PyPart (see https://elsa.onera.fr/issues/11149)
-
-    '''
-
-    import etc.pypart.PyPart     as PPA
-
-    # HACK For now, PyPart Log files must be written in order to not polluate the stderr.log file
-    # See https://elsa-e.onera.fr/issues/11028#note-4
-    PyPartBase = PPA.PyPart(FILE_CGNS,
-                            lksearch=[DIRECTORY_OUTPUT, '.'],
-                            loadoption='partial',
-                            mpicomm=comm,
-                            LoggingInFile=True,
-                            LoggingFile='{}/PYPART_partTree'.format(DIRECTORY_LOGS),
-                            LoggingVerbose=40  # Filter: None=0, DEBUG=10, INFO=20, WARNING=30, ERROR=40, CRITICAL=50
-                            )
-    # reorder=[6, 2] is recommended by CLEF, mostly for unstructured mesh
-    # with modernized elsA. 
-    # Mandatory arguments to use lussorscawf: reorder=[6,2], nCellPerCache!=0
-    # See http://elsa.onera.fr/restricted/MU_MT_tuto/latest/MU-98057/Textes/Attribute/numerics.html#numerics.implicit
-    PartTree = PyPartBase.runPyPart(method=2, partN=1, reorder=[6, 2], nCellPerCache=1024)
-    PyPartBase.finalise(PartTree, savePpart=True, method=1)
-    Skeleton = PyPartBase.getPyPartSkeletonTree()
-    I._rmNodesByName(Skeleton,'ZoneBCGT') # https://elsa.onera.fr/issues/11149
-    Distribution = PyPartBase.getDistribution()
-
-    # Put Distribution into the Skeleton
-    for zone in I.getZones(Skeleton):
-        zonePath = I.getPath(Skeleton, zone, pyCGNSLike=True)[1:]
-        Cmpi._setProc(zone, Distribution[zonePath])
-
-    t = I.merge([Skeleton, PartTree])
-
-    Skeleton = loadSkeleton(Skeleton, PartTree)
-    # Add empty Coordinates for skeleton zones
-    # Needed to make Cmpi.convert2PartialTree work
-    for zone in I.getZones(Skeleton):
-        GC = I.getNodeFromType1(zone, 'GridCoordinates_t')
-        if not GC:
-            J.set(zone, 'GridCoordinates', childType='GridCoordinates_t',
-                CoordinateX=None, CoordinateY=None, CoordinateZ=None)
-        elif I.getZoneType(zone) == 2:
-            # HACK For unstructured zone, correct the node NFaceElements/ElementConnectivity
-            # Problem with PyPart: see issue https://elsa-e.onera.fr/issues/9002
-            # C._convertArray2NGon(zone)
-            NFaceElements = I.getNodeFromName(zone, 'NFaceElements')
-            if NFaceElements:
-                node = I.getNodeFromName(NFaceElements, 'ElementConnectivity')
-                I.setValue(node, np.abs(I.getValue(node)))
-
-    if 'CoupledSurfaces' in setup.ReferenceValues['CoprocessOptions']:
-        # This part is linked to the WorkflowAerothermalCoupling
-        # For unstructured zones, AdditionnalFamilyName nodes are lost
-        # See Anomaly #10494 on elsA support # TODO: Fixed since elsA v5.2.01
-        # We need to restore them
-        for i, famBCTrigger in enumerate(setup.ReferenceValues['CoprocessOptions']['CoupledSurfaces']):
-            surfaceName = 'ExchangeSurface{}'.format(i)
-            for zone in I.getZones(t):
-                if I.getZoneType(zone) == 2:
-                    for BC in C.getFamilyBCs(t, famBCTrigger):
-                        I.createChild(BC, 'SurfaceName', 'AdditionalFamilyName_t', value=surfaceName)
-
-    return t, Skeleton, PyPartBase, Distribution
-
-def moveLogFiles():
-    if Cmpi.rank == 0:
-        try: os.makedirs(DIRECTORY_LOGS)
-        except: pass
-
-        for fn in glob.glob('*.log'):
-            FilenameBase = fn[:-4]
-            i = 1
-            NewFilename = FilenameBase+'-%d'%i+'.log'
-            while JM.fileExists('LOGS', NewFilename):
-                i += 1
-                NewFilename = FilenameBase+'-%d'%i+'.log'
-
-            shutil.move(fn, os.path.join('LOGS', NewFilename))
-        for fn in glob.glob('elsA_MPI*'):
-            shutil.move(fn, os.path.join('LOGS', fn))
-
-    Cmpi.barrier()
-
-def createSymbolicLink(src, dst):
-    if Cmpi.rank == 0:
-        J.createSymbolicLink(src, dst)
-
-
-def updateBodyForce(t, previousTreeWithSourceTerms=[]):
-    '''
-    In a turbomachinery context, update the source terms for body-force modelling.
-    The user-defined parameter **BodyForceInputData** (in `setup.py`) controls the 
-    behavior of this function.
-
-    The optional parameter **BodyForceInitialIteration** (=1 by default) may be modified in
-    `CoprocessOptions`.
-
-    For each row modelled with body force, the following parameters are optional:
-
-    * **relax** (=0.5 by default): Relaxation coefficient for the source terms. 
-       Should be less than 1 (the new source terms are equal to the previous ones).
-
-    * **rampIterations** (=50 by default): Number of iterations (starting from **BodyForceInitialIteration**)
-       to activate body force progressively, with a coefficient ramping from 0 to 1.
-
-    Parameters
-    ----------
-    
-        t : PyTree
-            Output PyTree as obtained from :py:func:`extractFields`
-
-        previousTreeWithSourceTerms : PyTree
-            Previous output of this function. It is used for relaxing the source terms, depending 
-            on the value of the **relax** argument. 
-            The first time this function is called, this parameter may be initialized with an empty list.
-
-    Returns
-    -------
-        newTreeWithSourceTerms: PyTree
-            _description_
-    '''
-
-    printCo('Update body force...', 0, color=J.CYAN)
-
-    newTreeWithSourceTerms = I.copyRef(t)
-    
-    FluidProperties    = setup.FluidProperties
-    TurboConfiguration = setup.TurboConfiguration
-    BodyForceInputData = setup.BodyForceInputData
-    BodyForceInitialIteration = getOption('BodyForceInitialIteration', default=1)
-
-    for BodyForceFamily, BodyForceParams in BodyForceInputData.items():
-
-        relax = BodyForceParams.get('relax', 0.5)
-        BodyForceFinalIteration = BodyForceInitialIteration + BodyForceParams.get('rampIterations', 50.)
-        coeff_eff = J.rampFunction(BodyForceInitialIteration, BodyForceFinalIteration, 0., 1.)
-
-        for zone in C.getFamilyZones(newTreeWithSourceTerms, BodyForceFamily):
-
-            DataSourceTermNode = I.getNodeByName1(zone, 'FlowSolution#DataSourceTerm')
-            if not DataSourceTermNode: continue
-
-            NewSourceTerms = BF.computeBodyForce(zone, BodyForceParams, FluidProperties, TurboConfiguration)
-
-            for key, value in NewSourceTerms.items():
-                NewSourceTerms[key] = coeff_eff(CurrentIteration) * value
-
-            FSSourceTerm = I.newFlowSolution('FlowSolution#SourceTerm', gridLocation='CellCenter', parent=zone)
-            SourceTermPath = I.getPath(newTreeWithSourceTerms, FSSourceTerm)
-
-            # Get previous source terms
-            previousSourceTerms = dict()
-            if CurrentIteration > BodyForceInitialIteration : 
-                previousFSSourceTerm = I.getNodeFromPath(previousTreeWithSourceTerms, SourceTermPath)
-                for name in NewSourceTerms:
-                    previousSourceTerms[name] = I.getValue(I.getNodeFromName(previousFSSourceTerm, name))
-            else:
-                for name in NewSourceTerms:
-                    previousSourceTerms[name] = 0.
-            
-            # # Optimal relaxation coefficient
-            # NormOfNewSourceTerms = sum([x**2 for x in NewSourceTerms.values()])**0.5
-            # NormOfPreviousSourceTerms = sum([x**2 for x in previousSourceTerms.values()])**0.5
-            # num = np.amax( np.absolute(NormOfNewSourceTerms - NormOfPreviousSourceTerms) )
-            # den = np.amax( np.absolute(NormOfNewSourceTerms + NormOfPreviousSourceTerms) )
-            # if den != 0:
-            #     relax_optim  =  num / den 
-            #     relax = min(max(relax_optim, relax), 0.999) # must be between relax and 0.999
-            # else:
-            #     relax = 0.999
-            # printCo(f'  relax = {relax}', 0, J.MAGE)
-
-            ActiveSourceTermNode = I.getNodeFromName1(DataSourceTermNode, 'ActiveSourceTerm')
-            if ActiveSourceTermNode:
-                ActiveSourceTerm = I.getValue(ActiveSourceTermNode)
-            else:
-                ActiveSourceTerm = 1
-                
-            for name in NewSourceTerms:
-                newSourceTerm = (1-relax) * NewSourceTerms[name] + relax * previousSourceTerms[name]
-                newSourceTerm *= ActiveSourceTerm
-                I.newDataArray(name=name, value=newSourceTerm, parent=FSSourceTerm)
-
-    I._rmNodesByName(newTreeWithSourceTerms, 'FlowSolution#Init')
-    I._rmNodesByName(newTreeWithSourceTerms, 'FlowSolution#DataSourceTerm')
-    Cmpi.barrier()
-    return newTreeWithSourceTerms
-
-
-#_______________________________________________________________________________
-# PROBES MANAGEMENT
-#_______________________________________________________________________________
-
-def appendProbes2Arrays_extractMesh(t, arrays, Probes, order=2):
-    '''
-    Parameter
-    ---------
-
-        t : PyTree
-
-        arrays : dict
-
-        Probes :
-            :py:class:`dict` of the form:
-
-            >>> Probes = dict( probeName1=(x1,y1,z1), ... )
-
-        order : int
-            order of interpolation
-    '''
-    import Post.Mpi as Pmpi
-
-    t = Cmpi.convert2PartialTree(t)
-    I._renameNode(t, 'FlowSolution#Init', 'FlowSolution#Centers')
-    I._rmNodesByName(t, I.__FlowSolutionNodes__)
-
-    probesTree = I.newCGNSTree()
-    probesBase = I.newCGNSBase('PROBES', parent=probesTree, cellDim=0)
-    for probeName, location in Probes.items():
-        probe = D.point(location)
-        I.setName(probe, probeName)
-        I._addChild(probesBase, probe)
-
-    P._extractMesh(t, probesTree, mode='accurate', order=order, constraint=0, extrapOrder=0)  # use a hook ? or Pmpi ?
-
-    # Delete empty probes
-    for zone in I.getZones(probesTree):
-        Density = I.getNodeFromName(zone, 'Density')
-        if not Density or I.getValue(Density) == 0:
-            # Probe is not in this zone
-            I._rmNode(probesTree, zone)
-    Cmpi._setProc(probesTree, rank)
-
-    I._rmNodesByType(probesTree, 'Elements_t')
-    I._renameNode(probesTree, 'FlowSolution#Centers', 'FlowSolution')
-
-    probesTree = Cmpi.allgatherTree(probesTree)
-
-    ProbesDict = dict()
-    for probeZone in I.getZones(probesTree):
-        ProbesDict = dict( IterationNumber = CurrentIteration-1 )
-        GC = I.getNodeByName1(probeZone, 'GridCoordinates')
-        FS = I.getNodeByName1(probeZone, I.__FlowSolutionCenters__)
-        if not FS: continue
-        for data in I.getNodesByType(GC, 'DataArray_t') + I.getNodesByType(FS, 'DataArray_t'):
-            ProbesDict[I.getName(data)] = I.getValue(data)
-        appendDict2Arrays(arrays, ProbesDict, I.getName(probeZone))
-
-    return probesTree
-
-
-def appendProbes2Arrays(t, arrays, Probes):
-    '''
-    Parameter
-    ---------
-
-        t : PyTree
-
-        arrays : dict
-
-        Probes :
-            :py:class:`dict` of the form:
-
-            >>> Probes = dict(  )
-    '''
-    for Probe in Probes:
-        if Probe['rank'] != rank:
-            continue
-        ProbesDict = dict( IterationNumber = CurrentIteration-1 )
-        if setup.elsAkeysNumerics['time_algo'] != 'steady': 
-            ProbesDict['Time'] = ProbesDict['IterationNumber'] * setup.elsAkeysNumerics['timestep']
-
-        variables = Probe['variables']
-        if isinstance(variables, str):
-            variables = [variables]
-        zone = I.getNodeFromName2(t, Probe['zone'])
-        variablesDict = J.getVars2Dict(zone, VariablesName=variables, Container='FlowSolution#Init')
-        for var, value in variablesDict.items():
-            ProbesDict[var] = value.ravel('F')[Probe['element']]
-
-        appendDict2Arrays(arrays, ProbesDict, Probe['name'])
-
-def searchZoneAndIndexForProbes(t, Probes, tol=1e-2):
-    
-    '''
-    Search for the nearest vertex from each probe in **Probes** in a PyTree.
-
-    Parameters
-    ----------
-    t : PyTree
-        Input PyTree.
-    Probes : list of dict
-        A list of probes.
-    tol : float, optional
-        The tolerance for minimum distance. Default is 1e-2.
-
-    Notes
-    -----
-        - The function modifies the probe dictionaries by adding information about the zone, element, distance to the nearest vertex, and processor rank.
-        - Probes that are too far from the nearest vertex are removed from the list.
-    '''
-    # Put data at cell center, including coordinates
-    t = C.node2Center(t)
-
-    for Probe in Probes:
-        # Search the nearest points in all zones
-        nearestElement = None
-        minDistance = 1e20
-        for zone in I.getZones(t):
-            try:
-                element, squaredDistance = D.getNearestPointIndex(zone, Probe['location'])
-            except IndexError:
-                # Skeleton zone on this proc
-                continue
-            distance = np.sqrt(squaredDistance)
-            if distance < minDistance:
-                minDistance = distance
-                nearestElement = element
-                probeZone = zone
-        
-        Probe['rank'] = -1
-        Cmpi.barrier()
-        minDistanceForAllProcessors = comm.allreduce(minDistance, op=MPI.MIN)
-        if minDistance == minDistanceForAllProcessors:
-            # Probe on this proc
-            Probe['rank'] = Cmpi.getProc(probeZone)
-            Probe['zone'] = I.getName(probeZone)
-            Probe['element'] = nearestElement
-            Probe['distanceToNearestCellCenter'] = minDistance     
-            x, y, z = J.getxyz(probeZone)
-            Probe['location'] = x.ravel(order='F')[nearestElement], y.ravel(order='F')[nearestElement], z.ravel(order='F')[nearestElement]
-            if 'name' not in Probe:
-                Probe['name'] = 'Probe_{:.3g}_{:.3g}_{:.3g}'.format(Probe['location'][0], Probe['location'][1], Probe['location'][2])
-        Cmpi.barrier()
-        rankForComm = comm.allreduce(Probe['rank'], op=MPI.MAX)
-        Cmpi.barrier()
-        UpdatedProbe = comm.bcast(Probe, root=rankForComm)
-        Cmpi.barrier()
-        Probe.update(UpdatedProbe)
-
-        if minDistanceForAllProcessors > tol:
-            printCo(f'The probe {Probe["name"]} is too far from the nearest vertex ({minDistanceForAllProcessors} m). It is removed.', 0, J.WARN)
-            Probes.remove(Probe)
-
-    for Probe in Probes:
-        printCo(f'{Probe}', 0, J.MAGE)
-
-
-def loadUnsteadyMasksForElsA(e, elsA_user, Skeleton):
-    
-    Cmpi.barrier()
-    AllMaskedZones = dict()
-    for base in I.getBases(Skeleton):
-        elsA_masks = []
-        masks = I.getNodeFromName1(base, '.MOLA#Masks')
-        if not masks: continue
-
-        for mask in masks[2]:
-            mask_name = I.getValue(mask).replace('.','_').replace('-','_')
-            WndNames, ZonePaths, PtWnds = [], [], []
-            for i, patch in enumerate(I.getNodesFromName(mask,'patch*')):
-                zone_name = I.getValue(I.getNodeFromName1(patch,'Zone'))
-                base_name = J._getBaseWithZoneName(Skeleton, zone_name)[0]
-                wnd_node = I.getNodesFromName(patch,'Window*')[0]
-                w = I.getValue( wnd_node )
-                if w is None:
-                    msg = 'value of node %s not loaded'%os.path.join(base[0],
-                            masks[0], mask[0], patch[0], wnd_node[0])
-                    raise ValueError(msg)
-                wnd_name = 'wnd_'+mask_name+'%d'%i
-                wnd_name = wnd_name.replace('-','_').replace('.','_')
-                WndNames += [ wnd_name ]
-                ZonePaths += [ base_name + '/' +  zone_name ]
-                PtWnds += [ [ int(w[0,0]), int(w[0,1]),
-                              int(w[1,0]), int(w[1,1]),
-                              int(w[2,0]), int(w[2,1])] ]
-
-            elsA_windows = []
-            for name, path, wnd in zip(WndNames, ZonePaths, PtWnds):
-                elsA_windows += [elsA_user.window(
-                                   e.e_getBlockInternalName(path), name=name)]
-                elsA_windows[-1].set('wnd',wnd)
-                elsA_windows[-1].show()
-
-            printCo('setting unsteady mask '+mask_name,proc=0)
-            elsA_masks += [ elsA_user.mask( ' '.join(WndNames), name=mask_name ) ] 
-            
-            Parameters = J.get(mask,'Parameters')
-            for p in Parameters:
-                value = Parameters[p]
-                if isinstance(value, np.ndarray):
-                    dtype = str(value.dtype)
-                    if dtype.startswith('int'):
-                        value = int(value)
-                    elif dtype.startswith('float'):
-                        value = float(value)
-                    else: 
-                        raise TypeError('FATAL: numpy dtype %s not supported'%dtype)
-                    Parameters[p] = value
-                
-
-            elsA_masks[-1].setDict(Parameters)
-
-            Neighbours = I.getValue(I.getNodeFromName(mask,'MaskedZones')).split(' ')
-            for n in Neighbours:
-                elsA_masks[-1].attach(e.e_getBlockInternalName(n))
-                if n not in AllMaskedZones:
-                    AllMaskedZones[n] = ZonePaths
-                else:
-                    for zp in ZonePaths:
-                        if zp not in AllMaskedZones[n]:
-                            AllMaskedZones[n] += [ zp ]
-            elsA_masks[-1].show()
-    Cmpi.barrier()
-
-    # create ghost masks
-    for ghost_zonename in AllMaskedZones:
-        ghost_name = 'maskG_'+ghost_zonename
-        ghost_name = ghost_name.replace('.','_').replace('/','_').replace('-','_')
-        ghost_mask = elsA_user.mask( e.blockwindow(ghost_zonename), name=ghost_name)
-        ghost_mask.set('type','ghost')
-        for interpolant_name in AllMaskedZones[ghost_zonename]:
-            ghost_mask.attach( e.blockname(interpolant_name) )
-
-    Cmpi.barrier()
-
-
-
-
-def readStaticMasksForElsA(e, elsA_user, Skeleton):
-    
-    Cmpi.barrier()
-    bases = I.getBases(Skeleton)
-    for base in bases:
-
-        meshInfo = J.get(base,'.MOLA#InputMesh')
-        if 'Motion' in meshInfo: continue
-        
-        for zone in I.getZones(base):
-            mask_file = os.path.join(PRE.DIRECTORY_OVERSET,
-                                     'hole_%s_%s.v3d'%(base[0],zone[0]))
-            
-            if os.path.isfile(mask_file):
-                baseAndZoneName = base[0]+'/'+zone[0]
-                blockname = e.blockname( baseAndZoneName )
-                mask_name = 'staticMask_%s_%s'%(base[0],zone[0])
-                mask_name = mask_name.replace('.','_')
-                printCo('setting static mask %s at base %s'%(mask_file,base[0]), proc=0)
-                mask = elsA_user.mask(e.blockwindow(baseAndZoneName), name=mask_name)
-                mask.set('type', 'file')
-                mask.set('file', mask_file)
-                mask.set('format', 'bin_v3d')
-                mask.attach(blockname)
-    Cmpi.barrier()
-
-
-def loadMotionForElsA(elsA_user, Skeleton):
-    Cmpi.barrier()
-    
-    AllMotions = []
-    bases = I.getBases(Skeleton)
-    for base in bases:
-
-        motion = I.getNodeFromName2(base, '.Solver#Motion')
-        if not motion: continue
-
-        function_name = I.getNodeFromName1(motion, 'function_name')
-        if not function_name: continue
-        function_name = I.getValue(function_name)
-
-        MOLA_motion = I.getNodeFromName2(base, '.MOLA#Motion')
-        Parameters = dict()
-        for p in MOLA_motion[2]:
-            parameter_name = p[0]
-            value = I.getValue(p)
-            if isinstance(value, np.ndarray): value = value.tolist()
-            Parameters[parameter_name] = value
-        
-        printCo('setting elsA motion function %s at base %s'%(function_name,base[0]), proc=0)
-        AllMotions.append(elsA_user.function(Parameters['type'],name=function_name))
-        AllMotions[-1].setDict(Parameters)
-        AllMotions[-1].show()
-    Cmpi.barrier()
-
-
-def _extendSurfacesWithWorkflowQuantities(surfaces, arrays=None):
-    '''
-    Perform post-process specific to the workflow.
-
-    Parameters
-    ----------
-        surfaces : PyTree
-            Tree as given by :py:func:`extractSurfaces`
-
-    Returns
-    -------
-        PyTree
-            Same as the input **surfaces** with eventual post-processed data.
-    '''
-
-    try:
-        Workflow = setup.Workflow
-    except AttributeError:
-        return surfaces
-    
-    try:
-        PostprocessOptions = setup.PostprocessOptions
-    except AttributeError:
-        return surfaces
-
-    if Workflow == 'Compressor' and PostprocessOptions is not None:
-        import MOLA.WorkflowCompressor as WC
-        class ChannelHeightError(Exception):
-            pass
-
-        if EndOfRun or setup.elsAkeysNumerics['time_algo'] != 'steady':
-
-            if not EndOfRun and setup.elsAkeysNumerics['time_algo'] != 'steady':
-                computeRadialProfiles = False
-            else: 
-                computeRadialProfiles = True
-
-            if NumberOfProcessors > 1:
-                # Share the skeleton on all procs
-                Cmpi._setProc(surfaces, rank)
-                Skeleton = J.getStructure(surfaces)
-                trees = comm.allgather(Skeleton)
-                trees.insert(0, surfaces)
-                surfaces = I.merge(trees)
-                Cmpi._convert2PartialTree(surfaces)
-                # Ensure that bases are in the same order on all procs. 
-                # It is MANDATORY for next post-processings
-                J._reorderBases(surfaces)
-            Cmpi.barrier()
-
-            try:
-                LocalChannelHeight = bool(I.getNodeFromName(surfaces, 'ChannelHeight'))
-                GlobalChannelHeight = any(comm.allgather(LocalChannelHeight))
-                if not GlobalChannelHeight:
-                    printCo('Postprocess cannot be done because ChannelHeight is missing', color=J.WARN)
-                    raise ChannelHeightError
-                printCo('making postprocess_turbomachinery...', proc=0, color=J.MAGE)
-                WC.postprocess_turbomachinery(surfaces,
-                    computeRadialProfiles=computeRadialProfiles, **PostprocessOptions)
-                printCo('making postprocess_turbomachinery... done', proc=0, color=J.MAGE)
-
-                if rank == 0:
-                    # Move 0D averages to arrays
-                    averagesDict = dict()
-                    Averages0D = [I.getZones(b) for b in I.getBases(surfaces) \
-                                  if b[0].startswith('Averages0D')]
-                    for zones in Averages0D: 
-                        for zone in zones:
-                            for FS in I.getNodesFromType1(zone, 'FlowSolution_t'):
-                                FSname = I.getName(FS)
-
-                                if FSname.startswith('Comparison'):
-                                    zoneName = I.getName(zone) \
-                                               + FSname.replace('Comparison','')
-                                else:
-                                    zoneName = I.getName(zone) \
-                                               + FSname.replace('FlowSolution','')
-
-                                for node in I.getNodesFromType1(FS, 'DataArray_t'):
-                                    averagesDict[I.getName(node)] = I.getValue(node)
-                                averagesDict['IterationNumber'] = CurrentIteration-1
-                                appendDict2Arrays(arrays, averagesDict, zoneName)
-            
-                else:
-                    # Remove RadialProfiles for all proc except one, because only proc 0 is up-to-date
-                    I._rmNodesFromName1(surfaces, 'RadialProfiles')
-
-                # Remove 0D averages from surfaces tree for all procs
-                I._rmNodesFromName(surfaces, 'Averages0D*')
-
-<<<<<<< HEAD
-            except ImportError: # https://gitlab.onera.net/numerics/analysis/turbo/-/issues/1
-                printCo('Postprocess cannot be done (ImportError)', proc=0, color=J.WARN)
-=======
-            except ImportError: # BUG https://gitlab.onera.net/numerics/analysis/turbo/-/issues/1
->>>>>>> d682f0c0
-                pass
-            except ChannelHeightError:
-                pass
-    return surfaces
-
-def checkAndUpdateMainCGNSforChoroRestart():
-    '''
-    Check the main.cgns and update it with links to ChoroData nodes located in fields.cgns if necessary.
-    '''    
-    if rank == 0:
-        mainSkel = Filter.convertFile2SkeletonTree(FILE_CGNS)
-        ChoroNodesMain = I.getNodeFromName(mainSkel, 'ChoroData')
-        if I.getNodeFromName(mainSkel, 'choro_file'): 
-            # Chrochronic simulation
-            printCo('Chorochronic simulation detected. Checking if main.cgns should be updated for restart', proc=0, color=J.CYAN)
-            if I.getNodeFromName(mainSkel, 'ChoroData'):
-                printCo('main.cgns file already up-to-date for chorochronic computation.', proc=0, color=J.GREEN)
-                return
-            else:
-                printCo('ChoroData nodes detected in fields.cgns. Gathering links between main.cgns and fields.', proc=0, color=J.CYAN)
-                AllCGNSLinks = []
-                main = C.convertFile2PyTree(FILE_CGNS, links=AllCGNSLinks)
-                t = Filter.convertFile2SkeletonTree(os.path.join(DIRECTORY_OUTPUT, 'fields.cgns'))
-                ChoroNodes = I.getNodesFromName(t, 'ChoroData')
-                for node in ChoroNodes:
-                    ChoroPath = I.getPath(t,node)
-                    AllCGNSLinks.append(['.', os.path.join(DIRECTORY_OUTPUT, 'fields.cgns'), ChoroPath, ChoroPath],)
-                
-                C.convertPyTree2File(main, FILE_CGNS, links=AllCGNSLinks)
-                printCo('main.cgns updated with links to fields.cgns ChoroData nodes for restart.', proc=0, color=J.GREEN)
-
-def resumeFieldsAveraging(Skeleton, t, container_name='FlowSolution#Average'):
-    '''
-    use any pre-existing average fields contained in ``FlowSolution#Average``
-    nodes in order to resume the fields averaging process
-    '''
-    inititer = setup.elsAkeysNumerics['inititer']
-    firstiter = setup.ReferenceValues['CoprocessOptions']['FirstIterationForFieldsAveraging']
-    if firstiter is None: return
-    firstiter -= 1
-    setup.ReferenceValues['CoprocessOptions']['FirstIterationForFieldsAveraging']
-    cit = CurrentIteration
-
-    # adapt 3D fields:
-    old = _getDictofNodesFieldsPerZone(Skeleton, container_name)
-    tot = _getDictofNodesFieldsPerZone(t, container_name)
-    if cit == firstiter:
-        ini = _getDictofNodesFieldsPerZone(t, 'FlowSolution#Init')
-    for zone_name in tot:
-        for field_name in tot[zone_name]:
-            avg_old = old[zone_name][field_name] # BEWARE this is a CGNS node
-            avg_tot = tot[zone_name][field_name] # BEWARE this is a CGNS node
-            
-            if cit == firstiter:
-                avg_old[1] = np.copy(avg_tot[1], order='F')
-                avg_tot[1] = np.copy(ini[zone_name][field_name][1], order='F')
-                continue
-
-            if cit < firstiter: 
-                avg_old[1] = None
-                avg_new    = None
-            
-            else:
-                if avg_old[1] is None or avg_tot[1] is None: continue
-                if inititer < firstiter:
-                    avg_new =  (avg_tot[1]*(cit-inititer+1) \
-                            -avg_old[1]*(firstiter-inititer+1))/(cit-firstiter)
-                
-                else:
-                    avg_new =  (avg_old[1]*(inititer-(firstiter+1)) \
-                            +avg_tot[1]*(cit-inititer+1))/(cit-firstiter)
-
-            avg_tot[1] = avg_new # update of OUTPUT_TREE
-
-    # adapt BC fields:
-    old = _getDictofNodesBCFieldsPerZone(Skeleton, '.Solver#Output#Average')
-    tot = _getDictofNodesBCFieldsPerZone(t, '.Solver#Output#Average')
-    if cit == firstiter:
-        ini = _getDictofNodesBCFieldsPerZone(t, '.Solver#Output#Output')
-    for zone_name in tot:
-        for bcfamily_name in tot[zone_name]:
-            for field_name in tot[zone_name][bcfamily_name]:
-                avg_old = old[zone_name][bcfamily_name][field_name] # BEWARE this is a CGNS node
-                avg_tot = tot[zone_name][bcfamily_name][field_name] # BEWARE this is a CGNS node
-                
-                if cit == firstiter:
-                    avg_old[1] = np.copy(avg_tot[1], order='F')
-                    avg_tot[1] = np.copy(ini[zone_name][bcfamily_name][field_name][1], order='F')
-                    continue
-
-                if cit < firstiter: 
-                    avg_old[1] = None
-                    avg_new    = None
-                
-                else:
-                    if avg_old[1] is None or avg_tot[1] is None: continue
-                    if inititer < firstiter:
-                        avg_new =  (avg_tot[1]*(cit-inititer+1) \
-                                -avg_old[1]*(firstiter-inititer+1))/(cit-firstiter)
-                    
-                    else:
-                        avg_new =  (avg_old[1]*(inititer-(firstiter+1)) \
-                                +avg_tot[1]*(cit-inititer+1))/(cit-firstiter)
-
-                avg_tot[1] = avg_new # update of OUTPUT_TREE
-
-
-
-
-def _getDictofNodesFieldsPerZone(t, Container):
-    fields = dict()
-    for base in I.getNodesByType1(t, 'CGNSBase_t'):
-        for zone in I.getNodesByType1(base, 'Zone_t'):
-            zone_name = zone[0]
-            fields[zone_name] = dict()
-            fs = I.getNodeFromName1(zone, Container)
-            if not fs:
-                del fields[zone_name]
-                continue
-            for f in fs[2]:
-                if f[3] != 'DataArray_t': continue
-                fields[zone_name][f[0]] = f
-    return fields
-
-def _getDictofNodesBCFieldsPerZone(t, Container):
-    fields = dict()
-    for base in I.getNodesByType1(t, 'CGNSBase_t'):
-        for zone in I.getNodesByType1(base, 'Zone_t'):
-            zone_name = zone[0]
-            fields[zone_name] = dict()
-            for bc in I.getNodesFromType(zone,'BC_t'):
-                bcfamily_name = bc[0]
-                bcds = I.getNodeFromName1(bc, Container)
-                if bcds:
-                    data = I.getNodeFromName1(bcds,'NeumannData')
-                    for f in data[2]:
-                        if f[3] != 'DataArray_t': continue
-                        fields[zone_name][bcfamily_name][f[0]] = f
-    return fields
-
-def removeEmptyBCDataSet(t):
-    for z in I.getZones(t):
-        for zbc in I.getNodesFromType1(z,'ZoneBC_t'):
-            for bc in I.getNodesFromType1(zbc,'BC_t'):
-                for n in bc[2]:
-                    if n[0].startswith('BCDataSet') and not n[2]:
-                        I._rmNode(t, n)
-
-def migrateSolverOutputOfFlowSolutions(t_dnr, t_rcv):
-    # Required because of https://elsa.onera.fr/issues/11137
-    zones = I.getZones(t_dnr)
-    for zm in I.getZones(t_rcv):
-        for z in zones:
-            if z[0].startswith(zm[0]):
-                all_fs  = I.getNodesFromType(z, 'FlowSolution_t')
-                all_fsm = I.getNodesFromType(zm, 'FlowSolution_t')
-                for fsm in all_fsm:
-                    for fs in all_fs:
-                        if fs[0] == fsm[0]:
-                            SolverOutput = I.getNodeFromName(fs, '.Solver#Output')
-                            if SolverOutput:
-                                fsm[2].append( SolverOutput )
-                                continue
-
-
+#    Copyright 2023 ONERA - contact luis.bernardos@onera.fr
+#
+#    This file is part of MOLA.
+#
+#    MOLA is free software: you can redistribute it and/or modify
+#    it under the terms of the GNU Lesser General Public License as published by
+#    the Free Software Foundation, either version 3 of the License, or
+#    (at your option) any later version.
+#
+#    MOLA is distributed in the hope that it will be useful,
+#    but WITHOUT ANY WARRANTY; without even the implied warranty of
+#    MERCHANTABILITY or FITNESS FOR A PARTICULAR PURPOSE.  See the
+#    GNU Lesser General Public License for more details.
+#
+#    You should have received a copy of the GNU Lesser General Public License
+#    along with MOLA.  If not, see <http://www.gnu.org/licenses/>.
+
+'''
+MOLA Coprocess module - designed to be used in coupling (trigger) elsA context
+
+Recommended syntax for use:
+
+::
+
+    import MOLA.Coprocess as CO
+
+23/12/2020 - L. Bernardos - creation by recycling
+'''
+
+import MOLA
+from . import InternalShortcuts as J
+from . import Preprocess as PRE
+from . import JobManager as JM
+from . import BodyForceTurbomachinery as BF
+from . import Postprocess as POST
+from . import Postprocess as POST
+
+if not MOLA.__ONLY_DOC__:
+    import sys
+    import os
+    import time
+    import timeit
+    from datetime import datetime
+    import numpy as np
+    from scipy.ndimage.filters import uniform_filter1d
+    import shutil
+    import psutil
+    import pprint
+    import glob
+    import copy
+    import traceback
+    from mpi4py import MPI
+    from mpi4py import MPI
+    comm   = MPI.COMM_WORLD
+    rank   = comm.Get_rank()
+    NumberOfProcessors = comm.Get_size()
+    nbOfDigitsOfNProcs = int(np.ceil(np.log10(NumberOfProcessors+1)))
+
+    import Converter.PyTree as C
+    import Converter.Internal as I
+    import Converter.Filter as Filter
+    import Converter.Mpi as Cmpi
+    import Transform.PyTree as T
+    import Post.PyTree as P
+    import Geom.PyTree as D
+
+
+
+# ------------------------------------------------------------------ #
+# Following variables should be overridden using compute.py and coprocess.py
+# scripts
+FULL_CGNS_MODE   = False
+FILE_SETUP       = 'setup.py'
+FILE_CGNS        = 'main.cgns'
+FILE_SURFACES    = 'surfaces.cgns'
+FILE_ARRAYS      = 'arrays.cgns'
+FILE_FIELDS      = 'fields.cgns'
+FILE_COLOG       = 'coprocess.log'
+FILE_BODYFORCESRC= 'bodyforce.cgns'
+DIRECTORY_OUTPUT = 'OUTPUT'
+DIRECTORY_LOGS   = 'LOGS'
+setup            = None
+CurrentIteration = 0
+elsAxdt          = None
+PyPartBase       = None
+EndOfRun         = False
+# ------------------------------------------------------------------- #
+FAIL  = '\033[91m'
+GREEN = '\033[92m'
+WARN  = '\033[93m'
+MAGE  = '\033[95m'
+CYAN  = '\033[96m'
+ENDC  = '\033[0m'
+
+
+def invokeCoprocessLogFile():
+    '''
+    This function creates the ``coprocess.log`` file used for monitoring the
+    progress of the simulation.
+    '''
+    if rank > 0: return
+    DATEANDTIME=datetime.now().strftime("%d/%m/%Y %H:%M:%S")
+    with open(FILE_COLOG, 'w') as f:
+        f.write('COPROCESS LOG FILE STARTED AT %s\n'%DATEANDTIME)
+
+def printCo(message, proc=None, color=None):
+    '''
+    This function is used for easily writing messages in ``coproces.log`` file.
+    It is designed to be used in a MPI context (coprocessing).
+
+    Parameters
+    ----------
+
+        message : str
+            Message to be written in ``coprocess.log`` file
+
+        proc : int or None
+            if provided, only local MPI rank will write the message.
+            If :py:obj:`None`, all procs will write the message.
+
+        color : str
+            endscape code for terminal colored output.
+            For example, red output is obtained like this: ``color='\\033[91m'``
+    '''
+    if proc is not None and rank != proc: return
+    preffix = ('[{:0%d}]: '%nbOfDigitsOfNProcs).format(rank)
+    if color:
+        message = color+message+ENDC
+    with open(FILE_COLOG, 'a') as f:
+        f.write(preffix+message+'\n')
+
+def extractFields(Skeleton):
+    '''
+    Extract the coupling CGNS PyTree from elsAxdt *OUTPUT_TREE* and make
+    necessary adaptions, including migration of coordinates fields to
+    GridCoordinates_t nodes, renaming of conventional fields names and
+    adding the tree's Skeleton.
+
+    Parameters
+    ----------
+
+        Skeleton : PyTree
+            Skeleton tree as obtained from :py:func:`Converter.Mpi.convertFile2SkeletonTree`
+
+    Returns
+    -------
+
+        t : PyTree
+            Coupling adapted PyTree
+
+    '''
+    t = elsAxdt.get(elsAxdt.OUTPUT_TREE)
+    adaptEndOfRun(t)
+    resumeFieldsAveraging(Skeleton, t)
+    t = I.merge([Skeleton, t])
+    removeEmptyBCDataSet(t)
+    PRE.forceFamilyBCasFamilySpecified(t) # https://elsa.onera.fr/issues/10928
+    removeEmptyBCDataSet(t)
+    PRE.forceFamilyBCasFamilySpecified(t) # https://elsa.onera.fr/issues/10928
+
+    return t
+
+
+def extractArrays(t, arrays, RequestedStatistics=[], Extractions=[],
+                  addMemoryUsage=True, addResiduals=True):
+    '''
+    Extract the arrays (1D data) as a PyTree, including additional
+    optional information requested by optional arguments of the function.
+
+    Parameters
+    ----------
+
+        t : PyTree
+            Output PyTree as obtained from :py:func:`extractFields`
+
+        arrays : dict
+            Dictionary of arrays, as created using :py:func:`invokeArrays`
+
+        RequestedStatistics : :py:class:`list` of :py:class:`str`
+            same argument as :py:func:`extractIntegralData`
+
+        Extractions : :py:class:`list` of :py:class:`dict`
+            .. note:: to be implemented
+
+        addMemoryUsage : bool
+            if :py:obj:`True`, register and add the current memory usage
+
+        addResiduals : bool
+            if :py:obj:`True`, add the residuals information
+
+    Returns
+    -------
+
+        arraysTree : PyTree
+            PyTree equivalent of the input :py:class:`dict` **arrays**
+    '''
+    if addResiduals: extractResiduals(t, arrays)
+    if addMemoryUsage: addMemoryUsage2Arrays(arrays)
+    extractIntegralData(t, arrays, RequestedStatistics=RequestedStatistics,
+                         Extractions=Extractions)
+    _scatterArraysFromRootToLocal(arrays)
+    arraysTree = arraysDict2PyTree(arrays)
+
+    return arraysTree
+
+
+def extractSurfaces(t, Extractions, arrays=None):
+    '''
+    Extracts flowfield data as surfacic (or curvilinear) zones from input
+    fields **t** and requested extraction information provided in **Extractions**.
+
+    Parameters
+    ----------
+
+        t : PyTree
+            Output PyTree as obtained from :py:func:`extractFields`
+
+        Extractions : :py:class:`list` of :py:class:`dict`
+            Each element of this list is a dictionary that specifies the kind of
+            requested extraction. Possible keys of the dictionary are:
+
+            * ``type`` : mandatory
+                Can be one of :
+
+                * ``AllBC<type>``
+                    Extract all BC windows corresponding to a given *<type>*,
+                    and stores them in separated CGNSBases using their families'
+                    names.
+
+                * ``BC<type>``
+                    Extract all BC windows corresponding to a given *<type>*,
+                    not necessarily defined by means of a family, and stores
+                    them in a single CGNSBase.
+
+                * ``FamilySpecified:<FamilyName>``
+                    Extract BC windows defined by a family named *<FamilyName>*,
+                    and stores them in a single CGNSBase.
+
+                * ``IsoSurface``
+                    Slice the input flowfields following a given field name and
+                    value
+
+                * ``Sphere``
+                    Slice the input flowfields using a sphere defined using a
+                    center and a radius.
+
+                * ``Plane``
+                    Slice the input flowfields using a plane defined using a
+                    point and a normal direction.
+
+            * ``name`` : :py:class:`str` (optional)
+                If provided, this name replaces the default name of the CGNSBase
+                container of the surfaces
+
+                .. note:: not relevant if ``type`` starts with  ``AllBC``
+
+            * ``field`` : :py:class:`str` (contextual)
+                Name of the field employed for slicing if ``type`` = ``IsoSurface``
+
+            * ``value`` : :py:class:`str` (contextual)
+                Value of the field employed for slicing if ``type`` = ``IsoSurface``
+
+            * ``center`` : :py:class:`list` of 3 :py:class:`float` (optional, contextual)
+                Coordinates of the sphere center employed for slicing if
+                ``type`` = ``Sphere``
+
+            * ``radius`` : :py:class:`float` (contextual)
+                Radius of the sphere employed for slicing if ``type`` = ``Sphere``
+
+            * ``point`` : :py:class:`list` of 3 :py:class:`float` (contextual)
+                Coordinates of the point employed for slicing if
+                ``type`` = ``Plane``
+
+            * ``normal`` : :py:class:`list` of 3 :py:class:`float` (contextual)
+                Normal vector employed for slicing if ``type`` = ``Plane``
+
+            * ``family`` : :py:class:`list` of 3 :py:class:`float` (contextual)
+                Name of a zone Family. The extraction is performed only in zones
+                with this ``FamilyName``.
+
+            * ``AllowedFields`` : :py:class:`str`, :py:class:`list` of :py:class:`str` or :py:class:`bool`
+                Specifies the allowed field names to be stored in the surfaces.
+                If *AllowedFields* is ``'all'`` or :py:obj:`True`, then all fields
+                are kept in surfaces (default behavior).
+                If *AllowedFields* is a :py:class:`list` of :py:class:`str`, then 
+                only fields with corresponding name are kept in surfaces, if 
+                available.
+
+                .. hint::
+                    if *AllowedFields* is :py:obj:`False` or :py:obj:`None` or 
+                    an empty list ``[]`` then only coordinates are kept in final
+                    surfaces. This is optimum for plotting q-criterion iso-surfaces
+                    without coloring.
+
+                .. danger::
+                    if you are making an Overset type of simulation, do not 
+                    forget to include the field ``'cellN'`` to *AllowedFields*
+                    if you wish to keep the blanking information
+
+        arrays : dict
+            if provided, some worfklow-specific operations may add quantities 
+            to arrays using surfacic postprocessing. This is the case for 
+            example for plane-to-plane turbomachine postprocessing.
+
+    Returns
+    -------
+
+        SurfacesTree : PyTree
+            Tree containing all requested surfaces as a set of zones stored
+            in possibly different CGNSBases
+
+    '''
+
+    cellDimOutputTree = I.getZoneDim(I.getZones(t)[0])[-1]
+
+    def addBase2SurfacesTree(basename):
+        if not zones: return
+        # Rename zones like the base
+        for i, zone in enumerate(zones):
+            # The name of the parent zone is kept in a temporary node .parentZone, 
+            # that will be removed before saving
+            # There might be a \ in zone name if it is a result of C.ExtractBCOfType
+            zoneName = I.getName(zone).split('/')[0]
+            I.createNode('.parentZone', 'UserDefinedData_t', value=zoneName, parent=zone)
+            I.setName(zone, f'{basename}_R{rank}N{i}')
+        base = I.newCGNSBase(basename, cellDim=cellDimOutputTree-1, physDim=3,
+            parent=SurfacesTree)
+        I._addChild(base, zones)
+        J.set(base, '.ExtractionInfo', **ExtractionInfo)
+        return base
+
+    def keepOnlyAllowedFields(zones, AllowedFields):
+        if not AllowedFields:
+            I._rmNodesByType(zones,'FlowSolution_t')
+        elif isinstance(AllowedFields, list):
+            for zone in zones:
+                for fs in I.getNodesFromType1(zone, 'FlowSolution_t'):
+                    fields2remove = []
+                    for field in I.getChildren(fs):
+                        fieldName = I.getName(field)
+                        fieldType = I.getType(field)
+                        if fieldType == 'DataArray_t' and fieldName not in AllowedFields:
+                            fields2remove += [ field ]
+                    for field in fields2remove: I.rmNode(fs,field)
+
+    I._rmNodesByName(t, 'FlowSolution#EndOfRun*')
+    reshapeBCDatasetNodes(t)
+    I._rmNodesByName(t, 'BCDataSet#Init') # see MOLA #75 and Cassiopee #10641
+    DictBCNames2Type = C.getFamilyBCNamesDict(t)
+    SurfacesTree = I.newCGNSTree()
+    PartialTree = Cmpi.convert2PartialTree(t)
+
+    
+    for Extraction in Extractions:
+        TypeOfExtraction = Extraction['type']
+        ExtractionInfo = copy.deepcopy(Extraction)
+
+        if 'family' in Extraction:
+            Tree4Extraction = I.copyTree(PartialTree)
+            for base in I.getBases(Tree4Extraction):
+                I._rmNodesByType1(base, 'Zone_t')
+                basePartialTree = I.getNodeFromName1(PartialTree, I.getName(base))
+                zones2keep = C.getFamilyZones(basePartialTree, Extraction['family'])
+                for zone in zones2keep:
+                    I._addChild(base, zone)
+        else:
+            Tree4Extraction = PartialTree
+
+        if TypeOfExtraction.startswith('AllBC'):
+            BCFilterName = TypeOfExtraction.replace('AllBC','')
+            for BCFamilyName in DictBCNames2Type:
+                BCType = DictBCNames2Type[BCFamilyName]
+                if BCFilterName.lower() in BCType.lower():
+                    zones = POST.extractBC(Tree4Extraction, Name='FamilySpecified:'+BCFamilyName)
+                    ExtractionInfo['type'] = 'BC'
+                    ExtractionInfo['BCType'] = BCType
+                    addBase2SurfacesTree(BCFamilyName)
+
+        elif TypeOfExtraction.startswith('BC'):
+            zones = POST.extractBC(Tree4Extraction, Type=TypeOfExtraction)
+            try: basename = Extraction['name']
+            except KeyError: basename = TypeOfExtraction
+            ExtractionInfo['type'] = 'BC'
+            ExtractionInfo['BCType'] = TypeOfExtraction
+            addBase2SurfacesTree(basename)
+
+        elif TypeOfExtraction.startswith('FamilySpecified:'):
+            zones = POST.extractBC(Tree4Extraction, Name=TypeOfExtraction)
+            try: basename = Extraction['name']
+            except KeyError: basename = TypeOfExtraction.replace('FamilySpecified:','')
+            ExtractionInfo['type'] = 'BC'
+            ExtractionInfo['BCType'] = TypeOfExtraction
+            addBase2SurfacesTree(basename)
+
+        elif TypeOfExtraction == 'IsoSurface':
+            if Extraction['field'] in ['Radius', 'radius', 'CoordinateR']:
+                C._initVars(Tree4Extraction, '{}=({{CoordinateY}}**2+{{CoordinateZ}}**2)**0.5'.format(Extraction['field']))
+            container = deduceContainerForSlicing(Extraction)
+            zones = POST.isoSurface(Tree4Extraction,
+                                    fieldname=Extraction['field'],
+                                    value=Extraction['value'],
+                                    container=container)
+            try: basename = Extraction['name']
+            except KeyError:
+                FieldName = Extraction['field'].replace('Coordinate','').replace('Radius', 'R').replace('ChannelHeight', 'H')
+                basename = 'Iso_%s_%g'%(FieldName,Extraction['value'])
+            addBase2SurfacesTree(basename)
+
+        elif TypeOfExtraction == 'Sphere':
+            try: center = Extraction['center']
+            except KeyError: center = 0,0,0
+            Eqn = '({x}-{x0})**2+({y}-{y0})**2+({z}-{z0})**2-{r}**2'.format(
+                x='{CoordinateX}',y='{CoordinateY}',z='{CoordinateZ}',
+                r=Extraction['radius'], x0=center[0],
+                y0=center[1], z0=center[2])
+            C._initVars(Tree4Extraction,'Slice=%s'%Eqn)
+            zones = POST.isoSurface(Tree4Extraction,
+                                    fieldname='Slice',
+                                    value=0.0,
+                                    container='FlowSolution')
+            try: basename = Extraction['name']
+            except KeyError: basename = 'Sphere_%g'%Extraction['radius']
+            addBase2SurfacesTree(basename)
+
+        elif TypeOfExtraction == 'Plane':
+            n = np.array(Extraction['normal'])
+            Pt = np.array(Extraction['point'])
+            PlaneCoefs = n[0],n[1],n[2],-n.dot(Pt)
+            C._initVars(Tree4Extraction,'Slice=%0.12g*{CoordinateX}+%0.12g*{CoordinateY}+%0.12g*{CoordinateZ}+%0.12g'%PlaneCoefs)
+            zones = POST.isoSurface(Tree4Extraction,
+                                    fieldname='Slice',
+                                    value=0.0,
+                                    container='FlowSolution')
+            try: basename = Extraction['name']
+            except KeyError: basename = 'Plane'
+            addBase2SurfacesTree(basename)
+
+    Cmpi._convert2PartialTree(SurfacesTree)
+    J.forceZoneDimensionsCoherency(SurfacesTree)
+    Cmpi.barrier()
+    restoreFamilies(SurfacesTree, t)
+    I._rmNodesFromName(SurfacesTree, '.parentZone')
+    I._rmNodesFromName(SurfacesTree, ':CGNS#Ppart')
+    Cmpi.barrier()
+
+
+    # Workflow specific postprocessings
+    SurfacesTree = _extendSurfacesWithWorkflowQuantities(SurfacesTree, arrays=arrays)
+
+    # Keep only allowed fields in surfaces
+    for base in I.getBases(SurfacesTree):
+        try: 
+            ExtractionInfo = I.getNodeFromName1(base, '.ExtractionInfo')
+            AllowedFieldsNode = I.getNodeFromName1(ExtractionInfo, 'AllowedFields')
+            AllowedFields = I.getValue(AllowedFieldsNode).split()
+        except:
+            AllowedFields = True
+
+        if isinstance(AllowedFields,str) and AllowedFields.lower() != 'all':
+            AllowedFields = [ AllowedFields ]
+
+        keepOnlyAllowedFields(I.getZones(base), AllowedFields)
+
+    return SurfacesTree
+
+def deduceContainerForSlicing(Extraction):
+    if 'field_container' in Extraction:
+        return Extraction['field_container']
+
+    elif Extraction['field'] in ['CoordinateX', 'CoordinateY', 'CoordinateZ']:
+        return 'GridCoordinates'
+
+    elif Extraction['field'] in ['Radius', 'radius', 'CoordinateR', 'Slice']:
+        return 'FlowSolution'    
+
+    elif Extraction['field'] == 'ChannelHeight':
+        return 'FlowSolution#Height'
+    
+    else:
+        return 'FlowSolution#Init'
+
+
+def extractIntegralData(to, arrays, Extractions=[],
+                        RequestedStatistics=['std-CL', 'std-CD']):
+    '''
+    Extract integral data from coupling tree **to**, and update **arrays** Python
+    dictionary adding statistics requested by the user.
+
+    Parameters
+    ----------
+
+        to : PyTree
+            Coupling tree as obtained from :py:func:`adaptEndOfRun`
+
+        arrays :dict
+            Contains integral data in the following form:
+
+            >>> arrays['FamilyBCNameOrElementName']['VariableName'] = np.array
+
+            .. note:: **arrays** is modified in-place
+
+        RequestedStatistics : :py:class:`list` of :py:class:`str`
+            Here, the user requests the additional statistics to be computed.
+            The syntax of each quantity must be as follows:
+
+            ::
+
+                '<preffix>-<integral_quantity_name>'
+
+            `<preffix>` can be ``'avg'`` (for cumulative average) or ``'std'``
+            (for standard deviation). ``<integral_quantity_name>`` can be any
+            quantity contained in arrays, including other statistics.
+
+            .. hint:: chaining preffixes is perfectly accepted, like
+                ``'std-std-CL'`` which would compute the cumulative standard
+                deviation of the cumulative standard deviation of the
+                lift coefficient (:math:`\sigma(\sigma(C_L))`)
+
+    '''
+    IntegralDataNodes = I.getNodesFromType2(to, 'IntegralData_t')
+    for IntegralDataNode in IntegralDataNodes:
+        IntegralDataName = getIntegralDataName(IntegralDataNode)
+        _appendIntegralDataNode2Arrays(arrays, IntegralDataNode)
+        _extendArraysWithWorkflowQuantities(arrays, IntegralDataName)
+        _extendArraysWithProjectedLoads(arrays, IntegralDataName) # TODO replace in _extendArraysWithWorkflowQuantities
+        _normalizeMassFlowInArrays(arrays, IntegralDataName) # TODO replace in _extendArraysWithWorkflowQuantities
+    for IntegralDataName in arrays:
+        _extendArraysWithStatistics(arrays, IntegralDataName, RequestedStatistics)
+    Cmpi.barrier()
+
+def extractResiduals(to, arrays):
+    '''
+    Extract residuals from coupling tree **to**, and update **arrays** Python
+    dictionary.
+
+    Parameters
+    ----------
+
+        to : PyTree
+            Coupling tree as obtained from :py:func:`adaptEndOfRun`
+
+        arrays : dict
+            Contains integral data in the following form:
+
+            >>> arrays['FamilyBCNameOrElementName']['VariableName'] = np.array
+
+            .. note:: **arrays** is modified in-place
+
+    '''
+    ConvergenceHistoryNodes = I.getNodesByType(to, 'ConvergenceHistory_t')
+    ConvergenceDict = dict()
+    for ConvergenceHistory in ConvergenceHistoryNodes:
+        for DataArrayNode in I.getNodesFromType(ConvergenceHistory, 'DataArray_t'):
+            DataArrayValue = I.getValue(DataArrayNode)
+            if isinstance(DataArrayValue, int) or isinstance(DataArrayValue, float):
+                DataArrayValue = np.array([DataArrayValue],dtype=type(DataArrayValue))
+            if len(DataArrayValue.shape) == 1:
+                ConvergenceDict[I.getName(DataArrayNode)] = DataArrayValue
+        appendDict2Arrays(arrays, ConvergenceDict, I.getName(ConvergenceHistory))
+        break # we ignore possibly multiple ConvergenceHistory_t nodes
+
+def save(t, filename, tagWithIteration=False):
+    '''
+    Generic function to save a PyTree **t** in parallel. Works whatever the
+    dimension of the PyTree. Use it to save ``'fields.cgns'``,
+    ``'surfaces.cgns'`` or ``'arrays.cgns'``.
+
+    .. important::
+        If the mesh was split with PyPart and if the function is called to save
+        *FILE_FIELDS*, the tree is automatically merged and saved using PyPart.
+        In that case, the variable **PyPartBase** should be defined (normally,
+        in ``compute.py``)
+
+    Parameters
+    ----------
+
+        t : PyTree
+            tree to save
+
+        filename : str
+            Name of the file
+
+        tagWithIteration : bool
+            if :py:obj:`True`, adds a suffix ``_AfterIter<iteration>``
+            to the saved filename (creates a copy)
+    '''
+    if PyPartBase and filename.endswith(FILE_FIELDS):
+        saveWithPyPart(t, filename, tagWithIteration=tagWithIteration)
+        return
+
+    t = I.copyRef(t) if I.isTopTree(t) else C.newPyTree(['Base', J.getZones(t)])
+    Cmpi._convert2PartialTree(t)
+    I._adaptZoneNamesForSlash(t)
+    for z in I.getZones(t):
+        SolverParam = I.getNodeFromName(z,'.Solver#Param')
+        if not SolverParam or not I.getNodeFromName(SolverParam,'proc'):
+            Cmpi._setProc(z, Cmpi.rank)
+    I._rmNodesByName(t,'ID_*')
+    I._rmNodesByType(t,'IntegralData_t')
+
+    Skel = J.getStructure(t)
+
+    UseMerge = False
+    try:
+        trees = comm.allgather( Skel )
+        trees.insert( 0, t )
+        tWithSkel = I.merge( trees )
+        renameTooLongZones(tWithSkel)
+        for l in 2,3: I._correctPyTree(tWithSkel,l) # unique base and zone names
+    except SystemError:
+        UseMerge = True
+        printCo('Cmpi.KCOMM.gather FAILED. Using merge=True', color=J.WARN)
+        UseMerge = comm.bcast(UseMerge,root=Cmpi.rank)
+        tWithSkel = t
+
+
+    Cmpi.barrier()
+    if Cmpi.rank==0:
+        try:
+            if os.path.islink(filename):
+                os.unlink(filename)
+            else:
+                os.remove(filename)
+        except:
+            pass
+    Cmpi.barrier()
+
+    printCo('will save %s ...'%filename,0, color=J.CYAN)
+    Cmpi.convertPyTree2File(tWithSkel, filename, merge=UseMerge)
+    printCo('... saved %s'%filename,0, color=J.CYAN)
+    Cmpi.barrier()
+    if tagWithIteration and Cmpi.rank == 0: copyOutputFiles(filename)
+
+def saveWithPyPart(t, filename, tagWithIteration=False):
+    '''
+    Function to save a PyTree **t** with PyPart. The PyTree must have been
+    splitted with PyPart in ``compute.py``. An important point is the presence
+    in every zone of **t** of the special node ``:CGNS#Ppart``.
+
+    Use this function to save ``'fields.cgns'``.
+
+    .. note:: For more details on PyPart, see the dedicated pages on elsA
+        support:
+        `PyPart alone <http://elsa.onera.fr/restricted/MU_MT_tuto/latest/Tutos/PreprocessTutorials/etc_pypart_alone.html>`_
+        and
+        `PyPart with elsA <http://elsa.onera.fr/restricted/MU_MT_tuto/latest/Tutos/PreprocessTutorials/etc_pypart_elsa.html>`_
+
+    Parameters
+    ----------
+
+        t : PyTree
+            tree to save
+
+        filename : str
+            Name of the file
+
+        tagWithIteration : bool
+            if :py:obj:`True`, adds a suffix ``_AfterIter<iteration>``
+            to the saved filename (creates a copy)
+    '''
+
+    tpt = I.copyRef(t)
+    Cmpi._convert2PartialTree(tpt)
+    I._rmNodesByName(tpt, '.Solver#Param')
+    I._rmNodesByType(tpt, 'IntegralData_t')
+    Cmpi.barrier()
+    printCo('will save %s ...' % filename, 0, color=J.CYAN)
+    PyPartBase.mergeAndSave(tpt, 'PyPart_fields')
+    Cmpi.barrier()
+    if rank == 0:
+        t_merged = C.convertFile2PyTree('PyPart_fields_all.hdf')
+        migrateSolverOutputOfFlowSolutions(tpt, t_merged)
+        removeEmptyBCDataSet(t_merged)
+        PRE.forceFamilyBCasFamilySpecified(t_merged) # https://elsa.onera.fr/issues/10928
+        I._rmNodesByName(t_merged, 'FlowSolution#EndOfRun*')
+        C.convertPyTree2File(t_merged, filename)
+        for fn in glob.glob('PyPart_fields_*.hdf'):
+            try:
+                os.remove(fn)
+            except:
+                pass
+    printCo('... saved %s' % filename, 0, color=J.CYAN)
+    Cmpi.barrier()
+    if tagWithIteration and rank == 0:
+        copyOutputFiles(filename)
+
+def saveWithPyPart_NEW(t, filename, tagWithIteration=False):
+    '''
+    .. danger::
+
+        This function is still in development, and MPI deadlocks may happen depending of the
+        parallelisation of the case. It should replace :py:func:`saveWithPyPart` once it is debuged.
+        Should answer to issue #79.
+
+    Function to save a PyTree **t** with PyPart. The PyTree must have been
+    splitted with PyPart in ``compute.py``. An important point is the presence
+    in every zone of **t** of the special node ``:CGNS#Ppart``.
+
+    Use this function to save ``'fields.cgns'``.
+
+    .. note:: For more details on PyPart, see the dedicated pages on elsA
+        support:
+        `PyPart alone <http://elsa.onera.fr/restricted/MU_MT_tuto/latest/Tutos/PreprocessTutorials/etc_pypart_alone.html>`_
+        and
+        `PyPart with elsA <http://elsa.onera.fr/restricted/MU_MT_tuto/latest/Tutos/PreprocessTutorials/etc_pypart_elsa.html>`_
+
+    Parameters
+    ----------
+
+        t : PyTree
+            tree to save
+
+        filename : str
+            Name of the file
+
+        tagWithIteration : bool
+            if :py:obj:`True`, adds a suffix ``_AfterIter<iteration>``
+            to the saved filename (creates a copy)
+    '''
+    import Distributor2.PyTree as D2
+    
+    # Write PyPart files
+    t = I.copyRef(t)
+    Cmpi._convert2PartialTree(t)
+    I._rmNodesByName(t, '.Solver#Param')
+    I._rmNodesByType(t,'IntegralData_t')
+    Cmpi.barrier()
+    printCo('will save %s ...'%filename,0, color=J.CYAN)
+    PyPartBase.mergeAndSave(t, 'PyPart_fields')
+    Cmpi.barrier()
+    # Read PyPart files in parallel 
+    t = Cmpi.convertFile2SkeletonTree('PyPart_fields_all.hdf')
+    t, stats = D2.distribute(t, NumberOfProcessors, useCom=0, algorithm='fast')
+    t = Cmpi.readZones(t, 'PyPart_fields_all.hdf', rank=rank)
+    Cmpi.barrier()
+    # Remove PyPart files
+    for fn in glob.glob('PyPart_fields_*.hdf'):
+        try: os.remove(fn)
+        except: pass
+    # Write a unique file
+    Cmpi._convert2PartialTree(t)
+    Cmpi.barrier()
+    Cmpi.convertPyTree2File(t, os.path.join(DIRECTORY_OUTPUT, FILE_FIELDS))
+    printCo('... saved %s'%filename,0, color=J.CYAN)
+    Cmpi.barrier()
+    if tagWithIteration and rank == 0: copyOutputFiles(filename)
+
+def moveTemporaryFile(temporary_file):
+    '''
+    Removes ``tmp-`` characters of given **temporary_file** using a *move*
+    operation.
+
+    Parameters
+    ----------
+
+        temporary_file : str
+            path of the file whose name contains characters ``tmp-``
+
+    '''
+    final_file = temporary_file.replace('tmp-','')
+    if final_file == temporary_file: return
+    if Cmpi.rank == 0:
+        printCo('deleting %s ...'%final_file)
+        try:
+            os.remove(final_file)
+            WillReplace = True
+        except:
+            WillReplace = False
+
+        if WillReplace:
+            printCo('deleting %s ... OK'%final_file,color=GREEN)
+            printCo('moving %s to %s ...'%(temporary_file,final_file))
+            try:
+                shutil.move(temporary_file,final_file)
+                printCo('moving %s to %s ... OK'%(temporary_file,final_file),
+                        color=GREEN)
+            except:
+                printCo('moving %s to %s ... FAILED'%(temporary_file,final_file),
+                        color=FAIL)
+        else:
+            printCo('deleting %s ... FAILED'%final_file,color=FAIL)
+    Cmpi.barrier()
+
+
+def restoreFamilies(surfaces, skeleton):
+    '''
+    Restore families in the PyTree **surfaces** (e.g read from
+    ``'surfaces.cgns'``) based on information in **skeleton** (e.g read from
+    ``'main.cgns'``). Also add the ReferenceState to be able to use function
+    computeVariables from Cassiopee Post module.
+
+    .. tip:: **skeleton** may be a skeleton tree.
+
+    Parameters
+    ----------
+
+        surfaces : PyTree
+            tree where zone names are the same as in **skeleton** (or with a
+            suffix in '\\<bcname>'), but without information on families and
+            ReferenceState.
+
+        skeleton : PyTree
+            tree of the full 3D domain with zones, families and ReferenceState.
+            No data is needed so **skeleton** may be a skeleton tree.
+    '''
+    I._adaptZoneNamesForSlash(surfaces)
+
+    ReferenceState = I.getNodeFromType2(skeleton, 'ReferenceState_t') # To compute variables
+
+    FamilyNodes = I.getNodesFromType2(skeleton, 'Family_t')
+
+    for base in I.getNodesFromType1(surfaces, 'CGNSBase_t'):
+        I.addChild(base, ReferenceState)
+        familiesInBase = []
+        for zone in I.getZones(base):
+            zoneName = I.getValue(I.getNodeFromName1(zone, '.parentZone'))
+            zoneInFullTree = I.getNodeFromNameAndType(skeleton, zoneName, 'Zone_t')
+            
+            # surface comes from extractBC => already contains all families
+            if not zoneInFullTree: continue 
+            
+            fam = I.getNodeFromType1(zoneInFullTree, 'FamilyName_t')
+            I.addChild(zone, fam)
+            familiesInBase.append(I.getValue(fam))
+        for family in FamilyNodes:
+            if I.getName(family) in familiesInBase:
+                I.addChild(base, family)
+
+def monitorTurboPerformance(surfaces, arrays, RequestedStatistics=[]):
+    '''
+    Monitor performance (massflow in/out, total pressure ratio, total
+    temperature ratio, isentropic efficiency) for each row in a compressor
+    simulation. This processing is triggered if at least two bases in the PyTree
+    **surfaces** fill the following requirements:
+
+    #. there is a node ``'.ExtractionInfo'`` of type ``'UserDefinedData_t'``
+
+    #. it contains a node ``'ReferenceRow'``, whose value is a :py:class:`str`
+       corresponding to a row Family in ``'main.cgns'``.
+
+    #. it contains a node ``'tag'``, whose value is a :py:class:`str` equal
+       to ``'InletPlane'`` or ``'OutletPlane'``.
+
+    .. note:: For one ``'ReferenceRow'``, the monitor is processed only if both
+        ``'InletPlane'`` and ``'OutletPlane'`` are found.
+
+    .. note:: These bases must contain variables ``'PressureStagnation'`` and
+        ``'TemperatureStagnation'``
+
+    .. important:: This function is adapted only to **Workflow Compressor** cases.
+
+    Parameters
+    ----------
+
+        surfaces : PyTree
+            as produced by :py:func:`extractSurfaces`
+
+        arrays :dict
+            Contains integral data in the following form:
+
+            >>> arrays['FamilyBCNameOrElementName']['VariableName'] = np.array
+
+        RequestedStatistics : :py:class:`list` of :py:class:`str`
+            Here, the user requests the additional statistics to be computed.
+            See documentation of function :py:func:`extractIntegralData` for
+            more details.
+
+    Returns
+    -------
+
+        arraysTree : PyTree
+            PyTree equivalent of the :py:class:`dict` ``arrays``
+
+    '''
+    # FIXME: Segmentation fault bug when this function is used after
+    #        POST.absolute2Relative (in co -proccessing only)
+    def massflowWeightedIntegral(t, var):
+        t = C.initVars(t, 'rou_var={MomentumX}*{%s}'%(var))
+        C._initVars(t, 'rov_var={MomentumY}*{%s}'%(var))
+        C._initVars(t, 'row_var={MomentumZ}*{%s}'%(var))
+        integ  = abs(P.integNorm(t, 'rou_var')[0][0]) \
+               + abs(P.integNorm(t, 'rov_var')[0][1]) \
+               + abs(P.integNorm(t, 'row_var')[0][2])
+        return integ
+
+    def surfaceWeightedIntegral(t, var):
+        integ  = P.integ(t, var)[0]
+        return integ
+
+    for row, rowParams in setup.TurboConfiguration['Rows'].items():
+
+        planeUpstream   = I.newCGNSTree()
+        planeDownstream = I.newCGNSTree()
+        if 'PeriodicTranslation' in setup.TurboConfiguration:
+            IsRotor = False  # Linear cascade
+        elif not 'RotationSpeed' in rowParams:
+            continue
+        elif rowParams['RotationSpeed'] != 0:
+            IsRotor = True
+        else:
+            IsRotor = False
+
+        for base in I.getNodesFromType(surfaces, 'CGNSBase_t'):
+            if I.getName(base) == 'RadialProfiles': continue
+
+            try:
+                ExtractionInfo = I.getNodeFromNameAndType(base, '.ExtractionInfo', 'UserDefinedData_t')
+                ReferenceRow = I.getValue(I.getNodeFromName(ExtractionInfo, 'ReferenceRow'))
+                tag = I.getValue(I.getNodeFromName(ExtractionInfo, 'tag'))
+                if ReferenceRow == row and tag == 'InletPlane':
+                    planeUpstream = base
+                elif ReferenceRow == row and tag == 'OutletPlane':
+                    planeDownstream = base
+            except:
+                pass
+
+        if IsRotor:
+            VarAndMeanList = [
+                (['PressureStagnation', 'TemperatureStagnation'], massflowWeightedIntegral)
+            ]
+        else:
+            VarAndMeanList = [
+                (['PressureStagnation'], massflowWeightedIntegral),
+                (['Pressure'], surfaceWeightedIntegral)
+            ]
+
+        dataUpstream   = integrateVariablesOnPlane(  planeUpstream, VarAndMeanList)
+        dataDownstream = integrateVariablesOnPlane(planeDownstream, VarAndMeanList)
+
+        if not dataUpstream or not dataDownstream:
+            continue
+
+        perfos = dict()
+        if rank == 0:
+            if 'PeriodicTranslation' in setup.TurboConfiguration:
+                fluxcoeff = 1.
+            else:
+                fluxcoeff = rowParams['NumberOfBlades'] / float(rowParams['NumberOfBladesSimulated'])
+            if IsRotor:
+                perfos = computePerfoRotor(dataUpstream, dataDownstream, fluxcoeff=fluxcoeff)
+            else:
+                perfos = computePerfoStator(dataUpstream, dataDownstream, fluxcoeff=fluxcoeff)
+        appendDict2Arrays(arrays, perfos, 'PERFOS_{}'.format(row))
+        if perfos:
+            _extendArraysWithStatistics(arrays, 'PERFOS_{}'.format(row), RequestedStatistics)
+
+    arraysTree = arraysDict2PyTree(arrays)
+
+    return arraysTree
+
+def computePerfoRotor(dataUpstream, dataDownstream, fluxcoeff=1., fluxcoeffOut=None):
+
+    if not fluxcoeffOut:
+        fluxcoeffOut = fluxcoeff
+
+    gamma = setup.FluidProperties['Gamma']
+
+    # Compute total quantities ratio between in/out planes
+    meanPtIn  =      dataUpstream['PressureStagnation'] /   dataUpstream['MassFlow']
+    meanPtOut =    dataDownstream['PressureStagnation'] / dataDownstream['MassFlow']
+    meanTtIn  =   dataUpstream['TemperatureStagnation'] /   dataUpstream['MassFlow']
+    meanTtOut = dataDownstream['TemperatureStagnation'] / dataDownstream['MassFlow']
+    PtRatio = meanPtOut / meanPtIn
+    TtRatio = meanTtOut / meanTtIn
+    # Compute Isentropic Efficiency
+    etaIs = (PtRatio**((gamma-1.)/gamma) - 1.) / (TtRatio - 1.)
+
+    perfos = dict(
+        IterationNumber            = CurrentIteration-1,  # Because extraction before current iteration (next_state=16)
+        MassFlowIn                 = dataUpstream['MassFlow']*fluxcoeff,
+        MassFlowOut                = dataDownstream['MassFlow']*fluxcoeffOut,
+        PressureStagnationRatio    = PtRatio,
+        TemperatureStagnationRatio = TtRatio,
+        EfficiencyIsentropic       = etaIs
+    )
+
+    return perfos
+
+def computePerfoStator(dataUpstream, dataDownstream, fluxcoeff=1., fluxcoeffOut=None):
+
+    if not fluxcoeffOut:
+        fluxcoeffOut = fluxcoeff
+
+    meanPtIn  =   dataUpstream['PressureStagnation'] /   dataUpstream['MassFlow']
+    meanPtOut = dataDownstream['PressureStagnation'] / dataDownstream['MassFlow']
+    meanPsIn  =             dataUpstream['Pressure'] /       dataUpstream['Area']
+
+    perfos = dict(
+        IterationNumber         = CurrentIteration-1,  # Because extraction before current iteration (next_state=16)
+        MassFlowIn              = dataUpstream['MassFlow']*fluxcoeff,
+        MassFlowOut             = dataDownstream['MassFlow']*fluxcoeffOut,
+        PressureStagnationRatio = meanPtOut / meanPtIn,
+        PressureStagnationLossCoeff = (meanPtIn - meanPtOut) / (meanPtIn - meanPsIn)
+    )
+
+    return perfos
+
+def integrateVariablesOnPlane(surface, VarAndMeanList):
+    '''
+    Integrate variables on a surface.
+
+    Parameters
+    ----------
+
+        surface : PyTree
+            Surface for integration. Required variables must be present already
+            in **surface**.
+
+        VarAndMeanList : :py:class:`list` of :py:class:`tuple`
+            List of 2-tuples. Each tuple associates:
+
+                * a list of variables, that must be found in **surface**
+
+                * a function to perform the weighted integration wished for
+                  variables
+
+            For example:
+
+            ::
+
+                VarAndMeanList = [([var1, var2], meanFunction1),
+                                  ([var3], meanFunction2), ...]
+
+            Example of function for a massflow weighted integration:
+
+            ::
+
+                import Converter.PyTree as C
+                import Post.PyTree      as P
+                def massflowWeightedIntegral(t, var):
+                    t = C.initVars(t, 'rou_var={MomentumX}*{%s}'%(var))
+                    integ  = abs(P.integNorm(t, 'rou_var')[0][0])
+                    return integ
+
+    Returns
+    -------
+
+        data : :py:class:`dict` or :py:obj:`None`
+            dictionary that contains integrated values of variables. If
+            **surface** is empty, does not contain a ``FlowSolution`` node or
+            does not contains required variables, the function returns
+            :py:obj:`None`.
+
+    '''
+
+    try:
+        container_at_vertex = setup.PostprocessOptions['container_at_vertex']
+        if isinstance(container_at_vertex, list):
+            container_at_vertex = container_at_vertex[0]
+    except (AttributeError, KeyError):
+        container_at_vertex = 'FlowSolution#Init'
+
+    surface = I.copyRef(surface)
+    for zone in I.getZones(surface):
+        fsToRemove = [n[0] for n in I.getNodesFromType1(zone,'FlowSolution_t') \
+                      if n[0] != container_at_vertex]
+        for fsname in fsToRemove:
+            I._rmNodesByName(zone,fsname)
+
+    # Convert to Tetra arrays for integration # TODO identify bug and notify
+    surface = POST.convertToTetra(surface)
+    
+    previous_container = I.__FlowSolutionNodes__
+    I.__FlowSolutionNodes__ = container_at_vertex
+
+    check =  True
+    data = dict()
+
+    if I.getNodesFromType(surface, 'FlowSolution_t') == []:
+        for var in ['MassFlow', 'Area']:
+            data[var] = 0
+        for varList, meanFunction in VarAndMeanList:
+            for var in varList:
+                data[var] = 0
+    else:
+        C._initVars(surface, 'ones=1')
+        data['Area']     = abs(P.integNorm(surface, var='ones')[0][0])
+        data['MassFlow'] = abs(P.integNorm(surface, var='MomentumX')[0][0]) \
+                         + abs(P.integNorm(surface, var='MomentumY')[0][1]) \
+                         + abs(P.integNorm(surface, var='MomentumZ')[0][2])
+        try:
+            for varList, meanFunction in VarAndMeanList:
+                for var in varList:
+                    data[var] = meanFunction(surface, var)
+        except NameError as e:
+            raise e
+            # Variables cannot be found
+            check = False
+
+    # Check if the needed variables were extracted
+    Cmpi.barrier()
+    check = comm.allreduce(check, op=MPI.LAND) #LAND = Logical AND
+    data['MassFlow'] = comm.allreduce(data['MassFlow'], op=MPI.SUM)
+    data['Area'] = comm.allreduce(data['Area'], op=MPI.SUM)
+    Cmpi.barrier()
+    if not check or data['Area']==0:
+        I.__FlowSolutionNodes__ = previous_container
+        return None
+
+    # MPI Reduction to sum quantities on proc 0
+    Cmpi.barrier()
+    for varList, meanFunction in VarAndMeanList:
+        for var in varList:
+            data[var] = comm.reduce(data[var], op=MPI.SUM, root=0)
+    Cmpi.barrier()
+    I.__FlowSolutionNodes__ = previous_container
+    return data
+
+def updateAndWriteSetup(setup):
+    '''
+    This function is used for adapting ``setup.py`` information for a new run.
+
+    Parameters
+    ---------
+
+        setup : module
+            Python module object as obtained from command
+
+            >>> import setup
+    '''
+    if rank == 0:
+        printCo('updating setup.py ...', proc=0, color=GREEN)
+        if CurrentIteration > 1:
+            setup.elsAkeysNumerics['niter'] -= CurrentIteration - setup.elsAkeysNumerics['inititer'] + 1
+            setup.elsAkeysNumerics['inititer'] = CurrentIteration + 1 
+            if 'itime' in setup.elsAkeysNumerics:
+                setup.elsAkeysNumerics['itime'] = CurrentIteration * setup.elsAkeysNumerics['timestep']
+        PRE.writeSetupFromModuleObject(setup)
+        printCo('updating setup.py ... OK', proc=0, color=GREEN)
+    comm.Barrier()
+
+def invokeArrays():
+    '''
+    Create **arrays** Python dictionary by reading any pre-existing data
+    contained in ``OUTPUT/arrays.cgns``
+
+    .. note:: an empty dictionary is returned if no ``OUTPUT/arrays.cgns`` file
+        is found
+
+    Returns
+    -------
+
+        arrays :dict
+            Contains integral data in the following form:
+
+            >>> arrays['FamilyBCNameOrElementName']['VariableName'] = np.array
+    '''
+    Cmpi.barrier()
+    try: os.remove('COMPLETED')
+    except: pass
+    arrays = dict()
+    FullPathArraysFile = os.path.join(DIRECTORY_OUTPUT, FILE_ARRAYS)
+    ExistingArraysFile = os.path.exists(FullPathArraysFile)
+    Cmpi.barrier()
+    inititer = setup.elsAkeysNumerics['inititer']
+    if ExistingArraysFile and inititer>1:
+        if rank==0:
+            t = C.convertFile2PyTree(FullPathArraysFile)
+
+            for zone in I.getZones(t):
+                ZoneName = I.getName(zone)
+                VarNames, = C.getVarNames(zone, excludeXYZ=True)
+                FlowSol_n = I.getNodeFromName1(zone, 'FlowSolution')
+                arrays[ZoneName] = dict()
+                arraysSubset = arrays[ZoneName]
+                if FlowSol_n:
+                    for VarName in VarNames:
+                        Var_n = I.getNodeFromName1(FlowSol_n, VarName)
+                        if Var_n:
+                            arraysSubset[VarName] = Var_n[1]
+
+                try:
+                    iters = np.copy(arraysSubset['IterationNumber'])
+                    for VarName in arraysSubset:
+                        arraysSubset[VarName] = arraysSubset[VarName][iters<inititer]
+                except KeyError:
+                    pass
+
+    Cmpi.barrier()
+
+    return arrays
+
+def addMemoryUsage2Arrays(arrays):
+    '''
+    This function adds or updates a component in **arrays** for monitoring the
+    employed memory. Only nodes are monitored (not every single proc, as this
+    would produce redundant information). The number of cores contained in each
+    computational node is retreived from the environment variable
+    ``SLURM_CPUS_ON_NODE``.
+
+    If this information does not exist, a value of ``28`` is taken by default.
+
+    Parameters
+    ----------
+
+        arrays :dict
+            Contains integral data in the following form:
+
+            >>> arrays['FamilyBCNameOrElementName']['VariableName'] = np.array
+
+            parameter **arrays** is modified
+    '''
+    CoreNumberPerNode = int(os.getenv('SLURM_CPUS_ON_NODE', 28))
+
+    if rank%CoreNumberPerNode == 0:
+        ZoneName = 'MemoryUsageOfProc%d'%rank
+        UsedMemory = psutil.virtual_memory().used
+        UsedMemoryPctg = psutil.virtual_memory().percent
+        try:
+            ArraysItem = arrays[ZoneName]
+        except KeyError:
+            arrays[ZoneName] = dict(IterationNumber=np.array([],dtype=int),
+                                   UsedMemoryInPercent=np.array([],dtype=float),
+                                   UsedMemory=np.array([],dtype=float),)
+            ArraysItem = arrays[ZoneName]
+
+        try:
+            ArraysItem['IterationNumber'] = np.hstack((
+                ArraysItem['IterationNumber'].ravel(order='F'),
+                int(CurrentIteration))).ravel(order='F')
+            ArraysItem['UsedMemoryInPercent'] = np.hstack((
+                ArraysItem['UsedMemoryInPercent'].ravel(order='F'),
+                float(UsedMemoryPctg))).ravel(order='F')
+            ArraysItem['UsedMemory'] = np.hstack((
+                ArraysItem['UsedMemory'].ravel(order='F'),
+                float(UsedMemory))).ravel(order='F')
+        except KeyError:
+            del arrays[ZoneName]
+    Cmpi.barrier()
+
+def arraysDict2PyTree(arrays):
+    '''
+    This function converts the **arrays** Python dictionary to a PyTree (CGNS)
+    structure **t**.
+
+    Parameters
+    ----------
+
+        arrays :dict
+            Contains integral data in the following form:
+
+            >>> arrays['FamilyBCNameOrElementName']['VariableName'] = np.array
+
+    Returns
+    -------
+
+        t : PyTree
+            same information as input, but structured in a PyTree CGNS form
+
+    .. warning:: after calling the function, **arrays** and **t** do *NOT*
+        share memory, which means that modifications on **arrays** will not
+        affect **t** and vice-versa
+    '''
+    zones = []
+    for ZoneName in arrays:
+        arraysSubset = arrays[ZoneName]
+        Arrays, Vars = [], []
+        OrderedVars = [var for var in arraysSubset]
+
+        OrderedVars.sort()
+        for var in OrderedVars:
+            Vars.append(var)
+            Arrays.append(arraysSubset[var])
+
+        zone = J.createZone(ZoneName, Arrays, Vars)
+        if zone: zones.append(zone)
+
+    if zones:
+        Cmpi._setProc(zones, rank)
+        t = C.newPyTree(['Base', zones])
+        for base in I.getBases(t): I._sortByName(base)
+    else:
+        t = C.newPyTree(['Base'])
+    Cmpi.barrier()
+
+    return t
+
+def appendDict2Arrays(arrays, dictToAppend, basename):
+    '''
+    This function add data defined in **dictToAppend** in the base **basename**
+    of **arrays**.
+
+    Parameters
+    ----------
+
+        arrays :dict
+            Contains integral data in the following form:
+
+            >>> arrays[basename]['VariableName'] = np.array
+
+        dictToAppend : dict
+            Contains data to append in **arrays**. For each element:
+                * key is the variable name
+                * value is the associated value
+
+        basename : str
+            Name of the base in which values will be appended.
+
+    '''
+
+    if not dictToAppend or arrays is None: return
+
+    if not basename in arrays: arrays[basename] = dict()
+
+    for var, value in dictToAppend.items():
+        np_value = np.array([value],ndmin=1).ravel(order='F')
+        if var in arrays[basename]:
+            arrays[basename][var] = np.hstack(
+                                        (arrays[basename][var].ravel(order='F'),
+                                         np_value )
+                                              ).ravel(order='F')
+        else:
+            arrays[basename][var] = np_value
+
+
+def _scatterArraysFromRootToLocal(arrays):
+    local_keys = [k for k in arrays]
+
+    # for debug
+    # for r in range(NumberOfProcessors):
+    #     Cmpi.barrier()
+    #     if r==rank: printCo('local_keys= %s'%str(local_keys),color=J.WARN)
+    #     Cmpi.barrier()
+
+    all_local_keys = comm.gather(local_keys, 0)
+    all_local_keys = comm.bcast(all_local_keys, 0)
+    comm.barrier()
+    i = -1
+    for rank_recv, local_keys in enumerate(all_local_keys):
+        for lk in local_keys:
+            i +=1
+            if rank==0:
+                if rank_recv == 0:
+                    root_item = arrays[lk]
+                else:
+                    obj = arrays[lk] if lk in arrays else None
+                    comm.send(obj, rank_recv, tag=i)
+                    if obj: del arrays[lk]
+            
+            if rank != 0:
+                if rank == rank_recv:
+                    root_item = comm.recv(source=0, tag=i)
+                    if not root_item: continue # nothing to append
+
+                else:
+                    continue # nothing to append
+
+            if lk not in arrays: continue 
+            
+            rootHasItNb = True if 'IterationNumber' in root_item else False
+
+            try:
+                localHasItNb = True if 'IterationNumber' in arrays[lk] else False
+            except:
+                printCo(traceback.format_exc(),color=J.FAIL)
+                printCo('FATAL: failed processing signal %s'%lk)
+                printCo('arrays keys are: %s'%','.join([k for k in arrays]),color=J.FAIL)
+                os._exit(0)
+
+            override_all = False
+            if rootHasItNb and localHasItNb:
+                RegisteredIterations = root_item['IterationNumber'].ravel(order='F')
+                IterationNumber = arrays[lk]['IterationNumber'].ravel(order='F')
+
+                try:
+                    if IterationNumber[0] <= RegisteredIterations[0]:
+                        override_all = True
+
+                    if not override_all:
+                        eps = 1e-12
+                        UpdatePortion = IterationNumber > (RegisteredIterations[-1] + eps)
+                        FirstIndex2Update = np.where(UpdatePortion)[0][0]
+
+                except:
+                    printCo(traceback.format_exc(),color=J.FAIL)
+                    printCo('processing signal %s'%lk,color=J.FAIL)
+                    printCo('RegisteredIterations',color=J.FAIL)
+                    printCo(str(RegisteredIterations),color=J.FAIL)
+                    printCo(str(type(RegisteredIterations)),color=J.FAIL)
+                    printCo('IterationNumber',color=J.FAIL)
+                    printCo(str(IterationNumber),color=J.FAIL)
+                    os._exit(0)
+            else:
+                FirstIndex2Update = 0
+            
+            for var, value in root_item.items():
+                if var in arrays[lk]:
+                    if override_all:
+                        arrays[lk][var] = np.array([value],ndmin=1).ravel(order='F')
+                    else:
+                        arrays[lk][var] = np.hstack((value, arrays[lk][var][FirstIndex2Update:])).ravel(order='F')
+                else:
+                    arrays[lk][var] = np.array([value],ndmin=1).ravel(order='F')
+
+
+def _appendIntegralDataNode2Arrays(arrays, IntegralDataNode):
+    '''
+    Beware: this is a private function, employed by :py:func:`extractIntegralData`
+
+    This function converts the CGNS IntegralDataNode (as provided by elsA)
+    into the Python dictionary structure of arrays dictionary, and append it
+    to the latter.
+
+    Parameters
+    ----------
+
+        arrays :dict
+            Contains integral data in the following form:
+
+            >>> arrays['FamilyBCNameOrElementName']['VariableName'] = np.array
+
+        IntegralDataNode : node
+            Contains integral data as provided by elsA
+    '''
+    IntegralData = dict()
+    for DataArrayNode in I.getChildren(IntegralDataNode):
+        IntegralData[I.getName(DataArrayNode)] = I.getValue(DataArrayNode)
+    IntegralDataName = getIntegralDataName(IntegralDataNode)
+    IterationNumber = IntegralData['IterationNumber']
+
+    try:
+        arraysSubset = arrays[IntegralDataName]
+    except KeyError:
+        arrays[IntegralDataName] = dict()
+        arraysSubset = arrays[IntegralDataName]
+
+
+    try: RegisteredIterations = arraysSubset['IterationNumber']
+    except KeyError: RegisteredIterations = np.array([])
+    if len(RegisteredIterations) > 0:
+        PreviousRegisteredArrays = True
+        eps = 1e-12
+        UpdatePortion = IterationNumber > (RegisteredIterations[-1] + eps)
+        try: FirstIndex2Update = np.where(UpdatePortion)[0][0]
+        except IndexError: return
+    else:
+        PreviousRegisteredArrays = False
+
+    for integralKey in IntegralData:
+        if PreviousRegisteredArrays:
+            PreviousArray = arraysSubset[integralKey]
+            AppendArray = IntegralData[integralKey][FirstIndex2Update:]
+            arraysSubset[integralKey] = np.hstack((PreviousArray, AppendArray))
+        else:
+            arraysSubset[integralKey] = np.array(IntegralData[integralKey],
+                                               order='F', ndmin=1)
+
+def _normalizeMassFlowInArrays(arrays, IntegralDataName):
+    '''
+    Beware: this is a private function, employed by :py:func:`extractIntegralData`
+
+    If:
+
+        * the variable 'convflux_ro' is in **arrays[IntegralDataName]** (massflow
+          extracted by elsA on the Family **IntegralDataName**),
+
+        * and it exists a **FluxCoef** associted to **IntegralDataName** in
+          ** ReferenceValues**, written in:
+
+          >>> setup.ReferenceValues['NormalizationCoefficient'][IntegralDataName]['FluxCoef']
+
+    Then the variable 'MassFlow' is added in **arrays[IntegralDataName]** by
+    multiplying 'convflux_ro' by this **FluxCoef**.
+
+    Parameters
+    ----------
+
+        arrays : dict
+            Contains integral data in the following form:
+
+            >>> np.array = arrays['FamilyBCNameOrElementName']['VariableName']
+
+        IntegralDataName : str
+            Name of the IntegralDataNode (CGNS) provided by elsA. It is used as
+            key for arrays dictionary.
+    '''
+    arraysSubset = arrays[IntegralDataName]
+    try:
+        FluxCoef = setup.ReferenceValues['NormalizationCoefficient'][IntegralDataName]['FluxCoef']
+        arraysSubset['MassFlow'] = arraysSubset['convflux_ro'] * FluxCoef
+    except:
+        return
+
+def _extendArraysWithProjectedLoads(arrays, IntegralDataName):
+    '''
+    Beware: this is a private function, employed by :py:func:`extractIntegralData`
+
+    This function is employed for adding aerodynamic-relevant coefficients to
+    the arrays dictionary. The new quantites are the following :
+
+        elsA Extractions  ---->   New projections (aero coefficients)
+        -------------------------------------------------------------
+        MomentumXFlux               CL   (force coef following LiftDirection)
+        MomentumYFlux               CD   (force coef following DragDirection)
+        MomentumZFlux               CY   (force coef following SideDirection)
+        TorqueX                     Cn   (torque coef around LiftDirection)
+        TorqueY                     Cl   (torque coef around DragDirection)
+        TorqueZ                     Cm   (torque coef around SideDirection)
+
+
+    The aerodynamic coefficients are dimensionless. They are computed using
+    the scales and origins 'FluxCoef', 'TorqueCoef' and 'TorqueOrigin' contained
+    in the setup.py dictionary,
+                ReferenceValues['NormalizationCoefficient'][<IntegralDataName>]
+
+    where <IntegralDataName> is the name of the component.
+    If they are not provided, then global scaling factors are taken from
+    ReferenceValues of setup.py,
+
+                        ReferenceValues['FluxCoef']
+                        ReferenceValues['TorqueCoef']
+                        ReferenceValues['TorqueOrigin']
+
+
+    ***************************************************************************
+    * VERY IMPORTANT NOTE : in order to obtain meaningful Cn, Cl and Cm       *
+    * coefficients, elsA integral torques (TorqueX, TorqueY and TorqueZ) must *
+    * be applied at absolute zero coordinates (0,0,0), which means that       *
+    * special elsA CGNS keys xtorque, ytorque and ztorque must all be 0.      *
+    * Also, all Momentum and Torque fluxes shall be dimensional, which means  *
+    * that special elsA CGNS keys fluxcoeff and torquecoeff must be exactly 1.*
+    * Indeed, proper scaling and normalization is done using the setup.py     *
+    * ReferenceValues, as indicated previously.                               *
+    ***************************************************************************
+
+    Parameters
+    ----------
+
+        arrays : dict
+            Contains integral data in the following form:
+
+            >>> np.array = arrays['FamilyBCNameOrElementName']['VariableName']
+
+        IntegralDataName : str
+            Name of the IntegralDataNode (CGNS) provided by elsA. It is used as
+            key for arrays dictionary.
+    '''
+
+
+    DragDirection=np.array(setup.ReferenceValues['DragDirection'],dtype=np.float64)
+    SideDirection=np.array(setup.ReferenceValues['SideDirection'],dtype=np.float64)
+    LiftDirection=np.array(setup.ReferenceValues['LiftDirection'],dtype=np.float64)
+
+    arraysSubset = arrays[IntegralDataName]
+
+    try:
+        FluxCoef = setup.ReferenceValues['NormalizationCoefficient'][IntegralDataName]['FluxCoef']
+        TorqueCoef = setup.ReferenceValues['NormalizationCoefficient'][IntegralDataName]['TorqueCoef']
+        TorqueOrigin = setup.ReferenceValues['NormalizationCoefficient'][IntegralDataName]['TorqueOrigin']
+    except:
+        FluxCoef = setup.ReferenceValues['FluxCoef']
+        TorqueCoef = setup.ReferenceValues['TorqueCoef']
+        TorqueOrigin = setup.ReferenceValues['TorqueOrigin']
+
+    try:
+        FX = arraysSubset['MomentumXFlux']
+        FY = arraysSubset['MomentumYFlux']
+        FZ = arraysSubset['MomentumZFlux']
+        MX = arraysSubset['TorqueX']
+        MY = arraysSubset['TorqueY']
+        MZ = arraysSubset['TorqueZ']
+    except KeyError:
+        return # no required fields for computing external aero coefficients
+
+    # Pole change
+    # TODO make ticket for elsA concerning CGNS parsing of xtorque ytorque ztorque
+    TX = MX-(TorqueOrigin[1]*FZ - TorqueOrigin[2]*FY)
+    TY = MY-(TorqueOrigin[2]*FX - TorqueOrigin[0]*FZ)
+    TZ = MZ-(TorqueOrigin[0]*FY - TorqueOrigin[1]*FX)
+
+    arraysSubset['CL']=FX*LiftDirection[0]+FY*LiftDirection[1]+FZ*LiftDirection[2]
+    arraysSubset['CD']=FX*DragDirection[0]+FY*DragDirection[1]+FZ*DragDirection[2]
+    arraysSubset['CY']=FX*SideDirection[0]+FY*SideDirection[1]+FZ*SideDirection[2]
+    arraysSubset['Cn']=TX*LiftDirection[0]+TY*LiftDirection[1]+TZ*LiftDirection[2]
+    arraysSubset['Cl']=TX*DragDirection[0]+TY*DragDirection[1]+TZ*DragDirection[2]
+    arraysSubset['Cm']=TX*SideDirection[0]+TY*SideDirection[1]+TZ*SideDirection[2]
+
+    # Normalize forces and moments
+    for Force in ('CL','CD','CY'):  arraysSubset[Force]  *= FluxCoef
+    for Torque in ('Cn','Cl','Cm'): arraysSubset[Torque] *= TorqueCoef
+
+def _extendArraysWithWorkflowQuantities(arrays, IntegralDataName):
+    try: Workflow = setup.Workflow
+    except AttributeError: return
+
+    if Workflow == 'Propeller':
+        from . import WorkflowPropeller as WP
+        WP._extendArraysWithPropellerQuantities(arrays, IntegralDataName, setup)
+
+
+
+def _extendArraysWithStatistics(arrays, IntegralDataName, RequestedStatistics):
+    '''
+    Beware: this is a private function, employed by :py:func:`extractIntegralData`
+
+    Add to arrays dictionary the relevant statistics requested by the user
+    through the RequestedStatistics list of special named strings.
+
+    Parameters
+    ----------
+
+        arrays : dict
+            Contains integral data in the following form:
+            ::
+                >>> np.array = arrays['FamilyBCNameOrElementName']['VariableName']
+
+        IntegralDataName : str
+            Name of the IntegralDataNode (CGNS) provided by elsA. It is used as
+            key for loads dictionary.
+
+        RequestedStatistics : :py:class:`list` of :py:class:`str`
+            Desired statistics to infer from loads dictionary. For more
+            information see documentation of function
+            :py:func:`extractIntegralData`
+    '''
+
+    AvgIt = setup.ReferenceValues["CoprocessOptions"]["AveragingIterations"]
+
+    arraysSubset = arrays[IntegralDataName]
+    try:
+        IterationNumber = arraysSubset['IterationNumber']
+    except BaseException as e:
+        return # this is the case for GlobalConvergenceHistory at present
+    IterationWindow = len(IterationNumber[IterationNumber>(IterationNumber[-1]-AvgIt)])
+    if IterationWindow < 2: return
+
+    for StatKeyword in RequestedStatistics:
+        KeywordsSplit = StatKeyword.split('-')
+        StatType = KeywordsSplit[0]
+        VarName = '-'.join(KeywordsSplit[1:])
+        if VarName not in arraysSubset: continue
+
+        try:
+            InstantaneousArray = arraysSubset[VarName]
+            InvalidValues = np.logical_not(np.isfinite(InstantaneousArray))
+            InstantaneousArray[InvalidValues] = 0.
+        except:
+            continue
+
+        if StatType.lower() == 'avg':
+            StatisticArray = sliddingAverage(InstantaneousArray, IterationWindow)
+
+        elif StatType.lower() == 'std':
+            avg = sliddingAverage(InstantaneousArray, IterationWindow)
+            arraysSubset['avg-'+VarName] = avg
+            StatisticArray = sliddingSTD(InstantaneousArray, IterationWindow, avg=avg)
+
+        elif StatType.lower() == 'rsd':
+            avg = sliddingAverage(InstantaneousArray, IterationWindow)
+            arraysSubset['avg-'+VarName] = avg
+            std = sliddingSTD(InstantaneousArray, IterationWindow, avg=avg)
+            arraysSubset['std-'+VarName] = std
+            StatisticArray = sliddingRSD(InstantaneousArray, IterationWindow,
+                                        avg=avg, std=std)
+
+        arraysSubset[StatKeyword] = StatisticArray
+
+def sliddingAverage(array, window):
+    '''
+    Compute the slidding average of the signal
+
+    Parameters
+    ----------
+
+        array : numpy.ndarray
+            input signal
+
+        window : int
+            length of the slidding window
+
+    Returns
+    -------
+
+        average : numpy.ndarray
+            sliding average
+    '''
+    average = uniform_filter1d(array, size=window)
+    InvalidValues = np.logical_not(np.isfinite(average))
+    average[InvalidValues] = 0.
+    return average
+
+def sliddingSTD(array, window, avg=None):
+    '''
+    Compute the slidding standard deviation of the signal
+
+    Parameters
+    ----------
+
+        array : numpy.ndarray
+            input signal
+
+        window : int
+            length of the slidding window
+
+        avg : numpy.ndarray or :py:obj:`None`
+            slidding average of **array** on the same **window**. If
+            :py:obj:`None`, it is computed
+
+    Returns
+    -------
+
+        std : numpy.ndarray
+            sliding standard deviation
+    '''
+    if avg is None:
+        avg = sliddingAverage(array, window)
+
+    AvgSqrd = uniform_filter1d(array**2, size=window)
+
+    InvalidValues = np.logical_not(np.isfinite(AvgSqrd))
+    AvgSqrd[InvalidValues] = 0.
+    AvgSqrd[AvgSqrd<0] = 0.
+
+    std = np.sqrt(np.abs(AvgSqrd - avg**2))
+
+    return std
+
+def sliddingRSD(array, window, avg=None, std=None):
+    '''
+    Compute the relative slidding standard deviation of the signal
+
+    .. math::
+
+        rsd = std / avg
+
+    Parameters
+    ----------
+
+        array : numpy.ndarray
+            input signal
+
+        window : int
+            length of the slidding window
+
+        average : numpy.ndarray or :py:obj:`None`
+            slidding average of **array** on the same **window**. If
+            :py:obj:`None`, it is computed
+
+        std : numpy.ndarray or :py:obj:`None`
+            slidding standard deviation of **array** on the same **window**. If
+            :py:obj:`None`, it is computed
+
+    Returns
+    -------
+
+        rsd : numpy.ndarray
+            sliding relative standard deviation
+    '''
+    if avg is None:
+        avg = sliddingAverage(array, window)
+    if std is None:
+        std = sliddingSTD(array, window, avg)
+
+    rsd = std / np.abs(avg)
+
+    InvalidValues = np.logical_not(np.isfinite(rsd))
+    rsd[InvalidValues] = 0.
+
+    return rsd
+
+def getIntegralDataName(IntegralDataNode):
+    '''
+    Transforms the elsA provided **IntegralDataNode** name into a suitable name
+    for further storing it at **arrays** dictionary.
+
+    Parameters
+    ----------
+
+        IntegralDataNode : node
+            Contains integral data as provided by elsA
+
+    Returns
+    -------
+
+        IntegralDataName : str
+            name of the integral quantity
+    '''
+    return I.getName(IntegralDataNode).split('-')[0]
+
+
+def isConverged(ConvergenceCriteria):
+    '''
+    This method is used to determine if the current simulation is converged by
+    looking at user-provided convergence criteria.
+    If converged, the signal returns :py:obj:`True` to all ranks and writes a
+    message to ``coprocess.log`` file.
+
+    Parameters
+    ----------
+
+        ConvergenceCriteria : :py:class:`list` of :py:class:`dict`
+            Each :py:class:`dict` corresponds to a criterion. Its has the
+            following keys:
+
+            * ``Family``: Name of the zone to monitor (shall exist in
+              ``arrays.cgns``)
+
+            * ``Variable``: Name of the variable to monitor on ``Family``
+
+            * ``Threshold``: Value of the threshold to consider. The current
+              criterion is satisfied if the value of the last element of
+              ``Variable`` on ``Family`` in ``arrays.cgns`` is lower than
+              ``Threshold``.
+
+            * ``Condition`` (optinal, 'Necessary' by default): logical
+              requirement for the current criterion. To verify convergence,
+              criteria tagged 'Necessary' must all be satisfied simultaneously
+              and at least one criterion tagged 'Sufficient' must be satisfied.
+              For instance, if CN1 and CN2 are 'Necessary' and CS1 and CS2 are
+              'Sufficient', convergence is reached when:
+              (CN1 AND CN2) AND (CS1 OR CS2)
+
+    Returns
+    -------
+
+        CONVERGED : bool
+            :py:obj:`True` if the convergence criteria are satisfied
+    '''
+    if not ConvergenceCriteria:
+        return False
+
+    CONVERGED = False
+    if rank == 0:
+        AllNecessaryCriteria = True
+        OneSufficientCriterion = True
+        # Default value of Condition = 'Necessary'
+        for criterion in ConvergenceCriteria:
+            if 'Condition' not in criterion:
+                criterion['Condition'] = 'Necessary'
+            elif criterion['Condition'] == 'Sufficient':
+                OneSufficientCriterion = False
+        try:
+            arraysTree = C.convertFile2PyTree(os.path.join(DIRECTORY_OUTPUT, FILE_ARRAYS))
+            arraysZones = I.getZones(arraysTree)
+            for criterion in ConvergenceCriteria:
+                if OneSufficientCriterion and criterion['Condition'] == 'Sufficient':
+                    continue
+                zone, = [z for z in arraysZones if z[0] == criterion['Family']]
+                Flux, = J.getVars(zone, [criterion['Variable']])
+                if Flux is None and criterion['Condition'] == 'Necessary':
+                    printCo('WARNING: requested convergence variable %s not found in %s'%(criterion['Variable'],criterion['Family']),color=WARN)
+                    AllNecessaryCriteria = False
+                    continue
+                criterion['FoundValue'] = Flux[-1]
+                IsSatisfied = criterion['FoundValue'] < criterion['Threshold']
+                if criterion['Condition'] == 'Necessary' and not IsSatisfied:
+                    AllNecessaryCriteria = False
+                    break
+                elif criterion['Condition'] == 'Sufficient' and IsSatisfied:
+                    OneSufficientCriterion = criterion['Variable']
+
+            CONVERGED = OneSufficientCriterion and AllNecessaryCriteria
+            if CONVERGED:
+                MSG = 'CONVERGED at iteration {} since:'.format(CurrentIteration-1)
+                for criterion in ConvergenceCriteria:
+                    if criterion['Condition'] == 'Necessary' \
+                        or criterion['Variable'] == OneSufficientCriterion:
+                        MSG += '\n  {}={} < {} on {} ({})'.format(criterion['Variable'],
+                                                               criterion['FoundValue'],
+                                                               criterion['Threshold'],
+                                                               criterion['Family'],
+                                                               criterion['Condition'])
+                printCo('*******************************************',color=GREEN)
+                printCo(MSG, color=GREEN)
+                printCo('*******************************************',color=GREEN)
+
+        except BaseException as e:
+            printCo("isConverged failed: {}".format(e),color=FAIL)
+
+
+    Cmpi.barrier()
+    CONVERGED = comm.bcast(CONVERGED,root=0)
+
+    return CONVERGED
+
+
+def hasReachedTimeOutMargin(ElapsedTime, TimeOut, MarginBeforeTimeOut):
+    '''
+    This function returns :py:obj:`True` to all processors if the margin before
+    time-out is satisfied. Otherwise, it returns :py:obj:`False` to all processors.
+
+    Parameters
+    ----------
+
+        ElapsedTime : float
+            total elapsed time in seconds since the launch of ``compute.py``
+            elsA script.
+
+        TimeOut : float
+            total time-out in seconds. It shall correspond to the
+            remaining time of a slurm job before forced termination.
+
+        MarginBeforeTimeOut : float
+            Margin in seconds before time out is reached. Shall account for safe
+            postprocessing operations before the job triggers forced termination
+
+    Returns
+    -------
+
+        ReachedTimeOutMargin : bool
+            :py:obj:`True` if
+
+            ::
+
+                ElapsedTime >= (TimeOut - MarginBeforeTimeOut)
+
+            Otherwise, returns :py:obj:`False`.
+
+            .. note:: the same value (:py:obj:`True` or :py:obj:`False`) is sent to *all*
+                processors.
+    '''
+    ReachedTimeOutMargin = False
+    if rank == 0:
+        ReachedTimeOutMargin = ElapsedTime >= (TimeOut - MarginBeforeTimeOut)
+        if ReachedTimeOutMargin:
+            printCo('REACHED MARGIN BEFORE TIMEOUT at %s'%datetime.now().strftime("%d/%m/%Y %H:%M:%S"),
+                            proc=0, color=WARN)
+    comm.Barrier()
+    ReachedTimeOutMargin = comm.bcast(ReachedTimeOutMargin,root=0)
+
+    return ReachedTimeOutMargin
+
+
+def copyOutputFiles(*files2copy):
+    '''
+    Copy the files provided as input *(comma-separated variables)* by addding to
+    their name ``'_AfterIter<X>'`` where ``<X>`` will be replaced with the
+    corresponding interation
+
+    Parameters
+    ----------
+
+        file2copy : comma-separated :py:class:`str`
+            file(s) name(s) to copy at ``OUTPUT`` directory.
+
+    Examples
+    --------
+
+    ::
+
+        copyOutputFiles('surfaces.cgns','arrays.cgns')
+
+    '''
+    for file2copy in files2copy:
+        f2cSplit = file2copy.split('.')
+        newFileName = '{name}_AfterIter{it}.{fmt}'.format(
+                        name='.'.join(f2cSplit[:-1]),
+                        it=CurrentIteration,
+                        fmt=f2cSplit[-1])
+        try:
+            shutil.copy2(file2copy, newFileName)
+        except:
+            pass
+
+
+def computeTransitionOnsets(to):
+    '''
+    Extracts the airfoil's top and bottom side transition onset locations.
+
+    .. important:: This function is adapted only to **Workflow Airfoil** cases.
+
+    Parameters
+    ----------
+
+        to : PyTree
+            Coupling tree as obtained from `adaptEndOfRun`
+
+    Returns
+    -------
+
+        XtrTop : :py:class:`float`
+            X-coordinate location of the transition onset location
+            at the top side of the airfoil
+
+        XtrBottom : :py:class:`float`
+            X-coordinate location of the transition onset location
+            at the bottom side of the airfoil
+    '''
+    XtrTop, XtrBottom = np.nan, np.nan
+    surf   = boundaryConditions2Surfaces(to, onlyWalls=True)
+    Cmpi._convert2PartialTree(surf)
+    surf   = T.merge(surf)
+    Slices = P.isoSurfMC(surf,'intermittency',value=0.5)
+
+    # Really required ?
+    TransitionPoints = T.splitConnexity(Slices) if len(Slices) > 0 else None
+
+    # Each proc send to rank=0 the transition points found
+    comm.Barrier()
+    if rank == 0:
+        TransitionPoints = comm.gather(TransitionPoints,0)
+    else:
+        comm.gather(TransitionPoints,0)
+
+    # Post process the transition onset (rank=0)
+    if rank == 0:
+        TransPts2postProcess = []
+        for p in TransitionPoints:
+            if p is not None:
+                isStdNode = I.isStdNode(p)
+                if isStdNode == 0:
+                    TransPts2postProcess += p
+                elif isStdNode == -1:
+                    TransPts2postProcess += [p]
+        QtyOfTransitionOnsetPoints = len(TransPts2postProcess)
+        if QtyOfTransitionOnsetPoints != 2:
+            print(J.WARN+'WARNING: unexpected number of Transition onset points (%d, expected 2). Replacing by NaN'%QtyOfTransitionOnsetPoints+J.ENDC)
+            TopPointXY = BottomPointXY = [np.array([np.nan]), np.array([np.nan])]
+        else:
+            TopPointXY    = J.getxy(TransPts2postProcess[0])
+            BottomPointXY = J.getxy(TransPts2postProcess[1])
+
+            if TopPointXY[1][0] < BottomPointXY[1][0]:
+                TopPointXY, BottomPointXY = BottomPointXY, TopPointXY
+
+        XtrTop    = TopPointXY[0][0]
+        XtrBottom = BottomPointXY[0][0]
+    comm.Barrier()
+
+    return XtrTop, XtrBottom
+
+
+def addArrays(arrays, ZoneName, ListOfArraysNames, NumpyArrays):
+    '''
+    This function is an interface for adding new user-defined arrays into the
+    **arrays** Python dictionary.
+
+    Parameters
+    ----------
+
+        arrays :dict
+            Contains integral data in the following form:
+
+            >>> arrays['FamilyBCNameOrElementName']['VariableName'] = np.array
+
+            parameter **arrays** is modified
+
+        ZoneName : str
+            Name of the existing or new component where new arrays are going
+            to be added. (FamilyBC or Component name)
+
+        ListOfArraysNames : :py:class:`list` of :py:class:`str`
+            Each element of this list is a name of the new arrays to be added.
+            For example:
+
+            ::
+
+                ['MyFirstLoad', 'AnotherLoad']
+
+        NumpyArrays : :py:class:`list` of numpy 1d arrays
+            Values to be added to **arrays**
+
+            .. attention::
+                All arrays provided to **NumpyArrays** *(which belongs to the
+                same component)* must have exactly the same number of elements
+    '''
+    try:
+        arraysSubset = arrays[ZoneName]
+    except KeyError:
+        arrays[ZoneName] = {}
+        arraysSubset = arrays[ZoneName]
+        for array, name in zip(NumpyArrays, ListOfArraysNames):
+            arraysSubset[name] = array.flatten()
+        return
+
+    for array, name in zip(NumpyArrays, ListOfArraysNames):
+        try:
+            ExistingArray = arraysSubset[name]
+        except KeyError:
+            arraysSubset[name] = array.flatten()
+            continue
+
+        arraysSubset[name] = np.hstack((ExistingArray.flatten(), array.flatten()))
+
+
+def addBodyForcePropeller2Arrays(arrays, BodyForceDisks):
+    '''
+    This function is an interface adapted to body-force computations.
+    It transfers the integral information of each body-force disk into
+    the **arrays** dictionary.
+
+    The fields that are appended to **arrays** are:
+
+    ::
+
+        ['Thrust', 'RPM', 'Power', 'Pitch']
+
+    hence, these values must exist in ``.Info`` CGNS node of each CGNS zone
+    contained in **BodyForceDisks**
+
+    .. note:: The new component of load dictionary has the same name as its
+        corresponding body-force disk.
+
+    Parameters
+    ----------
+
+        arrays :dict
+            Contains integral data in the following form:
+
+            >>> arrays['FamilyBCNameOrElementName']['VariableName'] = np.array
+
+            parameter **arrays** is modified
+
+        BodyForceDisks : :py:class:`list` of zone
+            Current bodyforce disks as obtained from
+            :py:func:`MOLA.LiftingLine.computePropellerBodyForce`
+    '''
+    Cmpi.barrier()
+    for BodyForceDisk in BodyForceDisks:
+        BodyForceDiskName = I.getName( BodyForceDisk )
+        Loads = J.get(BodyForceDisk, '.AzimutalAveragedLoads')
+        if Loads:
+            LoadsNames = [k for k in Loads]
+            LoadsArrays = [np.array([Loads[k]]) for k in Loads]
+            Commands = J.get(BodyForceDisk, '.Commands')
+            if Commands:
+                CommandsNames = [k for k in Commands]
+                CommandsArrays = [np.array([Commands[k]]) for k in Commands]
+                LoadsNames.extend(CommandsNames)
+                LoadsArrays.extend(CommandsArrays)
+
+            LoadsNames.append('IterationNumber')
+            LoadsArrays.append(np.array([CurrentIteration]))
+            addArrays(arrays, BodyForceDiskName, LoadsNames, LoadsArrays)
+    Cmpi.barrier()
+
+
+def getSignal(filename):
+    '''
+    Get a signal using an temporary auxiliar file technique.
+
+    If the intermediary file exists (signal received) then it is removed, and
+    the function returns :py:obj:`True` to all processors. Otherwise, it returns
+    :py:obj:`False` to all processors.
+
+    This function is employed for controling a simulation in a simple manner,
+    for example using UNIX command ``touch``:
+
+    .. code-block:: bash
+
+        touch filename
+
+    at the same directory where :py:func:`getSignal` is called.
+
+    Parameters
+    ----------
+
+        filename : str
+            the name of the file (the signal keyword)
+
+    Returns
+    -------
+
+        isOrder : bool
+            :py:obj:`True` if the signal is received, otherwise :py:obj:`False`, to all
+            processors
+    '''
+    isOrder = False
+    if rank == 0:
+        try:
+            os.remove(filename)
+            isOrder = True
+            printCo(CYAN+"Received signal %s"%filename+ENDC, proc=0)
+        except:
+            pass
+    comm.Barrier()
+    isOrder = comm.bcast(isOrder,root=0)
+    return isOrder
+
+
+def adaptEndOfRun(to):
+    '''
+    This function is used to make adaptations of the coupling trigger tree
+    provided by elsA. The following operations are performed:
+
+    * ``GridCoordinates`` node is created from ``FlowSolution#EndOfRun#Coords``
+    * adapt name of masking field (``cellnf`` is renamed as ``cellN``)
+    * rename ``FlowSolution#EndOfRun`` as ``FlowSolution#Init``
+
+    Parameters
+    ----------
+
+         to : PyTree
+            Coupling tree as obtained from function
+
+            >>> elsAxdt.get(elsAxdt.OUTPUT_TREE)
+
+            .. note:: tree **to** is modified
+    '''
+    moveCoordsFromEndOfRunToGridCoords(to)
+    I._renameNode(to, 'cellnf', 'cellN')
+    I._renameNode(to, 'FlowSolution#EndOfRun', 'FlowSolution#Init')
+
+def moveCoordsFromEndOfRunToGridCoords(to):
+    '''
+    This function is used to make adaptations of the coupling trigger tree
+    provided by elsA. The following operations are performed:
+
+    * ``GridCoordinates`` node is created from ``FlowSolution#EndOfRun#Coords``
+
+
+    Parameters
+    ----------
+
+         to : PyTree
+            Coupling tree as obtained from function
+
+            >>> elsAxdt.get(elsAxdt.OUTPUT_TREE)
+
+            .. note:: tree **to** is modified
+    '''
+    FScoords = I.getNodeFromName(to, 'FlowSolution#EndOfRun#Coords')
+    if FScoords:
+        I._renameNode(to,'FlowSolution#EndOfRun#Coords','GridCoordinates')
+        for GridCoordsNode in I.getNodesFromName3(to, 'GridCoordinates'):
+            GridLocationNode = I.getNodeFromType1(GridCoordsNode, 'GridLocation_t')
+            if I.getValue(GridLocationNode) != 'Vertex':
+                zone = I.getParentOfNode(to, GridCoordsNode)
+                ERRMSG = ('Extracted coordinates of zone '
+                          '%s must be located in Vertex')%I.getName(zone)
+                raise ValueError(FAIL+ERRMSG+ENDC)
+            I.rmNode(to, GridLocationNode)
+            I.setType(GridCoordsNode, 'GridCoordinates_t')
+    Cmpi.barrier()
+
+def boundaryConditions2Surfaces(to, onlyWalls=True):
+    '''
+    Extract the BC data contained in the coupling tree as a PyTree.
+
+    Parameters
+    ----------
+
+        to : PyTree
+            Coupling tree as obtained from :py:func:`adaptEndOfRun`
+
+        onlyWalls : bool
+            if :py:obj:`True`, only BC with keyword ``'wall'`` contained in
+            their type are extracted. Otherwise, all BC are extracted,
+            regardless of their type.
+
+    Returns
+    -------
+
+        BCs : PyTree
+            PyTree with one base by BC Family. Include fields stored in
+            FlowSolution containers
+    '''
+    Cmpi.barrier()
+    tR = I.renameNode(to, 'FlowSolution#Init', 'FlowSolution#Centers')
+    I.__FlowSolutionCenters__ = 'FlowSolution#Centers'
+    # TODO make it multi-container of FlowSolution
+    DictBCNames2Type = C.getFamilyBCNamesDict(tR)
+
+    BCs = I.newCGNSTree()
+    for FamilyName in DictBCNames2Type:
+        BCType = DictBCNames2Type[FamilyName]
+        BC = None
+        if onlyWalls:
+            if 'wall' in BCType.lower():
+                BC = C.extractBCOfName(tR,'FamilySpecified:'+FamilyName)
+        else:
+            BC = C.extractBCOfName(tR,'FamilySpecified:'+FamilyName)
+        if BC:
+            base = I.newCGNSBase(FamilyName, 2, 3, parent=BCs)
+            for bc in BC:
+                I.addChild(base, bc)
+
+    Cmpi.barrier()
+
+    return BCs
+
+def renameTooLongZones(to, n=25):
+    '''
+    .. warning:: this is a private function, employed by :py:func:`saveSurfaces`
+
+    This function rename zones in a PyTree **to** if their names are too long
+    to be save in a CGNS file (maximum length = 32 characters).
+
+    The new name of a zone follows this format:
+    ``<NewName>`` = ``<First <n> characters of old name>_<ID>``
+    with ``<n>`` an integer and ``<ID>`` the lowest integer (starting form 0) such as
+    ``<NewName>`` does not already exist in the PyTree.
+
+    Parameters
+    ----------
+
+        to : PyTree
+            PyTree to check. Zones with a too long name will be renamed.
+
+            .. note:: tree **to** is modified
+
+        n : int
+            Number of characters to keep in the old zone name.
+    '''
+    for zone in I.getZones(to):
+        zoneName = I.getName(zone)
+        if len(zoneName) > 32:
+            CurrentZoneNames = [I.getName(z) for z in I.getZones(to)]
+            c = 0
+            newName = '{}_{}'.format(zoneName[:n+1], c)
+            while newName in CurrentZoneNames and c < 1000:
+                c += 1
+                newName = '{}_{}'.format(zoneName[:n+1], c)
+            if c == 1000:
+                ERRMSG = 'Zone {} has not been renamed by renameTooLongZones() but its length ({}) is greater than maximum authorized length (32)'.format(zoneName, len(zoneName))
+                raise ValueError(FAIL+ERRMSG+ENDC)
+            I.setName(zone, newName)
+
+def reshapeBCDatasetNodes(to):
+    '''
+    ..warning:: this is a private function, employed by :py:func:`saveSurfaces`
+
+    This function checks the shape of DataArray in all ``BCData_t`` nodes in a
+    PyTree **to**.
+    For some unknown reason, the extraction of BCData throught a BCDataSet is
+    done sometimes in unstructured 1D shape, so it is not consistent with BC
+    PointRange. If so, this function reshape the DataArray to the BC shape.
+    Link to ``Anomaly #6186`` (see <https://elsa-e.onera.fr/issues/6186>`_)
+
+    Parameters
+    ----------
+
+        to : PyTree
+            PyTree to check.
+
+            .. note:: tree **to** is modified
+    '''
+    def _getBCShape(bc):
+        PointRange_n = I.getNodeFromName(bc, 'PointRange')
+        if not PointRange_n: return
+        PointRange = I.getValue(PointRange_n)
+        imin = PointRange[0, 0]
+        imax = PointRange[0, 1]
+        jmin = PointRange[1, 0]
+        jmax = PointRange[1, 1]
+        kmin = PointRange[2, 0]
+        kmax = PointRange[2, 1]
+        if imin == imax:
+            bc_shape = (jmax-jmin, kmax-kmin)
+        elif jmin == jmax:
+            bc_shape = (imax-imin, kmax-kmin)
+        else:
+            bc_shape = (imax-imin, jmax-jmin)
+        return bc_shape
+
+    for bc in I.getNodesFromType(to, 'BC_t'):
+        bc_shape = _getBCShape(bc)
+        if not bc_shape: continue
+        for BCData in I.getNodesFromType(bc, 'BCData_t'):
+            for node in I.getNodesFromType(BCData, 'DataArray_t'):
+                value = I.getValue(node)
+                if isinstance(value, np.ndarray):
+                    if value.shape != bc_shape:
+                        I.setValue(node, value.reshape(bc_shape, order='F'))
+
+
+def getOption(OptionName, default=None):
+    '''
+    This function is an interface for easily accessing the values of dictionary
+    ``ReferenceValues['CoprocessOptions']`` contained in ``setup.py``.
+
+    Parameters
+    ----------
+
+        OptionName : str
+            Name of the key to return.
+
+        default
+            value to return if **OptionName** key is not present in
+            ``ReferenceValues['CoprocessOptions']`` dictionary
+
+    Returns
+    -------
+
+        value
+            the value contained in
+            ``ReferenceValues['CoprocessOptions'][<OptionName>]`` or the default
+            value if key is not found
+    '''
+    try:
+        value = setup.ReferenceValues['CoprocessOptions'][OptionName]
+    except KeyError:
+        value = default
+
+    return value
+
+def write4Debug(MSG):
+    '''
+    This function allows for writing into separated files (one per processor)
+    named ``LOGS/rank<P>.log`` where ``<P>`` is replaced with the proc number.
+    It is useful for debugging.
+
+    Parameters
+    ----------
+
+        MSG : str
+            Message to append into appropriate file following the local
+            proc number.
+    '''
+    with open('LOGS/rank%d.log'%rank,'a') as f: f.write('%s\n'%MSG)
+
+def loadSkeleton(Skeleton=None, PartTree=None):
+    '''
+    Load the skeleton tree (if not given) and add nodes that are required for
+    coprocessing.
+
+    Parameters
+    ----------
+
+        Skeleton : PyTree or :py:obj:`None`
+            Skeleton tree, got from ``Cmpi.convertFile2SkeletonTree`` with
+            Cassiopee or ``PyPartBase.getPyPartSkeletonTree`` with PyPart.
+            If :py:obj:`None`, load the Skeleton tree with
+            ``Cmpi.convertFile2SkeletonTree(FILE_CGNS)``.
+
+        PartTree : PyTree or :py:obj:`None`
+            Partial tree, got from ``Cmpi.convertFile2PyTree(..., proc=rank)``
+            with Cassiopee or ``PyPartBase.runPyPart`` with PyPart.
+            If :py:obj:`None`, only the needed nodes are read with
+            ``Converter.Filter``.
+
+    Returns
+    -------
+
+        Skeleton : PyTree
+            Skeleton Tree with additional information, required for Coprocess
+            functions.
+    '''
+    addCoordinates = True
+    if not Skeleton: Skeleton = Cmpi.convertFile2SkeletonTree(FILE_CGNS)
+
+    FScoords = I.getNodeFromName1(Skeleton, 'FlowSolution#EndOfRun#Coords')
+    if FScoords: addCoordinates = False
+
+    I._rmNodesByName(Skeleton, 'FlowSolution#EndOfRun*')
+    I._rmNodesByName(Skeleton, 'ID_*')
+
+    if PartTree:
+        # Needed nodes are read from PartTree
+        def readNodesFromPaths(path):
+            split_path = path.split('/')
+            path_begining = '/'.join(split_path[:-1])
+            name = split_path[-1]
+            parent = I.getNodeFromPath(PartTree, path_begining)
+            return I.getNodesFromName(parent, name)
+
+        FScoords = I.getNodeFromName1(PartTree, 'FlowSolution#EndOfRun#Coords')
+        if FScoords: addCoordinates = False
+    else:
+        # Needed nodes are read from FILE_CGNS with Converter.Filter
+        def readNodesFromPaths(path):
+            return Filter.readNodesFromPaths(FILE_CGNS, [path])
+
+
+    def replaceNodeByName(parent, parentPath, name):
+        oldNode = I.getNodeFromName1(parent, name)
+        path = '{}/{}'.format(parentPath, name)
+        newNode = readNodesFromPaths(path)
+        I._rmNode(parent, oldNode)
+        I._addChild(parent, newNode)
+
+    # def replaceNodesByNameRecursively(parent, parentPath, name):
+    #     for child in parent[2]:
+
+
+    def replaceNodeValuesRecursively(node_skel, node_path):
+        new_node = readNodesFromPaths(node_path)[0]
+        node_skel[1] = new_node[1]
+        for child in node_skel[2]:
+            replaceNodeValuesRecursively(child, node_path+'/'+child[0])
+
+    containers2read = ['FlowSolution#Height',
+                       ':CGNS#Ppart',
+                       'FlowSolution#DataSourceTerm',
+                       'FlowSolution#Average']
+
+    for base in I.getBases(Skeleton):
+        basename = I.getName(base)
+        for zone in I.getNodesFromType1(base, 'Zone_t'):
+            # Only for local zones on proc
+            proc = I.getValue(I.getNodeFromName(zone, 'proc'))
+            if proc != rank: continue
+
+            zonePath = '{}/{}'.format(basename, I.getName(zone))
+            zoneInPartialTree = readNodesFromPaths(zonePath)[0]
+
+            # Coordinates
+            if addCoordinates: replaceNodeByName(zone, zonePath, 'GridCoordinates')
+
+            for nodeName2read in containers2read:
+                if I.getNodeFromName1(zoneInPartialTree, nodeName2read):
+                    replaceNodeByName(zone, zonePath, nodeName2read)
+
+            # For unstructured mesh
+            if I.getZoneType(zone) == 2: # unstructured zone
+                replaceNodeByName(zone, zonePath, ':elsA#Hybrid')
+                # TODO: Add other types of Elements_t nodes if needed
+                replaceNodeByName(zone, zonePath, 'NGonElements')
+                replaceNodeByName(zone, zonePath, 'NFaceElements')
+                # PointList in BCs and GridConnectivities
+                for BC in I.getNodesFromType2(zone, 'BC_t'):
+                    BCpath = '{}/ZoneBC/{}'.format(zonePath, I.getName(BC))
+                    replaceNodeByName(BC, BCpath, 'PointList')
+                for GC in I.getNodesFromType2(zone, 'GridConnectivity_t'):
+                    GCpath = '{}/ZoneGridConnectivity/{}'.format(zonePath, I.getName(GC))
+                    replaceNodeByName(GC, GCpath, 'PointList')
+
+
+
+        # always require to fully read Mask nodes 
+        masks = I.getNodeFromName1(base, '.MOLA#Masks')
+        if masks:
+            replaceNodeValuesRecursively(masks, '/'.join([basename, masks[0]]))
+
+    return Skeleton
+
+def splitWithPyPart():
+    '''
+    Use PyPart to split the mesh in ``main.cgns``. This function should be use
+    in ``compute.py`` to prepare the mesh before calling ``elsAxdt.XdtCGNS()``.
+
+    .. note:: For more details on PyPart, see the dedicated pages on elsA
+        support:
+        `PyPart alone <http://elsa.onera.fr/restricted/MU_MT_tuto/latest/Tutos/PreprocessTutorials/etc_pypart_alone.html>`_
+        and
+        `PyPart with elsA <http://elsa.onera.fr/restricted/MU_MT_tuto/latest/Tutos/PreprocessTutorials/etc_pypart_elsa.html>`_
+
+    .. important:: Dependence to ETC module
+
+    Returns
+    -------
+
+        t : PyTree
+            Split tree, merged with the skeleton. It will be the **tree**
+            argument of ``elsAxdt.XdtCGNS()`` in ``compute.py``
+
+        Skeleton : PyTree
+            Skeleton tree to use in ``coprocess.py``
+
+        PyPartBase : PyPart object
+            PyPart objet that is mandatory to use its method mergeAndSave latter
+
+        Distribution : dict
+            Correspondence between zones and processors.
+
+        PartTree : PyTree
+            Required for adequately saving tree using PyPart (see https://elsa.onera.fr/issues/11149)
+
+    '''
+
+    import etc.pypart.PyPart     as PPA
+
+    # HACK For now, PyPart Log files must be written in order to not polluate the stderr.log file
+    # See https://elsa-e.onera.fr/issues/11028#note-4
+    PyPartBase = PPA.PyPart(FILE_CGNS,
+                            lksearch=[DIRECTORY_OUTPUT, '.'],
+                            loadoption='partial',
+                            mpicomm=comm,
+                            LoggingInFile=True,
+                            LoggingFile='{}/PYPART_partTree'.format(DIRECTORY_LOGS),
+                            LoggingVerbose=40  # Filter: None=0, DEBUG=10, INFO=20, WARNING=30, ERROR=40, CRITICAL=50
+                            )
+    # reorder=[6, 2] is recommended by CLEF, mostly for unstructured mesh
+    # with modernized elsA. 
+    # Mandatory arguments to use lussorscawf: reorder=[6,2], nCellPerCache!=0
+    # See http://elsa.onera.fr/restricted/MU_MT_tuto/latest/MU-98057/Textes/Attribute/numerics.html#numerics.implicit
+    PartTree = PyPartBase.runPyPart(method=2, partN=1, reorder=[6, 2], nCellPerCache=1024)
+    PyPartBase.finalise(PartTree, savePpart=True, method=1)
+    Skeleton = PyPartBase.getPyPartSkeletonTree()
+    I._rmNodesByName(Skeleton,'ZoneBCGT') # https://elsa.onera.fr/issues/11149
+    Distribution = PyPartBase.getDistribution()
+
+    # Put Distribution into the Skeleton
+    for zone in I.getZones(Skeleton):
+        zonePath = I.getPath(Skeleton, zone, pyCGNSLike=True)[1:]
+        Cmpi._setProc(zone, Distribution[zonePath])
+
+    t = I.merge([Skeleton, PartTree])
+
+    Skeleton = loadSkeleton(Skeleton, PartTree)
+    # Add empty Coordinates for skeleton zones
+    # Needed to make Cmpi.convert2PartialTree work
+    for zone in I.getZones(Skeleton):
+        GC = I.getNodeFromType1(zone, 'GridCoordinates_t')
+        if not GC:
+            J.set(zone, 'GridCoordinates', childType='GridCoordinates_t',
+                CoordinateX=None, CoordinateY=None, CoordinateZ=None)
+        elif I.getZoneType(zone) == 2:
+            # HACK For unstructured zone, correct the node NFaceElements/ElementConnectivity
+            # Problem with PyPart: see issue https://elsa-e.onera.fr/issues/9002
+            # C._convertArray2NGon(zone)
+            NFaceElements = I.getNodeFromName(zone, 'NFaceElements')
+            if NFaceElements:
+                node = I.getNodeFromName(NFaceElements, 'ElementConnectivity')
+                I.setValue(node, np.abs(I.getValue(node)))
+
+    if 'CoupledSurfaces' in setup.ReferenceValues['CoprocessOptions']:
+        # This part is linked to the WorkflowAerothermalCoupling
+        # For unstructured zones, AdditionnalFamilyName nodes are lost
+        # See Anomaly #10494 on elsA support # TODO: Fixed since elsA v5.2.01
+        # We need to restore them
+        for i, famBCTrigger in enumerate(setup.ReferenceValues['CoprocessOptions']['CoupledSurfaces']):
+            surfaceName = 'ExchangeSurface{}'.format(i)
+            for zone in I.getZones(t):
+                if I.getZoneType(zone) == 2:
+                    for BC in C.getFamilyBCs(t, famBCTrigger):
+                        I.createChild(BC, 'SurfaceName', 'AdditionalFamilyName_t', value=surfaceName)
+
+    return t, Skeleton, PyPartBase, Distribution
+
+def moveLogFiles():
+    if Cmpi.rank == 0:
+        try: os.makedirs(DIRECTORY_LOGS)
+        except: pass
+
+        for fn in glob.glob('*.log'):
+            FilenameBase = fn[:-4]
+            i = 1
+            NewFilename = FilenameBase+'-%d'%i+'.log'
+            while JM.fileExists('LOGS', NewFilename):
+                i += 1
+                NewFilename = FilenameBase+'-%d'%i+'.log'
+
+            shutil.move(fn, os.path.join('LOGS', NewFilename))
+        for fn in glob.glob('elsA_MPI*'):
+            shutil.move(fn, os.path.join('LOGS', fn))
+
+    Cmpi.barrier()
+
+def createSymbolicLink(src, dst):
+    if Cmpi.rank == 0:
+        J.createSymbolicLink(src, dst)
+
+
+def updateBodyForce(t, previousTreeWithSourceTerms=[]):
+    '''
+    In a turbomachinery context, update the source terms for body-force modelling.
+    The user-defined parameter **BodyForceInputData** (in `setup.py`) controls the 
+    behavior of this function.
+
+    The optional parameter **BodyForceInitialIteration** (=1 by default) may be modified in
+    `CoprocessOptions`.
+
+    For each row modelled with body force, the following parameters are optional:
+
+    * **relax** (=0.5 by default): Relaxation coefficient for the source terms. 
+       Should be less than 1 (the new source terms are equal to the previous ones).
+
+    * **rampIterations** (=50 by default): Number of iterations (starting from **BodyForceInitialIteration**)
+       to activate body force progressively, with a coefficient ramping from 0 to 1.
+
+    Parameters
+    ----------
+    
+        t : PyTree
+            Output PyTree as obtained from :py:func:`extractFields`
+
+        previousTreeWithSourceTerms : PyTree
+            Previous output of this function. It is used for relaxing the source terms, depending 
+            on the value of the **relax** argument. 
+            The first time this function is called, this parameter may be initialized with an empty list.
+
+    Returns
+    -------
+        newTreeWithSourceTerms: PyTree
+            _description_
+    '''
+
+    printCo('Update body force...', 0, color=J.CYAN)
+
+    newTreeWithSourceTerms = I.copyRef(t)
+    
+    FluidProperties    = setup.FluidProperties
+    TurboConfiguration = setup.TurboConfiguration
+    BodyForceInputData = setup.BodyForceInputData
+    BodyForceInitialIteration = getOption('BodyForceInitialIteration', default=1)
+
+    for BodyForceFamily, BodyForceParams in BodyForceInputData.items():
+
+        relax = BodyForceParams.get('relax', 0.5)
+        BodyForceFinalIteration = BodyForceInitialIteration + BodyForceParams.get('rampIterations', 50.)
+        coeff_eff = J.rampFunction(BodyForceInitialIteration, BodyForceFinalIteration, 0., 1.)
+
+        for zone in C.getFamilyZones(newTreeWithSourceTerms, BodyForceFamily):
+
+            DataSourceTermNode = I.getNodeByName1(zone, 'FlowSolution#DataSourceTerm')
+            if not DataSourceTermNode: continue
+
+            NewSourceTerms = BF.computeBodyForce(zone, BodyForceParams, FluidProperties, TurboConfiguration)
+
+            for key, value in NewSourceTerms.items():
+                NewSourceTerms[key] = coeff_eff(CurrentIteration) * value
+
+            FSSourceTerm = I.newFlowSolution('FlowSolution#SourceTerm', gridLocation='CellCenter', parent=zone)
+            SourceTermPath = I.getPath(newTreeWithSourceTerms, FSSourceTerm)
+
+            # Get previous source terms
+            previousSourceTerms = dict()
+            if CurrentIteration > BodyForceInitialIteration : 
+                previousFSSourceTerm = I.getNodeFromPath(previousTreeWithSourceTerms, SourceTermPath)
+                for name in NewSourceTerms:
+                    previousSourceTerms[name] = I.getValue(I.getNodeFromName(previousFSSourceTerm, name))
+            else:
+                for name in NewSourceTerms:
+                    previousSourceTerms[name] = 0.
+            
+            # # Optimal relaxation coefficient
+            # NormOfNewSourceTerms = sum([x**2 for x in NewSourceTerms.values()])**0.5
+            # NormOfPreviousSourceTerms = sum([x**2 for x in previousSourceTerms.values()])**0.5
+            # num = np.amax( np.absolute(NormOfNewSourceTerms - NormOfPreviousSourceTerms) )
+            # den = np.amax( np.absolute(NormOfNewSourceTerms + NormOfPreviousSourceTerms) )
+            # if den != 0:
+            #     relax_optim  =  num / den 
+            #     relax = min(max(relax_optim, relax), 0.999) # must be between relax and 0.999
+            # else:
+            #     relax = 0.999
+            # printCo(f'  relax = {relax}', 0, J.MAGE)
+
+            ActiveSourceTermNode = I.getNodeFromName1(DataSourceTermNode, 'ActiveSourceTerm')
+            if ActiveSourceTermNode:
+                ActiveSourceTerm = I.getValue(ActiveSourceTermNode)
+            else:
+                ActiveSourceTerm = 1
+                
+            for name in NewSourceTerms:
+                newSourceTerm = (1-relax) * NewSourceTerms[name] + relax * previousSourceTerms[name]
+                newSourceTerm *= ActiveSourceTerm
+                I.newDataArray(name=name, value=newSourceTerm, parent=FSSourceTerm)
+
+    I._rmNodesByName(newTreeWithSourceTerms, 'FlowSolution#Init')
+    I._rmNodesByName(newTreeWithSourceTerms, 'FlowSolution#DataSourceTerm')
+    Cmpi.barrier()
+    return newTreeWithSourceTerms
+
+
+#_______________________________________________________________________________
+# PROBES MANAGEMENT
+#_______________________________________________________________________________
+
+def appendProbes2Arrays_extractMesh(t, arrays, Probes, order=2):
+    '''
+    Parameter
+    ---------
+
+        t : PyTree
+
+        arrays : dict
+
+        Probes :
+            :py:class:`dict` of the form:
+
+            >>> Probes = dict( probeName1=(x1,y1,z1), ... )
+
+        order : int
+            order of interpolation
+    '''
+    import Post.Mpi as Pmpi
+
+    t = Cmpi.convert2PartialTree(t)
+    I._renameNode(t, 'FlowSolution#Init', 'FlowSolution#Centers')
+    I._rmNodesByName(t, I.__FlowSolutionNodes__)
+
+    probesTree = I.newCGNSTree()
+    probesBase = I.newCGNSBase('PROBES', parent=probesTree, cellDim=0)
+    for probeName, location in Probes.items():
+        probe = D.point(location)
+        I.setName(probe, probeName)
+        I._addChild(probesBase, probe)
+
+    P._extractMesh(t, probesTree, mode='accurate', order=order, constraint=0, extrapOrder=0)  # use a hook ? or Pmpi ?
+
+    # Delete empty probes
+    for zone in I.getZones(probesTree):
+        Density = I.getNodeFromName(zone, 'Density')
+        if not Density or I.getValue(Density) == 0:
+            # Probe is not in this zone
+            I._rmNode(probesTree, zone)
+    Cmpi._setProc(probesTree, rank)
+
+    I._rmNodesByType(probesTree, 'Elements_t')
+    I._renameNode(probesTree, 'FlowSolution#Centers', 'FlowSolution')
+
+    probesTree = Cmpi.allgatherTree(probesTree)
+
+    ProbesDict = dict()
+    for probeZone in I.getZones(probesTree):
+        ProbesDict = dict( IterationNumber = CurrentIteration-1 )
+        GC = I.getNodeByName1(probeZone, 'GridCoordinates')
+        FS = I.getNodeByName1(probeZone, I.__FlowSolutionCenters__)
+        if not FS: continue
+        for data in I.getNodesByType(GC, 'DataArray_t') + I.getNodesByType(FS, 'DataArray_t'):
+            ProbesDict[I.getName(data)] = I.getValue(data)
+        appendDict2Arrays(arrays, ProbesDict, I.getName(probeZone))
+
+    return probesTree
+
+
+def appendProbes2Arrays(t, arrays, Probes):
+    '''
+    Parameter
+    ---------
+
+        t : PyTree
+
+        arrays : dict
+
+        Probes :
+            :py:class:`dict` of the form:
+
+            >>> Probes = dict(  )
+    '''
+    for Probe in Probes:
+        if Probe['rank'] != rank:
+            continue
+        ProbesDict = dict( IterationNumber = CurrentIteration-1 )
+        if setup.elsAkeysNumerics['time_algo'] != 'steady': 
+            ProbesDict['Time'] = ProbesDict['IterationNumber'] * setup.elsAkeysNumerics['timestep']
+
+        variables = Probe['variables']
+        if isinstance(variables, str):
+            variables = [variables]
+        zone = I.getNodeFromName2(t, Probe['zone'])
+        variablesDict = J.getVars2Dict(zone, VariablesName=variables, Container='FlowSolution#Init')
+        for var, value in variablesDict.items():
+            ProbesDict[var] = value.ravel('F')[Probe['element']]
+
+        appendDict2Arrays(arrays, ProbesDict, Probe['name'])
+
+def searchZoneAndIndexForProbes(t, Probes, tol=1e-2):
+    
+    '''
+    Search for the nearest vertex from each probe in **Probes** in a PyTree.
+
+    Parameters
+    ----------
+    t : PyTree
+        Input PyTree.
+    Probes : list of dict
+        A list of probes.
+    tol : float, optional
+        The tolerance for minimum distance. Default is 1e-2.
+
+    Notes
+    -----
+        - The function modifies the probe dictionaries by adding information about the zone, element, distance to the nearest vertex, and processor rank.
+        - Probes that are too far from the nearest vertex are removed from the list.
+    '''
+    # Put data at cell center, including coordinates
+    t = C.node2Center(t)
+
+    for Probe in Probes:
+        # Search the nearest points in all zones
+        nearestElement = None
+        minDistance = 1e20
+        for zone in I.getZones(t):
+            try:
+                element, squaredDistance = D.getNearestPointIndex(zone, Probe['location'])
+            except IndexError:
+                # Skeleton zone on this proc
+                continue
+            distance = np.sqrt(squaredDistance)
+            if distance < minDistance:
+                minDistance = distance
+                nearestElement = element
+                probeZone = zone
+        
+        Probe['rank'] = -1
+        Cmpi.barrier()
+        minDistanceForAllProcessors = comm.allreduce(minDistance, op=MPI.MIN)
+        if minDistance == minDistanceForAllProcessors:
+            # Probe on this proc
+            Probe['rank'] = Cmpi.getProc(probeZone)
+            Probe['zone'] = I.getName(probeZone)
+            Probe['element'] = nearestElement
+            Probe['distanceToNearestCellCenter'] = minDistance     
+            x, y, z = J.getxyz(probeZone)
+            Probe['location'] = x.ravel(order='F')[nearestElement], y.ravel(order='F')[nearestElement], z.ravel(order='F')[nearestElement]
+            if 'name' not in Probe:
+                Probe['name'] = 'Probe_{:.3g}_{:.3g}_{:.3g}'.format(Probe['location'][0], Probe['location'][1], Probe['location'][2])
+        Cmpi.barrier()
+        rankForComm = comm.allreduce(Probe['rank'], op=MPI.MAX)
+        Cmpi.barrier()
+        UpdatedProbe = comm.bcast(Probe, root=rankForComm)
+        Cmpi.barrier()
+        Probe.update(UpdatedProbe)
+
+        if minDistanceForAllProcessors > tol:
+            printCo(f'The probe {Probe["name"]} is too far from the nearest vertex ({minDistanceForAllProcessors} m). It is removed.', 0, J.WARN)
+            Probes.remove(Probe)
+
+    for Probe in Probes:
+        printCo(f'{Probe}', 0, J.MAGE)
+
+
+def loadUnsteadyMasksForElsA(e, elsA_user, Skeleton):
+    
+    Cmpi.barrier()
+    AllMaskedZones = dict()
+    for base in I.getBases(Skeleton):
+        elsA_masks = []
+        masks = I.getNodeFromName1(base, '.MOLA#Masks')
+        if not masks: continue
+
+        for mask in masks[2]:
+            mask_name = I.getValue(mask).replace('.','_').replace('-','_')
+            WndNames, ZonePaths, PtWnds = [], [], []
+            for i, patch in enumerate(I.getNodesFromName(mask,'patch*')):
+                zone_name = I.getValue(I.getNodeFromName1(patch,'Zone'))
+                base_name = J._getBaseWithZoneName(Skeleton, zone_name)[0]
+                wnd_node = I.getNodesFromName(patch,'Window*')[0]
+                w = I.getValue( wnd_node )
+                if w is None:
+                    msg = 'value of node %s not loaded'%os.path.join(base[0],
+                            masks[0], mask[0], patch[0], wnd_node[0])
+                    raise ValueError(msg)
+                wnd_name = 'wnd_'+mask_name+'%d'%i
+                wnd_name = wnd_name.replace('-','_').replace('.','_')
+                WndNames += [ wnd_name ]
+                ZonePaths += [ base_name + '/' +  zone_name ]
+                PtWnds += [ [ int(w[0,0]), int(w[0,1]),
+                              int(w[1,0]), int(w[1,1]),
+                              int(w[2,0]), int(w[2,1])] ]
+
+            elsA_windows = []
+            for name, path, wnd in zip(WndNames, ZonePaths, PtWnds):
+                elsA_windows += [elsA_user.window(
+                                   e.e_getBlockInternalName(path), name=name)]
+                elsA_windows[-1].set('wnd',wnd)
+                elsA_windows[-1].show()
+
+            printCo('setting unsteady mask '+mask_name,proc=0)
+            elsA_masks += [ elsA_user.mask( ' '.join(WndNames), name=mask_name ) ] 
+            
+            Parameters = J.get(mask,'Parameters')
+            for p in Parameters:
+                value = Parameters[p]
+                if isinstance(value, np.ndarray):
+                    dtype = str(value.dtype)
+                    if dtype.startswith('int'):
+                        value = int(value)
+                    elif dtype.startswith('float'):
+                        value = float(value)
+                    else: 
+                        raise TypeError('FATAL: numpy dtype %s not supported'%dtype)
+                    Parameters[p] = value
+                
+
+            elsA_masks[-1].setDict(Parameters)
+
+            Neighbours = I.getValue(I.getNodeFromName(mask,'MaskedZones')).split(' ')
+            for n in Neighbours:
+                elsA_masks[-1].attach(e.e_getBlockInternalName(n))
+                if n not in AllMaskedZones:
+                    AllMaskedZones[n] = ZonePaths
+                else:
+                    for zp in ZonePaths:
+                        if zp not in AllMaskedZones[n]:
+                            AllMaskedZones[n] += [ zp ]
+            elsA_masks[-1].show()
+    Cmpi.barrier()
+
+    # create ghost masks
+    for ghost_zonename in AllMaskedZones:
+        ghost_name = 'maskG_'+ghost_zonename
+        ghost_name = ghost_name.replace('.','_').replace('/','_').replace('-','_')
+        ghost_mask = elsA_user.mask( e.blockwindow(ghost_zonename), name=ghost_name)
+        ghost_mask.set('type','ghost')
+        for interpolant_name in AllMaskedZones[ghost_zonename]:
+            ghost_mask.attach( e.blockname(interpolant_name) )
+
+    Cmpi.barrier()
+
+
+
+
+def readStaticMasksForElsA(e, elsA_user, Skeleton):
+    
+    Cmpi.barrier()
+    bases = I.getBases(Skeleton)
+    for base in bases:
+
+        meshInfo = J.get(base,'.MOLA#InputMesh')
+        if 'Motion' in meshInfo: continue
+        
+        for zone in I.getZones(base):
+            mask_file = os.path.join(PRE.DIRECTORY_OVERSET,
+                                     'hole_%s_%s.v3d'%(base[0],zone[0]))
+            
+            if os.path.isfile(mask_file):
+                baseAndZoneName = base[0]+'/'+zone[0]
+                blockname = e.blockname( baseAndZoneName )
+                mask_name = 'staticMask_%s_%s'%(base[0],zone[0])
+                mask_name = mask_name.replace('.','_')
+                printCo('setting static mask %s at base %s'%(mask_file,base[0]), proc=0)
+                mask = elsA_user.mask(e.blockwindow(baseAndZoneName), name=mask_name)
+                mask.set('type', 'file')
+                mask.set('file', mask_file)
+                mask.set('format', 'bin_v3d')
+                mask.attach(blockname)
+    Cmpi.barrier()
+
+
+def loadMotionForElsA(elsA_user, Skeleton):
+    Cmpi.barrier()
+    
+    AllMotions = []
+    bases = I.getBases(Skeleton)
+    for base in bases:
+
+        motion = I.getNodeFromName2(base, '.Solver#Motion')
+        if not motion: continue
+
+        function_name = I.getNodeFromName1(motion, 'function_name')
+        if not function_name: continue
+        function_name = I.getValue(function_name)
+
+        MOLA_motion = I.getNodeFromName2(base, '.MOLA#Motion')
+        Parameters = dict()
+        for p in MOLA_motion[2]:
+            parameter_name = p[0]
+            value = I.getValue(p)
+            if isinstance(value, np.ndarray): value = value.tolist()
+            Parameters[parameter_name] = value
+        
+        printCo('setting elsA motion function %s at base %s'%(function_name,base[0]), proc=0)
+        AllMotions.append(elsA_user.function(Parameters['type'],name=function_name))
+        AllMotions[-1].setDict(Parameters)
+        AllMotions[-1].show()
+    Cmpi.barrier()
+
+
+def _extendSurfacesWithWorkflowQuantities(surfaces, arrays=None):
+    '''
+    Perform post-process specific to the workflow.
+
+    Parameters
+    ----------
+        surfaces : PyTree
+            Tree as given by :py:func:`extractSurfaces`
+
+    Returns
+    -------
+        PyTree
+            Same as the input **surfaces** with eventual post-processed data.
+    '''
+
+    try:
+        Workflow = setup.Workflow
+    except AttributeError:
+        return surfaces
+    
+    try:
+        PostprocessOptions = setup.PostprocessOptions
+    except AttributeError:
+        return surfaces
+
+    if Workflow == 'Compressor' and PostprocessOptions is not None:
+        import MOLA.WorkflowCompressor as WC
+        class ChannelHeightError(Exception):
+            pass
+
+        if EndOfRun or setup.elsAkeysNumerics['time_algo'] != 'steady':
+
+            if not EndOfRun and setup.elsAkeysNumerics['time_algo'] != 'steady':
+                computeRadialProfiles = False
+            else: 
+                computeRadialProfiles = True
+
+            if NumberOfProcessors > 1:
+                # Share the skeleton on all procs
+                Cmpi._setProc(surfaces, rank)
+                Skeleton = J.getStructure(surfaces)
+                trees = comm.allgather(Skeleton)
+                trees.insert(0, surfaces)
+                surfaces = I.merge(trees)
+                Cmpi._convert2PartialTree(surfaces)
+                # Ensure that bases are in the same order on all procs. 
+                # It is MANDATORY for next post-processings
+                J._reorderBases(surfaces)
+            Cmpi.barrier()
+
+            try:
+                LocalChannelHeight = bool(I.getNodeFromName(surfaces, 'ChannelHeight'))
+                GlobalChannelHeight = any(comm.allgather(LocalChannelHeight))
+                if not GlobalChannelHeight:
+                    printCo('Postprocess cannot be done because ChannelHeight is missing', color=J.WARN)
+                    raise ChannelHeightError
+                printCo('making postprocess_turbomachinery...', proc=0, color=J.MAGE)
+                WC.postprocess_turbomachinery(surfaces,
+                    computeRadialProfiles=computeRadialProfiles, **PostprocessOptions)
+                printCo('making postprocess_turbomachinery... done', proc=0, color=J.MAGE)
+
+                if rank == 0:
+                    # Move 0D averages to arrays
+                    averagesDict = dict()
+                    Averages0D = [I.getZones(b) for b in I.getBases(surfaces) \
+                                  if b[0].startswith('Averages0D')]
+                    for zones in Averages0D: 
+                        for zone in zones:
+                            for FS in I.getNodesFromType1(zone, 'FlowSolution_t'):
+                                FSname = I.getName(FS)
+
+                                if FSname.startswith('Comparison'):
+                                    zoneName = I.getName(zone) \
+                                               + FSname.replace('Comparison','')
+                                else:
+                                    zoneName = I.getName(zone) \
+                                               + FSname.replace('FlowSolution','')
+
+                                for node in I.getNodesFromType1(FS, 'DataArray_t'):
+                                    averagesDict[I.getName(node)] = I.getValue(node)
+                                averagesDict['IterationNumber'] = CurrentIteration-1
+                                appendDict2Arrays(arrays, averagesDict, zoneName)
+            
+                else:
+                    # Remove RadialProfiles for all proc except one, because only proc 0 is up-to-date
+                    I._rmNodesFromName1(surfaces, 'RadialProfiles')
+
+                # Remove 0D averages from surfaces tree for all procs
+                I._rmNodesFromName(surfaces, 'Averages0D*')
+
+            except ImportError: # https://gitlab.onera.net/numerics/analysis/turbo/-/issues/1
+                printCo('Postprocess cannot be done (ImportError)', proc=0, color=J.WARN)
+                pass
+            except ChannelHeightError:
+                pass
+    return surfaces
+
+def checkAndUpdateMainCGNSforChoroRestart():
+    '''
+    Check the main.cgns and update it with links to ChoroData nodes located in fields.cgns if necessary.
+    '''    
+    if rank == 0:
+        mainSkel = Filter.convertFile2SkeletonTree(FILE_CGNS)
+        ChoroNodesMain = I.getNodeFromName(mainSkel, 'ChoroData')
+        if I.getNodeFromName(mainSkel, 'choro_file'): 
+            # Chrochronic simulation
+            printCo('Chorochronic simulation detected. Checking if main.cgns should be updated for restart', proc=0, color=J.CYAN)
+            if I.getNodeFromName(mainSkel, 'ChoroData'):
+                printCo('main.cgns file already up-to-date for chorochronic computation.', proc=0, color=J.GREEN)
+                return
+            else:
+                printCo('ChoroData nodes detected in fields.cgns. Gathering links between main.cgns and fields.', proc=0, color=J.CYAN)
+                AllCGNSLinks = []
+                main = C.convertFile2PyTree(FILE_CGNS, links=AllCGNSLinks)
+                t = Filter.convertFile2SkeletonTree(os.path.join(DIRECTORY_OUTPUT, 'fields.cgns'))
+                ChoroNodes = I.getNodesFromName(t, 'ChoroData')
+                for node in ChoroNodes:
+                    ChoroPath = I.getPath(t,node)
+                    AllCGNSLinks.append(['.', os.path.join(DIRECTORY_OUTPUT, 'fields.cgns'), ChoroPath, ChoroPath],)
+                
+                C.convertPyTree2File(main, FILE_CGNS, links=AllCGNSLinks)
+                printCo('main.cgns updated with links to fields.cgns ChoroData nodes for restart.', proc=0, color=J.GREEN)
+
+def resumeFieldsAveraging(Skeleton, t, container_name='FlowSolution#Average'):
+    '''
+    use any pre-existing average fields contained in ``FlowSolution#Average``
+    nodes in order to resume the fields averaging process
+    '''
+    inititer = setup.elsAkeysNumerics['inititer']
+    firstiter = setup.ReferenceValues['CoprocessOptions']['FirstIterationForFieldsAveraging']
+    if firstiter is None: return
+    firstiter -= 1
+    setup.ReferenceValues['CoprocessOptions']['FirstIterationForFieldsAveraging']
+    cit = CurrentIteration
+
+    # adapt 3D fields:
+    old = _getDictofNodesFieldsPerZone(Skeleton, container_name)
+    tot = _getDictofNodesFieldsPerZone(t, container_name)
+    if cit == firstiter:
+        ini = _getDictofNodesFieldsPerZone(t, 'FlowSolution#Init')
+    for zone_name in tot:
+        for field_name in tot[zone_name]:
+            avg_old = old[zone_name][field_name] # BEWARE this is a CGNS node
+            avg_tot = tot[zone_name][field_name] # BEWARE this is a CGNS node
+            
+            if cit == firstiter:
+                avg_old[1] = np.copy(avg_tot[1], order='F')
+                avg_tot[1] = np.copy(ini[zone_name][field_name][1], order='F')
+                continue
+
+            if cit < firstiter: 
+                avg_old[1] = None
+                avg_new    = None
+            
+            else:
+                if avg_old[1] is None or avg_tot[1] is None: continue
+                if inititer < firstiter:
+                    avg_new =  (avg_tot[1]*(cit-inititer+1) \
+                            -avg_old[1]*(firstiter-inititer+1))/(cit-firstiter)
+                
+                else:
+                    avg_new =  (avg_old[1]*(inititer-(firstiter+1)) \
+                            +avg_tot[1]*(cit-inititer+1))/(cit-firstiter)
+
+            avg_tot[1] = avg_new # update of OUTPUT_TREE
+
+    # adapt BC fields:
+    old = _getDictofNodesBCFieldsPerZone(Skeleton, '.Solver#Output#Average')
+    tot = _getDictofNodesBCFieldsPerZone(t, '.Solver#Output#Average')
+    if cit == firstiter:
+        ini = _getDictofNodesBCFieldsPerZone(t, '.Solver#Output#Output')
+    for zone_name in tot:
+        for bcfamily_name in tot[zone_name]:
+            for field_name in tot[zone_name][bcfamily_name]:
+                avg_old = old[zone_name][bcfamily_name][field_name] # BEWARE this is a CGNS node
+                avg_tot = tot[zone_name][bcfamily_name][field_name] # BEWARE this is a CGNS node
+                
+                if cit == firstiter:
+                    avg_old[1] = np.copy(avg_tot[1], order='F')
+                    avg_tot[1] = np.copy(ini[zone_name][bcfamily_name][field_name][1], order='F')
+                    continue
+
+                if cit < firstiter: 
+                    avg_old[1] = None
+                    avg_new    = None
+                
+                else:
+                    if avg_old[1] is None or avg_tot[1] is None: continue
+                    if inititer < firstiter:
+                        avg_new =  (avg_tot[1]*(cit-inititer+1) \
+                                -avg_old[1]*(firstiter-inititer+1))/(cit-firstiter)
+                    
+                    else:
+                        avg_new =  (avg_old[1]*(inititer-(firstiter+1)) \
+                                +avg_tot[1]*(cit-inititer+1))/(cit-firstiter)
+
+                avg_tot[1] = avg_new # update of OUTPUT_TREE
+
+
+
+
+def _getDictofNodesFieldsPerZone(t, Container):
+    fields = dict()
+    for base in I.getNodesByType1(t, 'CGNSBase_t'):
+        for zone in I.getNodesByType1(base, 'Zone_t'):
+            zone_name = zone[0]
+            fields[zone_name] = dict()
+            fs = I.getNodeFromName1(zone, Container)
+            if not fs:
+                del fields[zone_name]
+                continue
+            for f in fs[2]:
+                if f[3] != 'DataArray_t': continue
+                fields[zone_name][f[0]] = f
+    return fields
+
+def _getDictofNodesBCFieldsPerZone(t, Container):
+    fields = dict()
+    for base in I.getNodesByType1(t, 'CGNSBase_t'):
+        for zone in I.getNodesByType1(base, 'Zone_t'):
+            zone_name = zone[0]
+            fields[zone_name] = dict()
+            for bc in I.getNodesFromType(zone,'BC_t'):
+                bcfamily_name = bc[0]
+                bcds = I.getNodeFromName1(bc, Container)
+                if bcds:
+                    data = I.getNodeFromName1(bcds,'NeumannData')
+                    for f in data[2]:
+                        if f[3] != 'DataArray_t': continue
+                        fields[zone_name][bcfamily_name][f[0]] = f
+    return fields
+
+def removeEmptyBCDataSet(t):
+    for z in I.getZones(t):
+        for zbc in I.getNodesFromType1(z,'ZoneBC_t'):
+            for bc in I.getNodesFromType1(zbc,'BC_t'):
+                for n in bc[2]:
+                    if n[0].startswith('BCDataSet') and not n[2]:
+                        I._rmNode(t, n)
+
+def migrateSolverOutputOfFlowSolutions(t_dnr, t_rcv):
+    # Required because of https://elsa.onera.fr/issues/11137
+    zones = I.getZones(t_dnr)
+    for zm in I.getZones(t_rcv):
+        for z in zones:
+            if z[0].startswith(zm[0]):
+                all_fs  = I.getNodesFromType(z, 'FlowSolution_t')
+                all_fsm = I.getNodesFromType(zm, 'FlowSolution_t')
+                for fsm in all_fsm:
+                    for fs in all_fs:
+                        if fs[0] == fsm[0]:
+                            SolverOutput = I.getNodeFromName(fs, '.Solver#Output')
+                            if SolverOutput:
+                                fsm[2].append( SolverOutput )
+                                continue
+
+