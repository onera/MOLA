--- conflicted
+++ resolved
@@ -1,1923 +1,1919 @@
-'''
-MOLA Coprocess module - designed to be used in coupling (trigger) elsA context
-
-Recommended syntax for use:
-
-::
-
-    import MOLA.Coprocess as CO
-
-23/12/2020 - L. Bernardos - creation by recycling
-'''
-
-
-import sys
-import os
-import time
-import timeit
-from datetime import datetime
-import numpy as np
-from scipy.ndimage.filters import uniform_filter1d
-import shutil
-import psutil
-import pprint
-from mpi4py import MPI
-comm   = MPI.COMM_WORLD
-rank   = comm.Get_rank()
-NProcs = comm.Get_size()
-
-
-import Converter.PyTree as C
-import Converter.Internal as I
-import Converter.Filter as Filter
-import Converter.Mpi as Cmpi
-import Transform.PyTree as T
-import Post.PyTree as P
-
-from . import InternalShortcuts as J
-from . import Preprocess as PRE
-
-# ------------------------------------------------------------------ #
-# Following variables should be overridden using compute.py and coprocess.py
-# scripts
-FULL_CGNS_MODE   = False
-FILE_SETUP       = 'setup.py'
-FILE_CGNS        = 'main.cgns'
-FILE_SURFACES    = 'surfaces.cgns'
-FILE_LOADS       = 'loads.cgns'
-FILE_FIELDS      = 'fields.cgns'
-FILE_COLOG       = 'coprocess.log'
-FILE_BODYFORCESRC= 'BodyForceSources.cgns'
-DIRECTORY_OUTPUT = 'OUTPUT'
-setup            = None
-CurrentIteration = 0
-elsAxdt = None
-# ------------------------------------------------------------------- #
-FAIL  = '\033[91m'
-GREEN = '\033[92m'
-WARN  = '\033[93m'
-MAGE  = '\033[95m'
-CYAN  = '\033[96m'
-ENDC  = '\033[0m'
-
-
-def invokeCoprocessLogFile():
-    '''
-    This function creates the ``coprocess.log`` file used for monitoring the
-    progress of the simulation.
-    '''
-    if rank > 0: return
-    DATEANDTIME=datetime.now().strftime("%d/%m/%Y %H:%M:%S")
-    with open(FILE_COLOG, 'w') as f:
-        f.write('COPROCESS LOG FILE STARTED AT %s\n'%DATEANDTIME)
-
-def printCo(message, proc=None, color=None):
-    '''
-    This function is used for easily writing messages in ``coproces.log`` file.
-    It is designed to be used in a MPI context (coprocessing).
-
-    Parameters
-    ----------
-
-        message : str
-            Message to be written in ``coprocess.log`` file
-
-        proc : int or None
-            if provided, only local MPI rank will write the message.
-            If :py:obj:`None`, all procs will write the message.
-
-        color : str
-            endscape code for terminal colored output.
-            For example, red output is obtained like this: ``color='\\033[91m'``
-    '''
-    if proc is not None and rank != proc: return
-    preffix = '[%d]: '%rank
-    if color:
-        message = color+message+ENDC
-    with open(FILE_COLOG, 'a') as f:
-        f.write(preffix+message+'\n')
-
-def extractSurfaces(OutputTreeWithSkeleton, Extractions):
-
-    cellDimOutputTree = I.getZoneDim(I.getZones(OutputTreeWithSkeleton)[0])[-1]
-
-    def addBase2SurfacesTree(basename):
-        if not zones: return
-        base = I.newCGNSBase(basename, cellDim=cellDimOutputTree-1, physDim=3,
-            parent=SurfacesTree)
-        I._addChild(base, zones)
-        J.set(base, '.ExtractionInfo', **Extraction)
-        return base
-
-    t = I.renameNode(OutputTreeWithSkeleton, 'FlowSolution#Init', 'FlowSolution#Centers')
-    I._renameNode(t, 'FlowSolution#Height', 'FlowSolution')
-    I._rmNodesByName(t, 'FlowSolution#EndOfRun*')
-    reshapeBCDatasetNodes(t)
-    DictBCNames2Type = C.getFamilyBCNamesDict(t)
-    SurfacesTree = I.newCGNSTree()
-    PartialTree = Cmpi.convert2PartialTree(t)
-
-    # See Anomaly 8784 https://elsa.onera.fr/issues/8784
-    for BCDataSetNode in I.getNodesFromType(PartialTree, 'BCDataSet_t'):
-        for node in I.getNodesFromType(BCDataSetNode, 'DataArray_t'):
-            if I.getValue(node) is None:
-                I.rmNode(BCDataSetNode, node)
-
-    for Extraction in Extractions:
-        TypeOfExtraction = Extraction['type']
-
-        if TypeOfExtraction.startswith('AllBC'):
-            BCFilterName = TypeOfExtraction.replace('AllBC','')
-            for BCFamilyName in DictBCNames2Type:
-                BCType = DictBCNames2Type[BCFamilyName]
-                if BCFilterName.lower() in BCType.lower():
-                    zones = C.extractBCOfName(t,'FamilySpecified:'+BCFamilyName)
-                    addBase2SurfacesTree(BCFamilyName)
-
-        elif TypeOfExtraction.startswith('BC'):
-            zones = C.extractBCOfType(t, TypeOfExtraction)
-            try: basename = Extraction['name']
-            except KeyError: basename = TypeOfExtraction
-            addBase2SurfacesTree(basename)
-
-        elif TypeOfExtraction.startswith('FamilySpecified:'):
-            zones = C.extractBCOfName(t, TypeOfExtraction)
-            try: basename = Extraction['name']
-            except KeyError: basename = TypeOfExtraction.replace('FamilySpecified:','')
-            addBase2SurfacesTree(basename)
-
-        elif TypeOfExtraction == 'IsoSurface':
-            zones = P.isoSurfMC(PartialTree, Extraction['field'], Extraction['value'])
-            try: basename = Extraction['name']
-            except KeyError: basename = 'Iso_%s_%g'%(Extraction['field'],Extraction['value'])
-            addBase2SurfacesTree(basename)
-
-        elif TypeOfExtraction == 'Sphere':
-            try: center = Extraction['center']
-            except KeyError: center = 0,0,0
-            Eqn = '({x}-{x0})**2+({y}-{y0})**2+({z}-{z0})**2-{r}**2'.format(
-                x='{CoordinateX}',y='{CoordinateY}',z='{CoordinateZ}',
-                r=Extraction['radius'], x0=center[0],
-                y0=center[1], z0=center[2])
-            C._initVars(PartialTree,'Slice=%s'%Eqn)
-            zones = P.isoSurfMC(PartialTree, 'Slice', 0.0)
-            try: basename = Extraction['name']
-            except KeyError: basename = 'Sphere_%g'%Extraction['radius']
-            addBase2SurfacesTree(basename)
-
-        elif TypeOfExtraction == 'Plane':
-            n = np.array(Extraction['normal'])
-            Pt = np.array(Extraction['point'])
-            PlaneCoefs = n[0],n[1],n[2],-n.dot(Pt)
-            C._initVars(PartialTree,'Slice=%0.12g*{CoordinateX}+%0.12g*{CoordinateY}+%0.12g*{CoordinateZ}+%0.12g'%PlaneCoefs)
-            zones = P.isoSurfMC(PartialTree, 'Slice', 0.0)
-            try: basename = Extraction['name']
-            except KeyError: basename = 'Plane'
-            addBase2SurfacesTree(basename)
-
-    Cmpi._convert2PartialTree(SurfacesTree)
-    J.forceZoneDimensionsCoherency(SurfacesTree)
-    Cmpi.barrier()
-    restoreFamilies(SurfacesTree, OutputTreeWithSkeleton)
-    Cmpi.barrier()
-
-    return SurfacesTree
-
-def extractIntegralData(to, loads, Extractions=[],
-                        DesiredStatistics=['std-CL', 'std-CD']):
-    '''
-    Extract integral data from coupling tree **to**, and update **loads** Python
-    dictionary adding statistics requested by the user.
-
-    Parameters
-    ----------
-
-        to : PyTree
-            Coupling tree as obtained from :py:func:`adaptEndOfRun`
-
-        loads : dict
-            Contains integral data in the following form:
-
-            >>> loads['FamilyBCNameOrElementName']['VariableName'] = np.array
-
-        DesiredStatistics : :py:class:`list` of :py:class:`str`
-            Here, the user requests the additional statistics to be computed.
-            The syntax of each quantity must be as follows:
-
-            ::
-
-                '<preffix>-<integral_quantity_name>'
-
-            `<preffix>` can be ``'avg'`` (for cumulative average) or ``'std'``
-            (for standard deviation). ``<integral_quantity_name>`` can be any
-            quantity contained in loads, including other statistics.
-
-            .. hint:: chaining preffixes is perfectly accepted, like
-                ``'std-std-CL'`` which would compute the cumulative standard
-                deviation of the cumulative standard deviation of the
-                lift coefficient (:math:`\sigma(\sigma(C_L))`)
-
-    '''
-    IntegralDataNodes = I.getNodesFromType2(to, 'IntegralData_t')
-    for IntegralDataNode in IntegralDataNodes:
-        IntegralDataName = getIntegralDataName(IntegralDataNode)
-        _appendIntegralDataNode2Loads(loads, IntegralDataNode)
-        _extendLoadsWithProjectedLoads(loads, IntegralDataName)
-        _extendLoadsWithStatistics(loads, IntegralDataName, DesiredStatistics)
-
-    return loads
-
-def save(t, filename):
-    '''
-    Generic function to save a PyTree **t** in parallel. Works whatever the
-    dimension of the PyTree. Use it to save ``'fields.cgns'``,
-    ``'surfaces.cgns'`` or ``'loads.cgns'``.
-
-    Parameters
-    ----------
-
-        t : PyTree
-            tree to save
-
-        filename : str
-            Name of the file
-    '''
-    t = I.copyRef(t) if I.isTopTree(t) else C.newPyTree(['Base', J.getZones(t)])
-    I._adaptZoneNamesForSlash(t)
-    Cmpi._setProc(t, Cmpi.rank)
-
-    # FIXME: Bug with a 3D PyTree with IntegralDataNode
-    Skeleton = J.getSkeleton(t)
-    Skeletons = Cmpi.KCOMM.allgather(Skeleton)
-    trees = [s if s else I.newCGNSTree() for s in Skeletons]
-    trees.insert(0,t)
-    tWithSkel = I.merge(trees)
-    for l in 2,3: I._correctPyTree(tWithSkel,l) # unique base and zone names
-
-    Cmpi.barrier()
-    if Cmpi.rank==0:
-        try:
-            if os.path.islink(filename):
-                os.unlink(filename)
-            else:
-                os.remove(filename)
-        except:
-            pass
-    Cmpi.barrier()
-
-    printCo('will save %s ...'%filename,0, color=J.CYAN)
-    Cmpi.convertPyTree2File(tWithSkel, filename, merge=False)
-    printCo('... saved %s'%filename,0, color=J.CYAN)
-    Cmpi.barrier()
-
-def restoreFamilies(surfaces, skeleton):
-    '''
-    Restore families in the PyTree **surfaces** (e.g read from
-    ``'surfaces.cgns'``) based on information in **skeleton** (e.g read from
-    ``'main.cgns'``). Also add the ReferenceState to be able to use function
-    computeVariables from Cassiopee Post module.
-
-    .. tip:: **skeleton** may be a skeleton tree.
-
-    Parameters
-    ----------
-
-        surfaces : PyTree
-            tree where zone names are the same as in **skeleton** (or with a
-            suffix in '\\<bcname>'), but without information on families and
-            ReferenceState.
-
-        skeleton : PyTree
-            tree of the full 3D domain with zones, families and ReferenceState.
-            No data is needed so **skeleton** may be a skeleton tree.
-    '''
-    I._adaptZoneNamesForSlash(surfaces)
-
-    ReferenceState = I.getNodeFromType2(skeleton, 'ReferenceState_t') # To compute variables
-
-    FamilyNodes = I.getNodesFromType2(skeleton, 'Family_t')
-
-    for base in I.getNodesFromType1(surfaces, 'CGNSBase_t'):
-        I.addChild(base, ReferenceState)
-        familiesInBase = []
-        for zone in I.getZones(base):
-            zoneName = I.getName(zone).split('\\')[0]  # There might be a \ in zone name
-                                                       # if it is a result of C.ExtractBCOfType
-            zoneInFullTree = I.getNodeFromNameAndType(skeleton, zoneName, 'Zone_t')
-            if not zoneInFullTree:
-                # Zone may have been renamed by C.correctPyTree in <zone>.N with N an integer
-                zoneName = '.'.join(zoneName.split('.')[:-1])
-                zoneInFullTree = I.getNodeFromNameAndType(skeleton, zoneName, 'Zone_t')
-                if not zoneInFullTree:
-                    raise Exception('Zone {} not found in skeleton'.format(zoneName))
-            fam = I.getNodeFromType1(zoneInFullTree, 'FamilyName_t')
-            I.addChild(zone, fam)
-            familiesInBase.append(I.getValue(fam))
-        for family in FamilyNodes:
-            if I.getName(family) in familiesInBase:
-                I.addChild(base, family)
-
-def monitorTurboPerformance(surfaces, loads, DesiredStatistics=[]):
-    '''
-    Monitor performance (massflow in/out, total pressure ratio, total
-    temperature ratio, isentropic efficiency) for each row in a compressor
-    simulation. This processing is triggered if at least two bases in the PyTree
-    **surfaces** fill the following requirements:
-
-        #. there is a node ``'.ExtractionInfo'`` of type ``'UserDefinedData_t'``
-        #. it contains a node ``'ReferenceRow'``, whose value is a
-            :py:class:`str` corresponding to a row Family in ``'main.cgns'``.
-        #. it contains a node ``'tag'``, whose value is a :py:class:`str` equal
-            to ``'InletPlane'`` or ``'OutletPlane'``.
-
-    .. note:: For one ``'ReferenceRow'``, the monitor is processed only if both
-        ``'InletPlane'`` and ``'OutletPlane'`` are found.
-
-    .. note:: These bases must contain variables ``'PressureStagnation'`` and
-        ``'TemperatureStagnation'``
-
-    Parameters
-    ----------
-
-        surfaces : PyTree
-            as produced by :py:func:`extractSurfaces`
-
-        loads : dict
-            Contains integral data in the following form:
-
-            >>> loads['FamilyBCNameOrElementName']['VariableName'] = np.array
-
-        DesiredStatistics : :py:class:`list` of :py:class:`str`
-            Here, the user requests the additional statistics to be computed.
-            See documentation of function updateAndSaveLoads for more details.
-
-    '''
-    # TODO: Fix a Segmentation fault bug when this function is used after
-    # POST.absolute2Relative (in co -proccessing only)
-    def massflowWeightedIntegral(t, var):
-        t = C.initVars(t, 'rou_var={MomentumX}*{%s}'%(var))
-        integ  = abs(P.integNorm(t, 'rou_var')[0][0])
-        return integ
-
-    for row, rowParams in setup.TurboConfiguration['Rows'].items():
-
-        planeUpstream   = I.newCGNSTree()
-        planeDownstream = I.newCGNSTree()
-
-        for base in I.getNodesFromType(surfaces, 'CGNSBase_t'):
-            try:
-                ExtractionInfo = I.getNodeFromNameAndType(base, '.ExtractionInfo', 'UserDefinedData_t')
-                ReferenceRow = I.getValue(I.getNodeFromName(ExtractionInfo, 'ReferenceRow'))
-                tag = I.getValue(I.getNodeFromName(ExtractionInfo, 'tag'))
-                if ReferenceRow == row and tag == 'InletPlane':
-                    planeUpstream = base
-                elif ReferenceRow == row and tag == 'OutletPlane':
-                    planeDownstream = base
-            except:
-                pass
-
-        VarAndMeanList = [
-            (['PressureStagnation', 'TemperatureStagnation'], massflowWeightedIntegral)
-        ]
-        dataUpstream   = integrateVariablesOnPlane(  planeUpstream, VarAndMeanList)
-        dataDownstream = integrateVariablesOnPlane(planeDownstream, VarAndMeanList)
-
-        if not dataUpstream or not dataDownstream:
-            continue
-
-        if rank == 0:
-            fluxcoeff = rowParams['NumberOfBlades'] / rowParams['NumberOfBladesSimulated']
-            perfos = computePerfoRotor(dataUpstream, dataDownstream, fluxcoeff=fluxcoeff)
-            appendDict2Loads(loads, perfos, 'PERFOS_{}'.format(row))
-            _extendLoadsWithStatistics(loads, 'PERFOS_{}'.format(row), DesiredStatistics)
-
-    loadsTree = loadsDict2PyTree(loads)
-    save(loadsTree, os.path.join(DIRECTORY_OUTPUT, FILE_LOADS))
-
-def computePerfoRotor(dataUpstream, dataDownstream, fluxcoeff=1., fluxcoeffOut=None):
-
-    if not fluxcoeffOut:
-        fluxcoeffOut = fluxcoeff
-
-    gamma = setup.FluidProperties['Gamma']
-
-    # Compute total quantities ratio between in/out planes
-    meanPtIn  =      dataUpstream['PressureStagnation'] /   dataUpstream['Massflow']
-    meanPtOut =    dataDownstream['PressureStagnation'] / dataDownstream['Massflow']
-    meanTtIn  =   dataUpstream['TemperatureStagnation'] /   dataUpstream['Massflow']
-    meanTtOut = dataDownstream['TemperatureStagnation'] / dataDownstream['Massflow']
-    PtRatio = meanPtOut / meanPtIn
-    TtRatio = meanTtOut / meanTtIn
-    # Compute Isentropic Efficiency
-    etaIs = (PtRatio**((gamma-1.)/gamma) - 1.) / (TtRatio - 1.)
-
-    perfos = dict(
-        IterationNumber            = CurrentIteration-1,  # Because extraction before current iteration (next_state=16)
-        MassflowIn                 = dataUpstream['Massflow']*fluxcoeff,
-        MassflowOut                = dataDownstream['Massflow']*fluxcoeffOut,
-        PressureStagnationRatio    = PtRatio,
-        TemperatureStagnationRatio = TtRatio,
-        EfficiencyIsentropic       = etaIs
-    )
-
-    return perfos
-
-def computePerfoStator(dataUpstream, dataDownstream, fluxcoeff=1., fluxcoeffOut=None):
-
-    if not fluxcoeffOut:
-        fluxcoeffOut = fluxcoeff
-
-    meanPtIn   =   dataUpstream['PressureStagnation'] /   dataUpstream['Massflow']
-    meanPtOut  = dataDownstream['PressureStagnation'] / dataDownstream['Massflow']
-    meanPdynIn =      dataUpstream['PressureDynamic'] /   dataUpstream['Massflow']
-
-    perfos = dict(
-        IterationNumber         = CurrentIteration-1,  # Because extraction before current iteration (next_state=16)
-        MassflowIn              = dataUpstream['Massflow']*fluxcoeff,
-        MassflowOut             = dataDownstream['Massflow']*fluxcoeffOut,
-        PressureStagnationRatio = meanPtOut / meanPtIn,
-        PressureStagnationLoss  = (meanPtOut - meanPtIn) / meanPdynIn
-    )
-
-    return perfos
-
-def integrateVariablesOnPlane(surface, VarAndMeanList):
-    '''
-    Integrate variables on a surface.
-
-    Parameters
-    ----------
-
-        surface : PyTree
-            Surface for integration. Required variables must be present already
-            in **surface**.
-
-        VarAndMeanList : :py:class:`list` of :py:class:`tuple`
-            List of 2-tuples. Each tuple associates:
-                * a list of variables, that must be found in **surface**
-                * a function to perform the weighted integration wished for
-                    variables
-            For example:
-            ::
-                >>> VarAndMeanList = [([var1, var2], meanFunction1), ([var3], meanFunction2), ...]
-            Example of function for a massflow weighted integration:
-            ::
-                >>> import Converter.PyTree as C
-                >>> import Post.PyTree      as P
-                >>> def massflowWeightedIntegral(t, var):
-                >>>     t = C.initVars(t, 'rou_var={MomentumX}*{%s}'%(var))
-                >>>     integ  = abs(P.integNorm(t, 'rou_var')[0][0])
-                >>>     return integ
-
-    Returns
-    -------
-
-        data : :py:class:`dict` or :py:obj:`None`
-            dictionary that contains integrated values of variables. If
-            **surface** is empty, does not contain a ``FlowSolution`` node or
-            does not contains required variables, the function returns
-            :py:obj:`None`.
-
-    '''
-    # Convert to Tetra arrays for integration # TODO identify bug and notify
-    surface = C.convertArray2Tetra(surface)
-    check =  True
-    data = dict()
-
-    if I.getNodesFromType(surface, 'FlowSolution_t') == []:
-        for varList, meanFunction in VarAndMeanList:
-            for var in varList + ['Massflow']:
-                data[var] = 0
-    else:
-        data['Massflow'] = abs(P.integNorm(surface, var='MomentumX')[0][0])
-        try:
-            for varList, meanFunction in VarAndMeanList:
-                for var in varList:
-                    data[var] = meanFunction(surface, var)
-        except NameError:
-            # Variables cannot be found
-            check = False
-
-    # Check if the needed variables were extracted
-    Cmpi.barrier()
-    check = comm.allreduce(check, op=MPI.LAND) #LAND = Logical AND
-    data['Massflow'] = comm.allreduce(data['Massflow'], op=MPI.SUM)
-    Cmpi.barrier()
-    if not check or data['Massflow']==0: return None
-
-    # MPI Reduction to sum quantities on proc 0
-    Cmpi.barrier()
-    for varList, meanFunction in VarAndMeanList:
-        for var in varList:
-            data[var] = comm.reduce(data[var], op=MPI.SUM, root=0)
-    Cmpi.barrier()
-
-    return data
-
-def writeSetup(setup):
-    '''
-    Write the ``setup.py`` file using as input the setup module object.
-
-    .. warning:: This function will be replaced by :py:func:`MOLA.Preprocess.writeSetup`
-        and :py:func:`MOLA.Preprocess.writeSetupFromModuleObject` functions
-
-    Parameters
-    ---------
-
-        setup : module
-            Python module object as obtained from command
-
-            >>> import setup
-    '''
-
-    Lines  = ['"""\n%s file automatically generated in COPROCESS\n"""\n'%FILE_SETUP]
-
-    Lines += ["FluidProperties=" +pprint.pformat(setup.FluidProperties)+"\n"]
-    Lines += ["ReferenceValues=" +pprint.pformat(setup.ReferenceValues)+"\n"]
-    Lines += ["elsAkeysCFD="     +pprint.pformat(setup.elsAkeysCFD)+"\n"]
-    Lines += ["elsAkeysModel="   +pprint.pformat(setup.elsAkeysModel)+"\n"]
-    Lines += ["elsAkeysNumerics="+pprint.pformat(setup.elsAkeysNumerics)+"\n"]
-
-    try:
-        Lines += ["BodyForceInputData="+pprint.pformat(setup.BodyForceInputData)+"\n"]
-    except:
-        pass
-
-    AllLines = '\n'.join(Lines)
-
-    with open(FILE_SETUP,'w') as f: f.write(AllLines)
-
-def updateAndWriteSetup(setup):
-    '''
-    This function is used for adapting ``setup.py`` information for a new run.
-
-    Parameters
-    ---------
-
-        setup : module
-            Python module object as obtained from command
-
-            >>> import setup
-    '''
-    if rank == 0:
-        printCo('updating setup.py ...', proc=0, color=GREEN)
-        setup.elsAkeysNumerics['inititer'] = CurrentIteration
-        PRE.writeSetupFromModuleObject(setup)
-        printCo('updating setup.py ... OK', proc=0, color=GREEN)
-    comm.Barrier()
-
-<<<<<<< HEAD
-
-=======
->>>>>>> 13bf04b1
-def invokeLoads():
-    '''
-    Create **loads** Python dictionary by reading any pre-existing data
-    contained in ``OUTPUT/loads.cgns``
-
-    .. note:: an empty dictionary is returned if no ``OUTPUT/loads.cgns`` file
-        is found
-
-    Returns
-    -------
-
-        loads : dict
-            Contains integral data in the following form:
-
-            >>> loads['FamilyBCNameOrElementName']['VariableName'] = np.array
-    '''
-    Cmpi.barrier()
-    loads = dict()
-    FullPathLoadsFile = os.path.join(DIRECTORY_OUTPUT, FILE_LOADS)
-    ExistingLoadsFile = os.path.exists(FullPathLoadsFile)
-    Cmpi.barrier()
-    inititer = setup.elsAkeysNumerics['inititer']
-    if ExistingLoadsFile and inititer>1:
-        t = Cmpi.convertFile2SkeletonTree(FullPathLoadsFile)
-        t = Cmpi.readZones(t, FullPathLoadsFile, rank=rank)
-        Cmpi._convert2PartialTree(t, rank=rank)
-
-        for zone in I.getZones(t):
-            ZoneName = I.getName(zone)
-            VarNames, = C.getVarNames(zone, excludeXYZ=True)
-            FlowSol_n = I.getNodeFromName1(zone, 'FlowSolution')
-            loads[ZoneName] = dict()
-            loadsSubset = loads[ZoneName]
-            if FlowSol_n:
-                for VarName in VarNames:
-                    Var_n = I.getNodeFromName1(FlowSol_n, VarName)
-                    if Var_n:
-                        loadsSubset[VarName] = Var_n[1]
-
-            try:
-                iters = np.copy(loadsSubset['IterationNumber'])
-                for VarName in loadsSubset:
-                    loadsSubset[VarName] = loadsSubset[VarName][iters<inititer]
-            except KeyError:
-                pass
-
-    Cmpi.barrier()
-
-    return loads
-
-def addMemoryUsage2Loads(loads):
-    '''
-    This function adds or updates a component in **loads** for monitoring the
-    employed memory. Only nodes are monitored (not every single proc, as this
-    would produce redundant information). The number of cores contained in each
-    computational node is retreived from the user-specified variable contained
-    in ``setup``:
-
-    ::
-
-        setup.ReferenceValues['CoreNumberPerNode']
-
-    If this information does not exist, a value of ``28`` is taken by default.
-
-    Parameters
-    ----------
-
-        loads : dict
-            Contains integral data in the following form:
-
-            >>> loads['FamilyBCNameOrElementName']['VariableName'] = np.array
-
-            parameter **loads** is modified
-    '''
-
-    try: CoreNumberPerNode = setup.ReferenceValues['CoreNumberPerNode']
-    except: CoreNumberPerNode = 28
-
-    if rank%CoreNumberPerNode == 0:
-        ZoneName = 'MemoryUsageOfProc%d'%rank
-        UsedMemory = psutil.virtual_memory().used
-        UsedMemoryPctg = psutil.virtual_memory().percent
-        try:
-            LoadsItem = loads[ZoneName]
-        except KeyError:
-            loads[ZoneName] = dict(IterationNumber=np.array([],dtype=int),
-                                   UsedMemoryInPercent=np.array([],dtype=float),
-                                   UsedMemory=np.array([],dtype=float),)
-            LoadsItem = loads[ZoneName]
-        LoadsItem['IterationNumber'] = np.hstack((LoadsItem['IterationNumber'],
-                                                  int(CurrentIteration)))
-        LoadsItem['UsedMemoryInPercent'] = np.hstack((LoadsItem['UsedMemoryInPercent'],
-                                                      float(UsedMemoryPctg)))
-        LoadsItem['UsedMemory'] = np.hstack((LoadsItem['UsedMemory'],
-                                             float(UsedMemory)))
-    Cmpi.barrier()
-
-def loadsDict2PyTree(loads):
-    '''
-    This function converts the **loads** Python dictionary to a PyTree (CGNS)
-    structure **t**.
-
-    Parameters
-    ----------
-
-        loads : dict
-            Contains integral data in the following form:
-
-            >>> loads['FamilyBCNameOrElementName']['VariableName'] = np.array
-
-    Returns
-    -------
-
-        t : PyTree
-            same information as input, but structured in a PyTree CGNS form
-
-    .. warning:: after calling the function, **loads** and **t** do *NOT*
-        share memory, which means that modifications on **loads** will not
-        affect **t** and vice-versa
-    '''
-    zones = []
-    for ZoneName in loads:
-        loadsSubset = loads[ZoneName]
-        Arrays, Vars = [], []
-        OrderedVars = [var for var in loadsSubset]
-
-        OrderedVars.sort()
-        for var in OrderedVars:
-            Vars.append(var)
-            Arrays.append(loadsSubset[var])
-
-        zone = J.createZone(ZoneName, Arrays, Vars)
-        zones.append(zone)
-
-    if zones:
-        Cmpi._setProc(zones, rank)
-        t = C.newPyTree(['Base', zones])
-    else:
-        t = C.newPyTree(['Base'])
-    Cmpi.barrier()
-
-    return t
-
-def appendDict2Loads(loads, dictToAppend, basename):
-    '''
-    This function add data defined in **dictToAppend** in the base **basename**
-    of **loads**.
-
-    Parameters
-    ----------
-
-        loads : dict
-            Contains integral data in the following form:
-
-            >>> loads[basename]['VariableName'] = np.array
-
-        dictToAppend : dict
-            Contains data to append in **loads**. For each element:
-                * key is the variable name
-                * value is the associated value
-
-        basename : str
-            Name of the base in which values will be appended.
-
-    '''
-    if not basename in loads:
-        loads[basename] = dict()
-
-    for var, value in dictToAppend.items():
-        if var in loads[basename]:
-            loads[basename][var] = np.append(loads[basename][var], value)
-        else:
-            loads[basename][var] = np.array([value])
-
-
-def _appendIntegralDataNode2Loads(loads, IntegralDataNode):
-    '''
-    Beware: this is a private function, employed by updateAndSaveLoads()
-
-    This function converts the CGNS IntegralDataNode (as provided by elsA)
-    into the Python dictionary structure of loads dictionary, and append it
-    to the latter.
-
-    Parameters
-    ----------
-
-        loads : dict
-            Contains integral data in the following form:
-
-            >>> loads['FamilyBCNameOrElementName']['VariableName'] = np.array
-
-        IntegralDataNode : node
-            Contains integral data as provided by elsA
-    '''
-    IntegralData = dict()
-    for DataArrayNode in I.getChildren(IntegralDataNode):
-        IntegralData[I.getName(DataArrayNode)] = I.getValue(DataArrayNode)
-    IntegralDataName = getIntegralDataName(IntegralDataNode)
-    IterationNumber = IntegralData['IterationNumber']
-
-    try:
-        loadsSubset = loads[IntegralDataName]
-    except KeyError:
-        loads[IntegralDataName] = dict()
-        loadsSubset = loads[IntegralDataName]
-
-
-    try: RegisteredIterations = loadsSubset['IterationNumber']
-    except KeyError: RegisteredIterations = np.array([])
-    if len(RegisteredIterations) > 0:
-        PreviousRegisteredLoads = True
-        eps = 1e-12
-        UpdatePortion = IterationNumber > (RegisteredIterations[-1] + eps)
-        try: FirstIndex2Update = np.where(UpdatePortion)[0][0]
-        except IndexError: return
-    else:
-        PreviousRegisteredLoads = False
-
-    for integralKey in IntegralData:
-        if PreviousRegisteredLoads:
-            PreviousArray = loadsSubset[integralKey]
-            AppendArray = IntegralData[integralKey][FirstIndex2Update:]
-            loadsSubset[integralKey] = np.hstack((PreviousArray, AppendArray))
-        else:
-            loadsSubset[integralKey] = np.array(IntegralData[integralKey],
-                                               order='F', ndmin=1)
-
-
-def _extendLoadsWithProjectedLoads(loads, IntegralDataName):
-    '''
-    Beware: this is a private function, employed by :py:func:`updateAndSaveLoads`
-
-    This function is employed for adding aerodynamic-relevant coefficients to
-    the loads dictionary. The new quantites are the following :
-
-        elsA Extractions  ---->   New projections (aero coefficients)
-        -------------------------------------------------------------
-        MomentumXFlux               CL   (force coef following LiftDirection)
-        MomentumYFlux               CD   (force coef following DragDirection)
-        MomentumZFlux               CY   (force coef following SideDirection)
-        TorqueX                     Cn   (torque coef around LiftDirection)
-        TorqueY                     Cl   (torque coef around DragDirection)
-        TorqueZ                     Cm   (torque coef around SideDirection)
-
-
-    The aerodynamic coefficients are dimensionless. They are computed using
-    the scales and origins 'FluxCoef', 'TorqueCoef' and 'TorqueOrigin' contained
-    in the setup.py dictionary,
-                ReferenceValues['IntegralScales'][<IntegralDataName>]
-
-    where <IntegralDataName> is the name of the component.
-    If they are not provided, then global scaling factors are taken from
-    ReferenceValues of setup.py,
-
-                        ReferenceValues['FluxCoef']
-                        ReferenceValues['TorqueCoef']
-                        ReferenceValues['TorqueOrigin']
-
-
-    ***************************************************************************
-    * VERY IMPORTANT NOTE : in order to obtain meaningful Cn, Cl and Cm       *
-    * coefficients, elsA integral torques (TorqueX, TorqueY and TorqueZ) must *
-    * be applied at absolute zero coordinates (0,0,0), which means that       *
-    * special elsA CGNS keys xtorque, ytorque and ztorque must all be 0.      *
-    * Also, all Momentum and Torque fluxes shall be dimensional, which means  *
-    * that special elsA CGNS keys fluxcoeff and torquecoeff must be exactly 1.*
-    * Indeed, proper scaling and normalization is done using the setup.py     *
-    * ReferenceValues, as indicated previously.                               *
-    ***************************************************************************
-
-    INPUTS
-
-    loads - (Python dictionary) - Contains integral data in the following form:
-        np.array = loads['FamilyBCNameOrElementName']['VariableName']
-
-    IntegralDataName - (string) - Name of the IntegralDataNode (CGNS) provided
-        by elsA. It is used as key for loads dictionary.
-    '''
-
-
-    DragDirection=np.array(setup.ReferenceValues['DragDirection'],dtype=np.float)
-    SideDirection=np.array(setup.ReferenceValues['SideDirection'],dtype=np.float)
-    LiftDirection=np.array(setup.ReferenceValues['LiftDirection'],dtype=np.float)
-
-    loadsSubset = loads[IntegralDataName]
-
-    try:
-        FluxCoef = setup.ReferenceValues['IntegralScales'][IntegralDataName]['FluxCoef']
-        TorqueCoef = setup.ReferenceValues['IntegralScales'][IntegralDataName]['TorqueCoef']
-        TorqueOrigin = setup.ReferenceValues['IntegralScales'][IntegralDataName]['TorqueOrigin']
-    except:
-        FluxCoef = setup.ReferenceValues['FluxCoef']
-        TorqueCoef = setup.ReferenceValues['TorqueCoef']
-        TorqueOrigin = setup.ReferenceValues['TorqueOrigin']
-
-    try:
-        FX = loadsSubset['MomentumXFlux']
-        FY = loadsSubset['MomentumYFlux']
-        FZ = loadsSubset['MomentumZFlux']
-        MX = loadsSubset['TorqueX']
-        MY = loadsSubset['TorqueY']
-        MZ = loadsSubset['TorqueZ']
-    except KeyError:
-        return # no required fields for computing external aero coefficients
-
-    # Pole change
-    # TODO make ticket for elsA concerning CGNS parsing of xtorque ytorque ztorque
-    TX = MX-(TorqueOrigin[1]*FZ - TorqueOrigin[2]*FY)
-    TY = MY-(TorqueOrigin[2]*FX - TorqueOrigin[0]*FZ)
-    TZ = MZ-(TorqueOrigin[0]*FY - TorqueOrigin[1]*FX)
-
-    loadsSubset['CL']=FX*LiftDirection[0]+FY*LiftDirection[1]+FZ*LiftDirection[2]
-    loadsSubset['CD']=FX*DragDirection[0]+FY*DragDirection[1]+FZ*DragDirection[2]
-    loadsSubset['CY']=FX*SideDirection[0]+FY*SideDirection[1]+FZ*SideDirection[2]
-    loadsSubset['Cn']=TX*LiftDirection[0]+TY*LiftDirection[1]+TZ*LiftDirection[2]
-    loadsSubset['Cl']=TX*DragDirection[0]+TY*DragDirection[1]+TZ*DragDirection[2]
-    loadsSubset['Cm']=TX*SideDirection[0]+TY*SideDirection[1]+TZ*SideDirection[2]
-
-    # Normalize forces and moments
-    for Force in ('CL','CD','CY'):  loadsSubset[Force]  *= FluxCoef
-    for Torque in ('Cn','Cl','Cm'): loadsSubset[Torque] *= TorqueCoef
-
-
-def _extendLoadsWithStatistics(loads, IntegralDataName, DesiredStatistics):
-    '''
-    Beware: this is a private function, employed by updateAndSaveLoads()
-
-    Add to loads dictionary the relevant statistics requested by the user
-    through the DesiredStatistics list of special named strings.
-
-    INPUTS
-
-    loads - (Python dictionary) - Contains integral data in the following form:
-        np.array = loads['FamilyBCNameOrElementName']['VariableName']
-
-    IntegralDataName - (string) - Name of the IntegralDataNode (CGNS) provided
-        by elsA. It is used as key for loads dictionary.
-
-    DesiredStatistics - (List of strings) - Desired statistics to infer from
-        loads dictionary. For more information see documentation of
-        function updateAndSaveLoads()
-    '''
-
-    AvgIt = setup.ReferenceValues["CoprocessOptions"]["AveragingIterations"]
-
-    loadsSubset = loads[IntegralDataName]
-    IterationNumber = loadsSubset['IterationNumber']
-    IterationWindow = len(IterationNumber[IterationNumber>(IterationNumber[-1]-AvgIt)])
-    if IterationWindow < 2: return
-
-    for StatKeyword in DesiredStatistics:
-        KeywordsSplit = StatKeyword.split('-')
-        StatType = KeywordsSplit[0]
-        VarName = '-'.join(KeywordsSplit[1:])
-
-        try:
-            InstantaneousArray = loadsSubset[VarName]
-            InvalidValues = np.logical_not(np.isfinite(InstantaneousArray))
-            InstantaneousArray[InvalidValues] = 0.
-
-        except KeyError:
-            WARNMSG = ('WARNING: user requested statistic for variable {}, but '
-                       ' this variable was not found in loads.\n'
-                       'Please choose one of: {}').format(VarName,
-                                                    str(loadsSubset.keys()))
-            printCo(WARN+WARNMSG+ENDC, proc=rank)
-            return
-
-        if StatType.lower() == 'avg':
-            StatisticArray = uniform_filter1d(InstantaneousArray,
-                                              size=IterationWindow)
-
-            InvalidValues = np.logical_not(np.isfinite(StatisticArray))
-            StatisticArray[InvalidValues] = 0.
-
-        elif StatType.lower() == 'std':
-            AverageArray = uniform_filter1d(InstantaneousArray,
-                                            size=IterationWindow)
-
-
-            InvalidValues = np.logical_not(np.isfinite(AverageArray))
-            AverageArray[InvalidValues] = 0.
-
-            loadsSubset['avg-'+VarName] = AverageArray
-
-            FilteredInstantaneousSqrd = uniform_filter1d(InstantaneousArray**2,
-                                                      size=IterationWindow)
-
-            InvalidValues = np.logical_not(np.isfinite(FilteredInstantaneousSqrd))
-            FilteredInstantaneousSqrd[InvalidValues] = 0.
-            FilteredInstantaneousSqrd[FilteredInstantaneousSqrd<0] = 0.
-
-            StatisticArray = np.sqrt(np.abs(FilteredInstantaneousSqrd-AverageArray**2))
-        loadsSubset[StatKeyword] = StatisticArray
-
-
-def getIntegralDataName(IntegralDataNode):
-    '''
-    Transforms the elsA provided **IntegralDataNode** name into a suitable name
-    for further storing it at **loads** dictionary.
-
-    Parameters
-    ----------
-
-        IntegralDataNode : node
-            Contains integral data as provided by elsA
-
-    Returns
-    -------
-
-        IntegralDataName : str
-            name of the integral quantity
-    '''
-    return I.getName(IntegralDataNode).split('-')[0]
-
-
-def isConverged(ZoneName='AIRFOIL', FluxName='std-CL', FluxThreshold=0.001):
-    '''
-    This method is used to determine if a given load is converged by looking
-    at its standard deviation and comparing it to a user-provided threshold.
-    If converged, the signal returns :py:obj:`True` to all ranks and writes a message
-    to ``coprocess.log`` file.
-
-    Parameters
-    ----------
-
-        ZoneName : str
-            Component name (shall exist in **loads** dictionary)
-
-        FluxName : str
-            Name of the load quantity (typically, standard deviation statistic
-            of some effort) used for convergence determination.
-
-        FluxThreshold : float
-            if the last element of the flux named **FluxName** is less than the
-            user-provided **FluxThreshold**, then the convergence
-            criterion is satisfied
-
-    Returns
-    -------
-
-        ConvergedCriterion : bool
-            :py:obj:`True` if the convergence criterion is satisfied
-    '''
-    ConvergedCriterion = False
-    if rank == 0:
-        try:
-            loadsTree = C.convertFile2PyTree(os.path.join(DIRECTORY_OUTPUT,
-                                                           FILE_LOADS))
-            loadsZones = I.getZones(loadsTree)
-            zone, = [z for z in loadsZones if z[0] == ZoneName]
-            Flux, = J.getVars(zone, [FluxName])
-            ConvergedCriterion = Flux[-1] < FluxThreshold
-            if ConvergedCriterion:
-                MSG = 'CONVERGED at iteration {} since {} < {}'.format(
-                        CurrentIteration-1, FluxName, FluxThreshold)
-                printCo('*******************************************',color=GREEN)
-                printCo(MSG, color=GREEN)
-                printCo('*******************************************',color=GREEN)
-
-        except:
-            ConvergedCriterion = False
-
-    comm.Barrier()
-    ConvergedCriterion = comm.bcast(ConvergedCriterion,root=0)
-
-    return ConvergedCriterion
-
-
-def hasReachedTimeOutMargin(ElapsedTime, TimeOut, MarginBeforeTimeOut):
-    '''
-    This function returns :py:obj:`True` to all processors if the margin before
-    time-out is satisfied. Otherwise, it returns :py:obj:`False` to all processors.
-
-    Parameters
-    ----------
-
-        ElapsedTime : float
-            total elapsed time in seconds since the launch of ``compute.py``
-            elsA script.
-
-        TimeOut : float
-            total time-out in seconds. It shall correspond to the
-            remaining time of a slurm job before forced termination.
-
-        MarginBeforeTimeOut : float
-            Margin in seconds before time out is reached. Shall account for safe
-            postprocessing operations before the job triggers forced termination
-
-    Returns
-    -------
-
-        ReachedTimeOutMargin : bool
-            :py:obj:`True` if
-
-            ::
-
-                ElapsedTime >= (TimeOut - MarginBeforeTimeOut)
-
-            Otherwise, returns :py:obj:`False`.
-
-            .. note:: the same value (:py:obj:`True` or :py:obj:`False`) is sent to *all*
-                processors.
-    '''
-    ReachedTimeOutMargin = False
-    if rank == 0:
-        ReachedTimeOutMargin = ElapsedTime >= (TimeOut - MarginBeforeTimeOut)
-        if ReachedTimeOutMargin:
-            printCo('REACHED MARGIN BEFORE TIMEOUT at %s'%datetime.now().strftime("%d/%m/%Y %H:%M:%S"),
-                            proc=0, color=WARN)
-    comm.Barrier()
-    ReachedTimeOutMargin = comm.bcast(ReachedTimeOutMargin,root=0)
-
-    return ReachedTimeOutMargin
-
-
-def copyOutputFiles(*files2copy):
-    '''
-    Copy the files provided as input *(comma-separated variables)* by addding to
-    their name ``'_AfterIter<X>'`` where ``<X>`` will be replaced with the
-    corresponding interation
-
-    Parameters
-    ----------
-
-        file2copy : comma-separated :py:class:`str`
-            file(s) name(s) to copy at ``OUTPUT`` directory.
-
-    Examples
-    --------
-
-    ::
-
-        copyOutputFiles('surfaces.cgns','loads.cgns')
-
-    '''
-    for file2copy in files2copy:
-        f2cSplit = file2copy.split('.')
-        newFileName = f2cSplit[0]+'_AfterIter%d.'%(CurrentIteration-1)+f2cSplit[1]
-        try:
-            shutil.copy2(os.path.join(DIRECTORY_OUTPUT,file2copy),
-                         os.path.join(DIRECTORY_OUTPUT,newFileName))
-        except:
-            pass
-
-
-def computeTransitionOnsets(to):
-    '''
-    Extracts the airfoil's top and bottom side transition onset locations.
-
-    .. important:: This function is adapted only to **Workflow Airfoil** cases.
-
-    Parameters
-    ----------
-
-        to : PyTree
-            Coupling tree as obtained from `adaptEndOfRun`
-
-    Returns
-    -------
-
-        XtrTop : :py:class:`float`
-            X-coordinate location of the transition onset location
-            at the top side of the airfoil
-
-        XtrBottom : :py:class:`float`
-            X-coordinate location of the transition onset location
-            at the bottom side of the airfoil
-    '''
-    XtrTop, XtrBottom = np.nan, np.nan
-    surf   = boundaryConditions2Surfaces(to, onlyWalls=True)
-    Cmpi._convert2PartialTree(surf)
-    surf   = T.merge(surf)
-    Slices = P.isoSurfMC(surf,'intermittency',value=0.5)
-
-    # Really required ?
-    TransitionPoints = T.splitConnexity(Slices) if len(Slices) > 0 else None
-
-    # Each proc send to rank=0 the transition points found
-    comm.Barrier()
-    if rank == 0:
-        TransitionPoints = comm.gather(TransitionPoints,0)
-    else:
-        comm.gather(TransitionPoints,0)
-
-    # Post process the transition onset (rank=0)
-    if rank == 0:
-        TransPts2postProcess = []
-        for p in TransitionPoints:
-            if p is not None:
-                isStdNode = I.isStdNode(p)
-                if isStdNode == 0:
-                    TransPts2postProcess += p
-                elif isStdNode == -1:
-                    TransPts2postProcess += [p]
-        QtyOfTransitionOnsetPoints = len(TransPts2postProcess)
-        if QtyOfTransitionOnsetPoints != 2:
-            print(J.WARN+'WARNING: unexpected number of Transition onset points (%d, expected 2). Replacing by NaN'%QtyOfTransitionOnsetPoints+J.ENDC)
-            TopPointXY = BottomPointXY = [np.array([np.nan]), np.array([np.nan])]
-        else:
-            TopPointXY    = J.getxy(TransPts2postProcess[0])
-            BottomPointXY = J.getxy(TransPts2postProcess[1])
-
-            if TopPointXY[1][0] < BottomPointXY[1][0]:
-                TopPointXY, BottomPointXY = BottomPointXY, TopPointXY
-
-        XtrTop    = TopPointXY[0][0]
-        XtrBottom = BottomPointXY[0][0]
-    comm.Barrier()
-
-    return XtrTop, XtrBottom
-
-
-def addLoads(loads, ZoneName, ListOfLoadsNames, NumpyArrays):
-    '''
-    This function is an interface for adding new user-defined loads into the
-    **loads** Python dictionary.
-
-    Parameters
-    ----------
-
-        loads : dict
-            Contains integral data in the following form:
-
-            >>> loads['FamilyBCNameOrElementName']['VariableName'] = np.array
-
-            parameter **loads** is modified
-
-        ZoneName : str
-            Name of the existing or new component where new loads are going
-            to be added. (FamilyBC or Component name)
-
-        ListOfLoadsNames : :py:class:`list` of :py:class:`str`
-            Each element of this list is a name of the new loads to be added.
-            For example:
-
-            ::
-
-                ['MyFirstLoad', 'AnotherLoad']
-
-        NumpyArrays : :py:class:`list` of numpy 1d arrays
-            Values to be added to **loads**
-
-            .. attention::
-                All arrays provided to **NumpyArrays** *(which belongs to the
-                same component)* must have exactly the same number of elements
-    '''
-    try:
-        loadsSubset = loads[ZoneName]
-    except KeyError:
-        loads[ZoneName] = {}
-        loadsSubset = loads[ZoneName]
-        for array, name in zip(NumpyArrays, ListOfLoadsNames):
-            loadsSubset[name] = array
-        return
-
-    for array, name in zip(NumpyArrays, ListOfLoadsNames):
-        try:
-            ExistingArray = loadsSubset[name]
-        except KeyError:
-            loadsSubset[name] = array
-            continue
-
-        loadsSubset[name] = np.hstack((ExistingArray, array))
-
-
-def addBodyForcePropeller2Loads(loads, BodyForceDisks):
-    '''
-    This function is an interface adapted to body-force computations.
-    It transfers the integral information of each body-force disk into
-    the **loads** dictionary.
-
-    The fields that are appended to **loads** are:
-
-    ::
-
-        ['Thrust', 'RPM', 'Power', 'Pitch']
-
-    hence, these values must exist in ``.Info`` CGNS node of each CGNS zone
-    contained in **BodyForceDisks**
-
-    .. note:: The new component of load dictionary has the same name as its
-        corresponding body-force disk.
-
-    Parameters
-    ----------
-
-        loads : dict
-            Contains integral data in the following form:
-
-            >>> loads['FamilyBCNameOrElementName']['VariableName'] = np.array
-
-            parameter **loads** is modified
-
-        BodyForceDisks : :py:class:`list` of zone
-            Current bodyforce disks as obtained from
-            :py:func:`MOLA.LiftingLine.computePropellerBodyForce`
-    '''
-    Cmpi.barrier()
-    for BodyForceDisk in BodyForceDisks:
-        BodyForceDiskName = I.getName( BodyForceDisk )
-        Info_n = I.getNodeFromName3(BodyForceDisk, '.Info')
-        try:
-            PropLoadsNames = ['Thrust','RPM','Power','Pitch']
-            PropLoads = [I.getNodeFromName1(Info_n, ln)[1] for ln in PropLoadsNames]
-            PropLoadsNames.append('IterationNumber')
-            PropLoads.append(np.array([CurrentIteration]))
-            addLoads(loads, BodyForceDiskName, PropLoadsNames, PropLoads)
-        except:
-            pass
-    Cmpi.barrier()
-
-
-def getSignal(filename):
-    '''
-    Get a signal using an temporary auxiliar file technique.
-
-    If the intermediary file exists (signal received) then it is removed, and
-    the function returns :py:obj:`True` to all processors. Otherwise, it returns
-    :py:obj:`False` to all processors.
-
-    This function is employed for controling a simulation in a simple manner,
-    for example using UNIX command ``touch``:
-
-    .. code-block:: bash
-
-        touch filename
-
-    at the same directory where :py:func:`getSignal` is called.
-
-    Parameters
-    ----------
-
-        filename : str
-            the name of the file (the signal keyword)
-
-    Returns
-    -------
-
-        isOrder : bool
-            :py:obj:`True` if the signal is received, otherwise :py:obj:`False`, to all
-            processors
-    '''
-    isOrder = False
-    if rank == 0:
-        try:
-            os.remove(filename)
-            isOrder = True
-            printCo(CYAN+"Received signal %s"%filename+ENDC, proc=0)
-        except:
-            pass
-    comm.Barrier()
-    isOrder = comm.bcast(isOrder,root=0)
-    return isOrder
-
-
-def adaptEndOfRun(to):
-    '''
-    This function is used to make adaptations of the coupling trigger tree
-    provided by elsA. The following operations are performed:
-
-    * ``GridCoordinates`` node is created from ``FlowSolution#EndOfRun#Coords``
-    * adapt name of masking field (``cellnf`` is renamed as ``cellN``)
-    * rename ``FlowSolution#EndOfRun`` as ``FlowSolution#Init``
-
-    Parameters
-    ----------
-
-         to : PyTree
-            Coupling tree as obtained from function
-
-            >>> elsAxdt.get(elsAxdt.OUTPUT_TREE)
-
-            .. note:: tree **to** is modified
-    '''
-    moveCoordsFromEndOfRunToGridCoords(to)
-    I._renameNode(to, 'cellnf', 'cellN')
-    I._renameNode(to, 'FlowSolution#EndOfRun', 'FlowSolution#Init')
-
-
-def moveCoordsFromEndOfRunToGridCoords(to):
-    '''
-    This function is used to make adaptations of the coupling trigger tree
-    provided by elsA. The following operations are performed:
-
-    * ``GridCoordinates`` node is created from ``FlowSolution#EndOfRun#Coords``
-
-
-    Parameters
-    ----------
-
-         to : PyTree
-            Coupling tree as obtained from function
-
-            >>> elsAxdt.get(elsAxdt.OUTPUT_TREE)
-
-            .. note:: tree **to** is modified
-    '''
-    FScoords = I.getNodeFromName(to, 'FlowSolution#EndOfRun#Coords')
-    if FScoords:
-        I._renameNode(to,'FlowSolution#EndOfRun#Coords','GridCoordinates')
-        for GridCoordsNode in I.getNodesFromName3(to, 'GridCoordinates'):
-            GridLocationNode = I.getNodeFromType1(GridCoordsNode, 'GridLocation_t')
-            if I.getValue(GridLocationNode) != 'Vertex':
-                zone = I.getParentOfNode(to, GridCoordsNode)
-                ERRMSG = ('Extracted coordinates of zone '
-                          '%s must be located in Vertex')%I.getName(zone)
-                raise ValueError(FAIL+ERRMSG+ENDC)
-            I.rmNode(to, GridLocationNode)
-            I.setType(GridCoordsNode, 'GridCoordinates_t')
-    Cmpi.barrier()
-
-def boundaryConditions2Surfaces(to, onlyWalls=True):
-    '''
-    Extract the BC data contained in the coupling tree as a PyTree.
-
-    Parameters
-    ----------
-
-        to : PyTree
-            Coupling tree as obtained from :py:func:`adaptEndOfRun`
-
-        onlyWalls : bool
-            if :py:obj:`True`, only BC with keyword ``'wall'`` contained in
-            their type are extracted. Otherwise, all BC are extracted,
-            regardless of their type.
-
-    Returns
-    -------
-
-        BCs : PyTree
-            PyTree with one base by BC Family. Include fields stored in
-            FlowSolution containers
-    '''
-    Cmpi.barrier()
-    tR = I.renameNode(to, 'FlowSolution#Init', 'FlowSolution#Centers')
-    I.__FlowSolutionCenters__ = 'FlowSolution#Centers'
-    # TODO make it multi-container of FlowSolution
-    DictBCNames2Type = C.getFamilyBCNamesDict(tR)
-
-    BCs = I.newCGNSTree()
-    for FamilyName in DictBCNames2Type:
-        BCType = DictBCNames2Type[FamilyName]
-        BC = None
-        if onlyWalls:
-            if 'wall' in BCType.lower():
-                BC = C.extractBCOfName(tR,'FamilySpecified:'+FamilyName)
-        else:
-            BC = C.extractBCOfName(tR,'FamilySpecified:'+FamilyName)
-        if BC:
-            base = I.newCGNSBase(FamilyName, 2, 3, parent=BCs)
-            for bc in BC:
-                I.addChild(base, bc)
-
-    Cmpi.barrier()
-
-    return BCs
-
-def renameTooLongZones(to, n=25):
-    '''
-    .. warning:: this is a private function, employed by :py:func:`saveSurfaces`
-
-    This function rename zones in a PyTree **to** if their names are too long
-    to be save in a CGNS file (maximum length = 32 characters).
-
-    The new name of a zone follows this format:
-    ``<NewName>`` = ``<First <n> characters of old name>_<ID>``
-    with ``<n>`` an integer and ``<ID>`` the lowest integer (starting form 0) such as
-    ``<NewName>`` does not already exist in the PyTree.
-
-    Parameters
-    ----------
-
-        to : PyTree
-            PyTree to check. Zones with a too long name will be renamed.
-
-            .. note:: tree **to** is modified
-
-        n : int
-            Number of characters to keep in the old zone name.
-    '''
-    for zone in I.getZones(to):
-        zoneName = I.getName(zone)
-        if len(zoneName) > 32:
-            CurrentZoneNames = [I.getName(z) for z in I.getZones(to)]
-            c = 0
-            newName = '{}_{}'.format(zoneName[:n+1], c)
-            while newName in CurrentZoneNames and c < 1000:
-                c += 1
-                newName = '{}_{}'.format(zoneName[:n+1], c)
-            if c == 1000:
-                ERRMSG = 'Zone {} has not been renamed by renameTooLongZones() but its length ({}) is greater than maximum authorized length (32)'.format(zoneName, len(zoneName))
-                raise ValueError(FAIL+ERRMSG+ENDC)
-            I.setName(zone, newName)
-
-def reshapeBCDatasetNodes(to):
-    '''
-    ..warning:: this is a private function, employed by :py:func:`saveSurfaces`
-
-    This function checks the shape of DataArray in all ``BCData_t`` nodes in a
-    PyTree **to**.
-    For some unknown reason, the extraction of BCData throught a BCDataSet is
-    done sometimes in unstructured 1D shape, so it is not consistent with BC
-    PointRange. If so, this function reshape the DataArray to the BC shape.
-    Link to ``Anomaly #6186`` (see <https://elsa-e.onera.fr/issues/6186>`_)
-
-    Parameters
-    ----------
-
-        to : PyTree
-            PyTree to check.
-
-            .. note:: tree **to** is modified
-    '''
-    def _getBCShape(bc):
-        PointRange_n = I.getNodeFromName(bc, 'PointRange')
-        if not PointRange_n: return
-        PointRange = I.getValue(PointRange_n)
-        imin = PointRange[0, 0]
-        imax = PointRange[0, 1]
-        jmin = PointRange[1, 0]
-        jmax = PointRange[1, 1]
-        kmin = PointRange[2, 0]
-        kmax = PointRange[2, 1]
-        if imin == imax:
-            bc_shape = (jmax-jmin, kmax-kmin)
-        elif jmin == jmax:
-            bc_shape = (imax-imin, kmax-kmin)
-        else:
-            bc_shape = (imax-imin, jmax-jmin)
-        return bc_shape
-
-    for bc in I.getNodesFromType(to, 'BC_t'):
-        bc_shape = _getBCShape(bc)
-        if not bc_shape: continue
-        for BCData in I.getNodesFromType(bc, 'BCData_t'):
-            for node in I.getNodesFromType(BCData, 'DataArray_t'):
-                value = I.getValue(node)
-                if isinstance(value, np.ndarray):
-                    if value.shape != bc_shape:
-                        I.setValue(node, value.reshape(bc_shape, order='F'))
-
-
-def getOption(OptionName, default=None):
-    '''
-    This function is an interface for easily accessing the values of dictionary
-    ``ReferenceValues['CoprocessOptions']`` contained in ``setup.py``.
-
-    Parameters
-    ----------
-
-        OptionName : str
-            Name of the key to return.
-
-        default
-            value to return if **OptionName** key is not present in
-            ``ReferenceValues['CoprocessOptions']`` dictionary
-
-    Returns
-    -------
-
-        value
-            the value contained in
-            ``ReferenceValues['CoprocessOptions'][<OptionName>]`` or the default
-            value if key is not found
-    '''
-    try:
-        value = setup.ReferenceValues['CoprocessOptions'][OptionName]
-    except KeyError:
-        value = default
-
-    return value
-
-def write4Debug(MSG):
-    '''
-    This function allows for writing into separated files (one per processor)
-    named ``LOGS/rank<P>.log`` where ``<P>`` is replaced with the proc number.
-    It is useful for debugging.
-
-    Parameters
-    ----------
-
-        MSG : str
-            Message to append into appropriate file following the local
-            proc number.
-    '''
-    with open('LOGS/rank%d.log'%rank,'a') as f: f.write('%s\n'%MSG)
-
-
-#=================== Functions that will be deprecated soon ===================#
-@J.deprecated(1.11, 1.12)
-def saveAll(CouplingTreeWithSkeleton, CouplingTree,
-            loads, DesiredStatistics,
-            BodyForceInputData, BodyForceDisks,
-            quit=False):
-    '''
-    This method is used to save all relevant data of the simulation, e.g.:
-
-    * ``setup.py``
-    * ``OUTPUT/fields.cgns``
-    * ``OUTPUT/surfaces.cgns``
-    * ``OUTPUT/loads.cgns``
-    * ``OUTPUT/BodyForceSources.cgns``
-
-
-    .. note:: The method can be used to stop the elsA simulation after saving all data
-        by providing the argument **quit** = :py:obj:`True`
-
-    .. deprecated-removed:: 1.12 1.13
-
-    Parameters
-    ----------
-
-        CouplingTreeWithSkeleton : PyTree
-            This is the partial tree as obtained using :py:func:`adaptEndOfRun`,
-            but including also the entire Skeleton.
-
-            .. tip:: **CouplingTreeWithSkeleton** is the result of adding the
-                skeleton to elsA's output tree **CouplingTree** as follows:
-                ::
-
-                    CouplingTreeWithSkeleton = I.merge([Skeleton, CouplingTree])
-
-        CouplingTree : PyTree
-            This is the partial tree as obtained using :py:func:`adaptEndOfRun`
-
-        loads : dict
-            It contains the integral data that will be saved as
-            ``OUTPUT/loads.cgns``. Its structure is:
-            ``loads['FamilyBCNameOrElementName']['VariableName'] = np.array``
-
-        DesiredStatistics : :py:class:`list` of :py:class:`str`
-            Desired statistics to infer from loads dictionary. For more
-            information see documentation of function :py:func:`updateAndSaveLoads`
-
-        BodyForceInputData : list
-            This object contains the user-provided information contained in
-            **BodyForceInputData** list of ``setup.py`` file
-
-        BodyForceDisks : :py:class:`list` of zone
-            Current bodyforce disks as obtained from function
-            :py:func:`MOLA.LiftingLine.computePropellerBodyForce`
-
-        quit : bool
-            if :py:obj:`True`, force quit the simulation after saving relevant data.
-    '''
-    printCo('SAVING ALL', proc=0, color=GREEN)
-    Cmpi.barrier()
-    updateAndWriteSetup(setup)
-
-    saveDistributedPyTree(CouplingTreeWithSkeleton, FILE_FIELDS)
-
-    saveSurfaces(CouplingTreeWithSkeleton, loads, DesiredStatistics, tagWithIteration=True)
-
-    updateAndSaveLoads(CouplingTree, loads, DesiredStatistics,
-                       tagWithIteration=True)
-
-    if BodyForceInputData:
-        distributeAndSavePyTree(BodyForceDisks, FILE_BODYFORCESRC,
-                                tagWithIteration=True)
-
-    Cmpi.barrier()
-    if quit:
-        printCo('QUIT', proc=0, color=FAIL)
-        Cmpi.barrier()
-        elsAxdt.free("xdt-runtime-tree")
-        elsAxdt.free("xdt-output-tree")
-        Cmpi.barrier()
-        # if elsAxdt: elsAxdt.safeInterrupt()
-        # else: os._exit(0)
-        os._exit(0)
-
-@J.deprecated(1.11, 1.12)
-def saveSurfaces(to, loads, DesiredStatistics, tagWithIteration=False,
-                 onlyWalls=True):
-    '''
-    Save the ``OUTPUT/surfaces.cgns`` file.
-
-    Extract:
-
-    * Boundary Conditions
-    * IsoSurfaces if the entry PostParameters is present in setup.py, else
-       do nothing
-
-    For a turbomachinery case, monitor the performance of each row and save the
-    results in loads.cgns
-
-    .. deprecated-removed:: 1.12 1.13
-
-    Parameters
-    ----------
-
-        to : PyTree
-            Coupling tree as obtained from :py:func:`adaptEndOfRun`
-
-        loads : :py:class:`dict`
-            Contains integral data in the following form:
-
-            >>> loads['FamilyBCNameOrElementName']['VariableName'] = np.array
-
-        DesiredStatistics : :py:class:`list` of :py:class:`str`
-            Here, the user requests the additional statistics to be computed.
-            See documentation of function updateAndSaveLoads for more details.
-
-        tagWithIteration : :py:class:`bool`
-            if ``True``, adds a suffix ``_AfterIter<iteration>``
-            to the saved filename (creates a copy)
-
-        onlyWalls : :py:class:`bool`
-            if ``True``, only BC defined with ``BCWall*`` type are extracted.
-            Otherwise, all BC (but not GridConnectivity) are extracted
-    '''
-    to = I.renameNode(to, 'FlowSolution#Init', 'FlowSolution#Centers')
-    to = I.renameNode(to, 'FlowSolution#Height', 'FlowSolution') # BEWARE if there is already a FlowSolution node
-    reshapeBCDatasetNodes(to)
-    BCs = boundaryConditions2Surfaces(to, onlyWalls=onlyWalls)
-    isosurf = extractIsoSurfaces(to)
-    surfaces = I.merge([BCs, isosurf])
-    renameTooLongZones(surfaces)
-    try:
-        Cmpi._setProc(surfaces, rank)
-        I._adaptZoneNamesForSlash(surfaces)
-    except:
-        pass
-    Cmpi.barrier()
-    printCo('saving surfaces', proc=0, color=CYAN)
-    Cmpi.barrier()
-    Cmpi.convertPyTree2File(surfaces, os.path.join(DIRECTORY_OUTPUT, FILE_SURFACES))
-    printCo('surfaces saved OK', proc=0, color=GREEN)
-    Cmpi.barrier()
-    if tagWithIteration and rank == 0: copyOutputFiles(FILE_SURFACES)
-
-    if 'TurboConfiguration' in dir(setup):
-        monitorTurboPerformance(surfaces, loads, DesiredStatistics,
-                                tagWithIteration=tagWithIteration)
-
-@J.deprecated(1.11, 1.12, 'Use extractSurfaces with Extractions of type IsoSurface instead')
-def extractIsoSurfaces(to):
-    '''
-    Extract IsoSurfaces in the PyTree **to**. The parametrization is done with the
-    entry PostParameters in setup.py, that must contain keys:
-
-    * ``IsoSurfaces``
-        a dictionary whose keys are variable names and values are
-        lists of associated levels.
-
-    * ``Variables``
-        a list of strings to compute extra variables on the extracted
-        surfaces.
-
-    .. note:: If ``PostParameters`` is not present in ``setup.py``, or if both
-        ``IsoSurfaces`` and ``Variables`` are not present in ``PostParameters``,
-        then the function return an empty PyTree.
-
-    .. deprecated-removed:: 1.12 1.13
-        Use :py:func:`extractSurfaces` with Extractions of type IsoSurface instead
-
-    Parameters
-    ----------
-
-        to : PyTree
-            Coupling tree as obtained from :py:func:`adaptEndOfRun`
-
-    Returns
-    -------
-
-        surfaces : PyTree
-            PyTree with extracted ``IsoSurfaces``. There is one base for each, with
-            the following naming convention : ``ISO_<Variable>_<Value>``
-    '''
-    surfaces = I.newCGNSTree()
-
-    if not 'PostParameters' in dir(setup):
-        return surfaces
-    elif not ('IsoSurfaces' in setup.PostParameters \
-                and 'Variables' in setup.PostParameters):
-        return surfaces
-
-    # See Anomaly 8784 https://elsa.onera.fr/issues/8784
-    for BCDataSetNode in I.getNodesFromType(pto, 'BCDataSet_t'):
-        for node in I.getNodesFromType(BCDataSetNode, 'DataArray_t'):
-            if I.getValue(node) is None:
-                I.rmNode(BCDataSetNode, node)
-
-    # EXTRACT ISO-SURFACES
-    pto = Cmpi.convert2PartialTree(to)
-    for varname, values in setup.PostParameters['IsoSurfaces'].items():
-        for value in values:
-            iso = P.isoSurfMC(pto, varname, value)
-            if iso != []:
-                P._computeVariables(iso, setup.PostParameters['Variables'])
-            base = I.newCGNSBase('ISO_{}_{}'.format(varname, value), 2, 3, parent=surfaces)
-            I.addChild(base, iso)
-    return surfaces
-
-@J.deprecated(1.11, 1.12, 'Use save instead')
-def distributeAndSavePyTree(ListOfZones, filename, tagWithIteration=False):
-    '''
-    Given a :py:class:`list` of zone (possibly empty list at some
-    ranks), this function assigns a rank number to each zone and then
-    saves the provided zones in a single CGNS file.
-
-    .. deprecated-removed:: 1.12 1.13
-
-    Parameters
-    ----------
-
-        ListOfZones : :py:class:`list` of zone
-            List of CGNS zones to be saved in parallel
-
-        filename : str
-            filename where zones will be writen
-
-            .. attention:: **filename** extension must be ``.cgns``
-
-        tagWithIteration : bool
-            if :py:obj:`True`, adds a suffix ``_AfterIter<iteration>``
-            to the saved filename (creates a copy)
-    '''
-    DetectedZones = I.getZones(ListOfZones)
-    Cmpi._setProc(DetectedZones, rank)
-    I._adaptZoneNamesForSlash(DetectedZones)
-    printCo('saving '+filename, proc=0, color=CYAN)
-    Cmpi.barrier()
-    Cmpi.convertPyTree2File(DetectedZones, os.path.join(DIRECTORY_OUTPUT, filename))
-    printCo('%s saved OK'%filename, proc=0, color=GREEN)
-    if tagWithIteration and rank == 0: copyOutputFiles(filename)
-
-@J.deprecated(1.11, 1.12, 'Use save instead')
-def saveDistributedPyTree(t, filename, tagWithIteration=False):
-    '''
-    Given an already distributed PyTree (with coherent *proc* number), save it
-    in a single CGNS file.
-
-    .. deprecated-removed:: 1.12 1.13
-
-    Parameters
-    ----------
-
-        t : PyTree
-            Distributed PyTree
-
-        filename : str
-            Name of the file where data will be writen.
-
-            .. attention:: **filename** extension must be ``.cgns``
-
-        tagWithIteration : bool
-            if :py:obj:`True`, adds a suffix ``_AfterIter<iteration>``
-            to the saved filename (creates a copy)
-    '''
-    printCo('saving '+filename, proc=0, color=CYAN)
-    Cmpi.barrier()
-    FullPath = os.path.join(DIRECTORY_OUTPUT, filename)
-    Cmpi.barrier()
-    if rank==0:
-        try:
-            if os.path.islink(FullPath):
-                os.unlink(FullPath)
-            else:
-                os.remove(FullPath)
-        except:
-            pass
-    Cmpi.barrier()
-    if t is None: t = []
-    Cmpi.convertPyTree2File(t, FullPath)
-    Cmpi.barrier()
-    printCo('%s saved OK'%filename, proc=0, color=GREEN)
-    if tagWithIteration and rank == 0: copyOutputFiles(filename)
-    Cmpi.barrier()
-
-@J.deprecated(1.11, 1.12, 'Use save extractIntegralData and save instead')
-def updateAndSaveLoads(to, loads, DesiredStatistics=['std-CL', 'std-CD'],
-                       tagWithIteration=False, monitorMemory=False):
-    '''
-    Extract integral data from coupling tree **to**, and update **loads** Python
-    dictionary adding statistics requested by the user.
-    Then, write ``OUTPUT/loads.cgns`` file.
-
-    .. deprecated-removed:: 1.12 1.13
-
-    Parameters
-    ----------
-
-        to : PyTree
-            Coupling tree as obtained from :py:func:`adaptEndOfRun`
-
-        loads : dict
-            Contains integral data in the following form:
-
-            >>> loads['FamilyBCNameOrElementName']['VariableName'] = np.array
-
-        DesiredStatistics : :py:class:`list` of :py:class:`str`
-            Here, the user requests the additional statistics to be computed.
-            The syntax of each quantity must be as follows:
-
-            ::
-
-                '<preffix>-<integral_quantity_name>'
-
-            `<preffix>` can be ``'avg'`` (for cumulative average) or ``'std'``
-            (for standard deviation). ``<integral_quantity_name>`` can be any
-            quantity contained in loads, including other statistics.
-
-            .. hint:: chaining preffixes is perfectly accepted, like
-                ``'std-std-CL'`` which would compute the cumulative standard
-                deviation of the cumulative standard deviation of the
-                lift coefficient (:math:`\sigma(\sigma(C_L))`)
-
-        tagWithIteration : bool
-            if :py:obj:`True`, adds a suffix ``_AfterIter<iteration>``
-            to the saved filename (creates a copy)
-
-        monitorMemory : bool
-            if :py:obj:`True`, function :py:func:`addMemoryUsage2Loads` is
-            called, which adds memory usage information into **loads**
-    '''
-    IntegralDataNodes = I.getNodesFromType2(to, 'IntegralData_t')
-    for IntegralDataNode in IntegralDataNodes:
-        IntegralDataName = getIntegralDataName(IntegralDataNode)
-        _appendIntegralDataNode2Loads(loads, IntegralDataNode)
-        _extendLoadsWithProjectedLoads(loads, IntegralDataName)
-        _extendLoadsWithStatistics(loads, IntegralDataName, DesiredStatistics)
-    if monitorMemory: addMemoryUsage2Loads(loads)
-    saveLoads(loads, tagWithIteration)
-
-@J.deprecated(1.11, 1.12, 'Use save instead')
-def saveLoads(loads, tagWithIteration=False):
-    '''
-    Save the ``OUTPUT/loads.cgns`` file.
-
-    Parameters
-    ----------
-
-        loads : :py:class:`dict`
-            Contains integral data in the following form:
-
-            >>> loads['FamilyBCNameOrElementName']['VariableName'] = np.array
-
-        tagWithIteration : :py:class:`bool`
-            if ``True``, adds a suffix ``_AfterIter<iteration>``
-            to the saved filename (creates a copy)
-    '''
-    loadsPyTree = loadsDict2PyTree(loads)
-    printCo(CYAN+'saving loads...'+ENDC, proc=0)
-    Cmpi.barrier()
-    Cmpi.convertPyTree2File(loadsPyTree,
-                            os.path.join(DIRECTORY_OUTPUT, FILE_LOADS))
-    Cmpi.barrier()
-    printCo(GREEN+'loads saved OK'+ENDC, proc=0)
-    if tagWithIteration and rank == 0: copyOutputFiles(FILE_LOADS)
+'''
+MOLA Coprocess module - designed to be used in coupling (trigger) elsA context
+
+Recommended syntax for use:
+
+::
+
+    import MOLA.Coprocess as CO
+
+23/12/2020 - L. Bernardos - creation by recycling
+'''
+
+
+import sys
+import os
+import time
+import timeit
+from datetime import datetime
+import numpy as np
+from scipy.ndimage.filters import uniform_filter1d
+import shutil
+import psutil
+import pprint
+from mpi4py import MPI
+comm   = MPI.COMM_WORLD
+rank   = comm.Get_rank()
+NProcs = comm.Get_size()
+
+
+import Converter.PyTree as C
+import Converter.Internal as I
+import Converter.Filter as Filter
+import Converter.Mpi as Cmpi
+import Transform.PyTree as T
+import Post.PyTree as P
+
+from . import InternalShortcuts as J
+from . import Preprocess as PRE
+
+# ------------------------------------------------------------------ #
+# Following variables should be overridden using compute.py and coprocess.py
+# scripts
+FULL_CGNS_MODE   = False
+FILE_SETUP       = 'setup.py'
+FILE_CGNS        = 'main.cgns'
+FILE_SURFACES    = 'surfaces.cgns'
+FILE_LOADS       = 'loads.cgns'
+FILE_FIELDS      = 'fields.cgns'
+FILE_COLOG       = 'coprocess.log'
+FILE_BODYFORCESRC= 'BodyForceSources.cgns'
+DIRECTORY_OUTPUT = 'OUTPUT'
+setup            = None
+CurrentIteration = 0
+elsAxdt = None
+# ------------------------------------------------------------------- #
+FAIL  = '\033[91m'
+GREEN = '\033[92m'
+WARN  = '\033[93m'
+MAGE  = '\033[95m'
+CYAN  = '\033[96m'
+ENDC  = '\033[0m'
+
+
+def invokeCoprocessLogFile():
+    '''
+    This function creates the ``coprocess.log`` file used for monitoring the
+    progress of the simulation.
+    '''
+    if rank > 0: return
+    DATEANDTIME=datetime.now().strftime("%d/%m/%Y %H:%M:%S")
+    with open(FILE_COLOG, 'w') as f:
+        f.write('COPROCESS LOG FILE STARTED AT %s\n'%DATEANDTIME)
+
+def printCo(message, proc=None, color=None):
+    '''
+    This function is used for easily writing messages in ``coproces.log`` file.
+    It is designed to be used in a MPI context (coprocessing).
+
+    Parameters
+    ----------
+
+        message : str
+            Message to be written in ``coprocess.log`` file
+
+        proc : int or None
+            if provided, only local MPI rank will write the message.
+            If :py:obj:`None`, all procs will write the message.
+
+        color : str
+            endscape code for terminal colored output.
+            For example, red output is obtained like this: ``color='\\033[91m'``
+    '''
+    if proc is not None and rank != proc: return
+    preffix = '[%d]: '%rank
+    if color:
+        message = color+message+ENDC
+    with open(FILE_COLOG, 'a') as f:
+        f.write(preffix+message+'\n')
+
+def extractSurfaces(OutputTreeWithSkeleton, Extractions):
+
+    cellDimOutputTree = I.getZoneDim(I.getZones(OutputTreeWithSkeleton)[0])[-1]
+
+    def addBase2SurfacesTree(basename):
+        if not zones: return
+        base = I.newCGNSBase(basename, cellDim=cellDimOutputTree-1, physDim=3,
+            parent=SurfacesTree)
+        I._addChild(base, zones)
+        J.set(base, '.ExtractionInfo', **Extraction)
+        return base
+
+    t = I.renameNode(OutputTreeWithSkeleton, 'FlowSolution#Init', 'FlowSolution#Centers')
+    I._renameNode(t, 'FlowSolution#Height', 'FlowSolution')
+    I._rmNodesByName(t, 'FlowSolution#EndOfRun*')
+    reshapeBCDatasetNodes(t)
+    DictBCNames2Type = C.getFamilyBCNamesDict(t)
+    SurfacesTree = I.newCGNSTree()
+    PartialTree = Cmpi.convert2PartialTree(t)
+
+    # See Anomaly 8784 https://elsa.onera.fr/issues/8784
+    for BCDataSetNode in I.getNodesFromType(PartialTree, 'BCDataSet_t'):
+        for node in I.getNodesFromType(BCDataSetNode, 'DataArray_t'):
+            if I.getValue(node) is None:
+                I.rmNode(BCDataSetNode, node)
+
+    for Extraction in Extractions:
+        TypeOfExtraction = Extraction['type']
+
+        if TypeOfExtraction.startswith('AllBC'):
+            BCFilterName = TypeOfExtraction.replace('AllBC','')
+            for BCFamilyName in DictBCNames2Type:
+                BCType = DictBCNames2Type[BCFamilyName]
+                if BCFilterName.lower() in BCType.lower():
+                    zones = C.extractBCOfName(t,'FamilySpecified:'+BCFamilyName)
+                    addBase2SurfacesTree(BCFamilyName)
+
+        elif TypeOfExtraction.startswith('BC'):
+            zones = C.extractBCOfType(t, TypeOfExtraction)
+            try: basename = Extraction['name']
+            except KeyError: basename = TypeOfExtraction
+            addBase2SurfacesTree(basename)
+
+        elif TypeOfExtraction.startswith('FamilySpecified:'):
+            zones = C.extractBCOfName(t, TypeOfExtraction)
+            try: basename = Extraction['name']
+            except KeyError: basename = TypeOfExtraction.replace('FamilySpecified:','')
+            addBase2SurfacesTree(basename)
+
+        elif TypeOfExtraction == 'IsoSurface':
+            zones = P.isoSurfMC(PartialTree, Extraction['field'], Extraction['value'])
+            try: basename = Extraction['name']
+            except KeyError: basename = 'Iso_%s_%g'%(Extraction['field'],Extraction['value'])
+            addBase2SurfacesTree(basename)
+
+        elif TypeOfExtraction == 'Sphere':
+            try: center = Extraction['center']
+            except KeyError: center = 0,0,0
+            Eqn = '({x}-{x0})**2+({y}-{y0})**2+({z}-{z0})**2-{r}**2'.format(
+                x='{CoordinateX}',y='{CoordinateY}',z='{CoordinateZ}',
+                r=Extraction['radius'], x0=center[0],
+                y0=center[1], z0=center[2])
+            C._initVars(PartialTree,'Slice=%s'%Eqn)
+            zones = P.isoSurfMC(PartialTree, 'Slice', 0.0)
+            try: basename = Extraction['name']
+            except KeyError: basename = 'Sphere_%g'%Extraction['radius']
+            addBase2SurfacesTree(basename)
+
+        elif TypeOfExtraction == 'Plane':
+            n = np.array(Extraction['normal'])
+            Pt = np.array(Extraction['point'])
+            PlaneCoefs = n[0],n[1],n[2],-n.dot(Pt)
+            C._initVars(PartialTree,'Slice=%0.12g*{CoordinateX}+%0.12g*{CoordinateY}+%0.12g*{CoordinateZ}+%0.12g'%PlaneCoefs)
+            zones = P.isoSurfMC(PartialTree, 'Slice', 0.0)
+            try: basename = Extraction['name']
+            except KeyError: basename = 'Plane'
+            addBase2SurfacesTree(basename)
+
+    Cmpi._convert2PartialTree(SurfacesTree)
+    J.forceZoneDimensionsCoherency(SurfacesTree)
+    Cmpi.barrier()
+    restoreFamilies(SurfacesTree, OutputTreeWithSkeleton)
+    Cmpi.barrier()
+
+    return SurfacesTree
+
+def extractIntegralData(to, loads, Extractions=[],
+                        DesiredStatistics=['std-CL', 'std-CD']):
+    '''
+    Extract integral data from coupling tree **to**, and update **loads** Python
+    dictionary adding statistics requested by the user.
+
+    Parameters
+    ----------
+
+        to : PyTree
+            Coupling tree as obtained from :py:func:`adaptEndOfRun`
+
+        loads : dict
+            Contains integral data in the following form:
+
+            >>> loads['FamilyBCNameOrElementName']['VariableName'] = np.array
+
+        DesiredStatistics : :py:class:`list` of :py:class:`str`
+            Here, the user requests the additional statistics to be computed.
+            The syntax of each quantity must be as follows:
+
+            ::
+
+                '<preffix>-<integral_quantity_name>'
+
+            `<preffix>` can be ``'avg'`` (for cumulative average) or ``'std'``
+            (for standard deviation). ``<integral_quantity_name>`` can be any
+            quantity contained in loads, including other statistics.
+
+            .. hint:: chaining preffixes is perfectly accepted, like
+                ``'std-std-CL'`` which would compute the cumulative standard
+                deviation of the cumulative standard deviation of the
+                lift coefficient (:math:`\sigma(\sigma(C_L))`)
+
+    '''
+    IntegralDataNodes = I.getNodesFromType2(to, 'IntegralData_t')
+    for IntegralDataNode in IntegralDataNodes:
+        IntegralDataName = getIntegralDataName(IntegralDataNode)
+        _appendIntegralDataNode2Loads(loads, IntegralDataNode)
+        _extendLoadsWithProjectedLoads(loads, IntegralDataName)
+        _extendLoadsWithStatistics(loads, IntegralDataName, DesiredStatistics)
+
+    return loads
+
+def save(t, filename):
+    '''
+    Generic function to save a PyTree **t** in parallel. Works whatever the
+    dimension of the PyTree. Use it to save ``'fields.cgns'``,
+    ``'surfaces.cgns'`` or ``'loads.cgns'``.
+
+    Parameters
+    ----------
+
+        t : PyTree
+            tree to save
+
+        filename : str
+            Name of the file
+    '''
+    t = I.copyRef(t) if I.isTopTree(t) else C.newPyTree(['Base', J.getZones(t)])
+    I._adaptZoneNamesForSlash(t)
+    Cmpi._setProc(t, Cmpi.rank)
+
+    # FIXME: Bug with a 3D PyTree with IntegralDataNode
+    Skeleton = J.getSkeleton(t)
+    Skeletons = Cmpi.KCOMM.allgather(Skeleton)
+    trees = [s if s else I.newCGNSTree() for s in Skeletons]
+    trees.insert(0,t)
+    tWithSkel = I.merge(trees)
+    for l in 2,3: I._correctPyTree(tWithSkel,l) # unique base and zone names
+
+    Cmpi.barrier()
+    if Cmpi.rank==0:
+        try:
+            if os.path.islink(filename):
+                os.unlink(filename)
+            else:
+                os.remove(filename)
+        except:
+            pass
+    Cmpi.barrier()
+
+    printCo('will save %s ...'%filename,0, color=J.CYAN)
+    Cmpi.convertPyTree2File(tWithSkel, filename, merge=False)
+    printCo('... saved %s'%filename,0, color=J.CYAN)
+    Cmpi.barrier()
+
+def restoreFamilies(surfaces, skeleton):
+    '''
+    Restore families in the PyTree **surfaces** (e.g read from
+    ``'surfaces.cgns'``) based on information in **skeleton** (e.g read from
+    ``'main.cgns'``). Also add the ReferenceState to be able to use function
+    computeVariables from Cassiopee Post module.
+
+    .. tip:: **skeleton** may be a skeleton tree.
+
+    Parameters
+    ----------
+
+        surfaces : PyTree
+            tree where zone names are the same as in **skeleton** (or with a
+            suffix in '\\<bcname>'), but without information on families and
+            ReferenceState.
+
+        skeleton : PyTree
+            tree of the full 3D domain with zones, families and ReferenceState.
+            No data is needed so **skeleton** may be a skeleton tree.
+    '''
+    I._adaptZoneNamesForSlash(surfaces)
+
+    ReferenceState = I.getNodeFromType2(skeleton, 'ReferenceState_t') # To compute variables
+
+    FamilyNodes = I.getNodesFromType2(skeleton, 'Family_t')
+
+    for base in I.getNodesFromType1(surfaces, 'CGNSBase_t'):
+        I.addChild(base, ReferenceState)
+        familiesInBase = []
+        for zone in I.getZones(base):
+            zoneName = I.getName(zone).split('\\')[0]  # There might be a \ in zone name
+                                                       # if it is a result of C.ExtractBCOfType
+            zoneInFullTree = I.getNodeFromNameAndType(skeleton, zoneName, 'Zone_t')
+            if not zoneInFullTree:
+                # Zone may have been renamed by C.correctPyTree in <zone>.N with N an integer
+                zoneName = '.'.join(zoneName.split('.')[:-1])
+                zoneInFullTree = I.getNodeFromNameAndType(skeleton, zoneName, 'Zone_t')
+                if not zoneInFullTree:
+                    raise Exception('Zone {} not found in skeleton'.format(zoneName))
+            fam = I.getNodeFromType1(zoneInFullTree, 'FamilyName_t')
+            I.addChild(zone, fam)
+            familiesInBase.append(I.getValue(fam))
+        for family in FamilyNodes:
+            if I.getName(family) in familiesInBase:
+                I.addChild(base, family)
+
+def monitorTurboPerformance(surfaces, loads, DesiredStatistics=[]):
+    '''
+    Monitor performance (massflow in/out, total pressure ratio, total
+    temperature ratio, isentropic efficiency) for each row in a compressor
+    simulation. This processing is triggered if at least two bases in the PyTree
+    **surfaces** fill the following requirements:
+
+        #. there is a node ``'.ExtractionInfo'`` of type ``'UserDefinedData_t'``
+        #. it contains a node ``'ReferenceRow'``, whose value is a
+            :py:class:`str` corresponding to a row Family in ``'main.cgns'``.
+        #. it contains a node ``'tag'``, whose value is a :py:class:`str` equal
+            to ``'InletPlane'`` or ``'OutletPlane'``.
+
+    .. note:: For one ``'ReferenceRow'``, the monitor is processed only if both
+        ``'InletPlane'`` and ``'OutletPlane'`` are found.
+
+    .. note:: These bases must contain variables ``'PressureStagnation'`` and
+        ``'TemperatureStagnation'``
+
+    Parameters
+    ----------
+
+        surfaces : PyTree
+            as produced by :py:func:`extractSurfaces`
+
+        loads : dict
+            Contains integral data in the following form:
+
+            >>> loads['FamilyBCNameOrElementName']['VariableName'] = np.array
+
+        DesiredStatistics : :py:class:`list` of :py:class:`str`
+            Here, the user requests the additional statistics to be computed.
+            See documentation of function updateAndSaveLoads for more details.
+
+    '''
+    # TODO: Fix a Segmentation fault bug when this function is used after
+    # POST.absolute2Relative (in co -proccessing only)
+    def massflowWeightedIntegral(t, var):
+        t = C.initVars(t, 'rou_var={MomentumX}*{%s}'%(var))
+        integ  = abs(P.integNorm(t, 'rou_var')[0][0])
+        return integ
+
+    for row, rowParams in setup.TurboConfiguration['Rows'].items():
+
+        planeUpstream   = I.newCGNSTree()
+        planeDownstream = I.newCGNSTree()
+
+        for base in I.getNodesFromType(surfaces, 'CGNSBase_t'):
+            try:
+                ExtractionInfo = I.getNodeFromNameAndType(base, '.ExtractionInfo', 'UserDefinedData_t')
+                ReferenceRow = I.getValue(I.getNodeFromName(ExtractionInfo, 'ReferenceRow'))
+                tag = I.getValue(I.getNodeFromName(ExtractionInfo, 'tag'))
+                if ReferenceRow == row and tag == 'InletPlane':
+                    planeUpstream = base
+                elif ReferenceRow == row and tag == 'OutletPlane':
+                    planeDownstream = base
+            except:
+                pass
+
+        VarAndMeanList = [
+            (['PressureStagnation', 'TemperatureStagnation'], massflowWeightedIntegral)
+        ]
+        dataUpstream   = integrateVariablesOnPlane(  planeUpstream, VarAndMeanList)
+        dataDownstream = integrateVariablesOnPlane(planeDownstream, VarAndMeanList)
+
+        if not dataUpstream or not dataDownstream:
+            continue
+
+        if rank == 0:
+            fluxcoeff = rowParams['NumberOfBlades'] / rowParams['NumberOfBladesSimulated']
+            perfos = computePerfoRotor(dataUpstream, dataDownstream, fluxcoeff=fluxcoeff)
+            appendDict2Loads(loads, perfos, 'PERFOS_{}'.format(row))
+            _extendLoadsWithStatistics(loads, 'PERFOS_{}'.format(row), DesiredStatistics)
+
+    loadsTree = loadsDict2PyTree(loads)
+    save(loadsTree, os.path.join(DIRECTORY_OUTPUT, FILE_LOADS))
+
+def computePerfoRotor(dataUpstream, dataDownstream, fluxcoeff=1., fluxcoeffOut=None):
+
+    if not fluxcoeffOut:
+        fluxcoeffOut = fluxcoeff
+
+    gamma = setup.FluidProperties['Gamma']
+
+    # Compute total quantities ratio between in/out planes
+    meanPtIn  =      dataUpstream['PressureStagnation'] /   dataUpstream['Massflow']
+    meanPtOut =    dataDownstream['PressureStagnation'] / dataDownstream['Massflow']
+    meanTtIn  =   dataUpstream['TemperatureStagnation'] /   dataUpstream['Massflow']
+    meanTtOut = dataDownstream['TemperatureStagnation'] / dataDownstream['Massflow']
+    PtRatio = meanPtOut / meanPtIn
+    TtRatio = meanTtOut / meanTtIn
+    # Compute Isentropic Efficiency
+    etaIs = (PtRatio**((gamma-1.)/gamma) - 1.) / (TtRatio - 1.)
+
+    perfos = dict(
+        IterationNumber            = CurrentIteration-1,  # Because extraction before current iteration (next_state=16)
+        MassflowIn                 = dataUpstream['Massflow']*fluxcoeff,
+        MassflowOut                = dataDownstream['Massflow']*fluxcoeffOut,
+        PressureStagnationRatio    = PtRatio,
+        TemperatureStagnationRatio = TtRatio,
+        EfficiencyIsentropic       = etaIs
+    )
+
+    return perfos
+
+def computePerfoStator(dataUpstream, dataDownstream, fluxcoeff=1., fluxcoeffOut=None):
+
+    if not fluxcoeffOut:
+        fluxcoeffOut = fluxcoeff
+
+    meanPtIn   =   dataUpstream['PressureStagnation'] /   dataUpstream['Massflow']
+    meanPtOut  = dataDownstream['PressureStagnation'] / dataDownstream['Massflow']
+    meanPdynIn =      dataUpstream['PressureDynamic'] /   dataUpstream['Massflow']
+
+    perfos = dict(
+        IterationNumber         = CurrentIteration-1,  # Because extraction before current iteration (next_state=16)
+        MassflowIn              = dataUpstream['Massflow']*fluxcoeff,
+        MassflowOut             = dataDownstream['Massflow']*fluxcoeffOut,
+        PressureStagnationRatio = meanPtOut / meanPtIn,
+        PressureStagnationLoss  = (meanPtOut - meanPtIn) / meanPdynIn
+    )
+
+    return perfos
+
+def integrateVariablesOnPlane(surface, VarAndMeanList):
+    '''
+    Integrate variables on a surface.
+
+    Parameters
+    ----------
+
+        surface : PyTree
+            Surface for integration. Required variables must be present already
+            in **surface**.
+
+        VarAndMeanList : :py:class:`list` of :py:class:`tuple`
+            List of 2-tuples. Each tuple associates:
+                * a list of variables, that must be found in **surface**
+                * a function to perform the weighted integration wished for
+                    variables
+            For example:
+            ::
+                >>> VarAndMeanList = [([var1, var2], meanFunction1), ([var3], meanFunction2), ...]
+            Example of function for a massflow weighted integration:
+            ::
+                >>> import Converter.PyTree as C
+                >>> import Post.PyTree      as P
+                >>> def massflowWeightedIntegral(t, var):
+                >>>     t = C.initVars(t, 'rou_var={MomentumX}*{%s}'%(var))
+                >>>     integ  = abs(P.integNorm(t, 'rou_var')[0][0])
+                >>>     return integ
+
+    Returns
+    -------
+
+        data : :py:class:`dict` or :py:obj:`None`
+            dictionary that contains integrated values of variables. If
+            **surface** is empty, does not contain a ``FlowSolution`` node or
+            does not contains required variables, the function returns
+            :py:obj:`None`.
+
+    '''
+    # Convert to Tetra arrays for integration # TODO identify bug and notify
+    surface = C.convertArray2Tetra(surface)
+    check =  True
+    data = dict()
+
+    if I.getNodesFromType(surface, 'FlowSolution_t') == []:
+        for varList, meanFunction in VarAndMeanList:
+            for var in varList + ['Massflow']:
+                data[var] = 0
+    else:
+        data['Massflow'] = abs(P.integNorm(surface, var='MomentumX')[0][0])
+        try:
+            for varList, meanFunction in VarAndMeanList:
+                for var in varList:
+                    data[var] = meanFunction(surface, var)
+        except NameError:
+            # Variables cannot be found
+            check = False
+
+    # Check if the needed variables were extracted
+    Cmpi.barrier()
+    check = comm.allreduce(check, op=MPI.LAND) #LAND = Logical AND
+    data['Massflow'] = comm.allreduce(data['Massflow'], op=MPI.SUM)
+    Cmpi.barrier()
+    if not check or data['Massflow']==0: return None
+
+    # MPI Reduction to sum quantities on proc 0
+    Cmpi.barrier()
+    for varList, meanFunction in VarAndMeanList:
+        for var in varList:
+            data[var] = comm.reduce(data[var], op=MPI.SUM, root=0)
+    Cmpi.barrier()
+
+    return data
+
+def writeSetup(setup):
+    '''
+    Write the ``setup.py`` file using as input the setup module object.
+
+    .. warning:: This function will be replaced by :py:func:`MOLA.Preprocess.writeSetup`
+        and :py:func:`MOLA.Preprocess.writeSetupFromModuleObject` functions
+
+    Parameters
+    ---------
+
+        setup : module
+            Python module object as obtained from command
+
+            >>> import setup
+    '''
+
+    Lines  = ['"""\n%s file automatically generated in COPROCESS\n"""\n'%FILE_SETUP]
+
+    Lines += ["FluidProperties=" +pprint.pformat(setup.FluidProperties)+"\n"]
+    Lines += ["ReferenceValues=" +pprint.pformat(setup.ReferenceValues)+"\n"]
+    Lines += ["elsAkeysCFD="     +pprint.pformat(setup.elsAkeysCFD)+"\n"]
+    Lines += ["elsAkeysModel="   +pprint.pformat(setup.elsAkeysModel)+"\n"]
+    Lines += ["elsAkeysNumerics="+pprint.pformat(setup.elsAkeysNumerics)+"\n"]
+
+    try:
+        Lines += ["BodyForceInputData="+pprint.pformat(setup.BodyForceInputData)+"\n"]
+    except:
+        pass
+
+    AllLines = '\n'.join(Lines)
+
+    with open(FILE_SETUP,'w') as f: f.write(AllLines)
+
+def updateAndWriteSetup(setup):
+    '''
+    This function is used for adapting ``setup.py`` information for a new run.
+
+    Parameters
+    ---------
+
+        setup : module
+            Python module object as obtained from command
+
+            >>> import setup
+    '''
+    if rank == 0:
+        printCo('updating setup.py ...', proc=0, color=GREEN)
+        setup.elsAkeysNumerics['inititer'] = CurrentIteration
+        PRE.writeSetupFromModuleObject(setup)
+        printCo('updating setup.py ... OK', proc=0, color=GREEN)
+    comm.Barrier()
+
+def invokeLoads():
+    '''
+    Create **loads** Python dictionary by reading any pre-existing data
+    contained in ``OUTPUT/loads.cgns``
+
+    .. note:: an empty dictionary is returned if no ``OUTPUT/loads.cgns`` file
+        is found
+
+    Returns
+    -------
+
+        loads : dict
+            Contains integral data in the following form:
+
+            >>> loads['FamilyBCNameOrElementName']['VariableName'] = np.array
+    '''
+    Cmpi.barrier()
+    loads = dict()
+    FullPathLoadsFile = os.path.join(DIRECTORY_OUTPUT, FILE_LOADS)
+    ExistingLoadsFile = os.path.exists(FullPathLoadsFile)
+    Cmpi.barrier()
+    inititer = setup.elsAkeysNumerics['inititer']
+    if ExistingLoadsFile and inititer>1:
+        t = Cmpi.convertFile2SkeletonTree(FullPathLoadsFile)
+        t = Cmpi.readZones(t, FullPathLoadsFile, rank=rank)
+        Cmpi._convert2PartialTree(t, rank=rank)
+
+        for zone in I.getZones(t):
+            ZoneName = I.getName(zone)
+            VarNames, = C.getVarNames(zone, excludeXYZ=True)
+            FlowSol_n = I.getNodeFromName1(zone, 'FlowSolution')
+            loads[ZoneName] = dict()
+            loadsSubset = loads[ZoneName]
+            if FlowSol_n:
+                for VarName in VarNames:
+                    Var_n = I.getNodeFromName1(FlowSol_n, VarName)
+                    if Var_n:
+                        loadsSubset[VarName] = Var_n[1]
+
+            try:
+                iters = np.copy(loadsSubset['IterationNumber'])
+                for VarName in loadsSubset:
+                    loadsSubset[VarName] = loadsSubset[VarName][iters<inititer]
+            except KeyError:
+                pass
+
+    Cmpi.barrier()
+
+    return loads
+
+def addMemoryUsage2Loads(loads):
+    '''
+    This function adds or updates a component in **loads** for monitoring the
+    employed memory. Only nodes are monitored (not every single proc, as this
+    would produce redundant information). The number of cores contained in each
+    computational node is retreived from the user-specified variable contained
+    in ``setup``:
+
+    ::
+
+        setup.ReferenceValues['CoreNumberPerNode']
+
+    If this information does not exist, a value of ``28`` is taken by default.
+
+    Parameters
+    ----------
+
+        loads : dict
+            Contains integral data in the following form:
+
+            >>> loads['FamilyBCNameOrElementName']['VariableName'] = np.array
+
+            parameter **loads** is modified
+    '''
+
+    try: CoreNumberPerNode = setup.ReferenceValues['CoreNumberPerNode']
+    except: CoreNumberPerNode = 28
+
+    if rank%CoreNumberPerNode == 0:
+        ZoneName = 'MemoryUsageOfProc%d'%rank
+        UsedMemory = psutil.virtual_memory().used
+        UsedMemoryPctg = psutil.virtual_memory().percent
+        try:
+            LoadsItem = loads[ZoneName]
+        except KeyError:
+            loads[ZoneName] = dict(IterationNumber=np.array([],dtype=int),
+                                   UsedMemoryInPercent=np.array([],dtype=float),
+                                   UsedMemory=np.array([],dtype=float),)
+            LoadsItem = loads[ZoneName]
+        LoadsItem['IterationNumber'] = np.hstack((LoadsItem['IterationNumber'],
+                                                  int(CurrentIteration)))
+        LoadsItem['UsedMemoryInPercent'] = np.hstack((LoadsItem['UsedMemoryInPercent'],
+                                                      float(UsedMemoryPctg)))
+        LoadsItem['UsedMemory'] = np.hstack((LoadsItem['UsedMemory'],
+                                             float(UsedMemory)))
+    Cmpi.barrier()
+
+def loadsDict2PyTree(loads):
+    '''
+    This function converts the **loads** Python dictionary to a PyTree (CGNS)
+    structure **t**.
+
+    Parameters
+    ----------
+
+        loads : dict
+            Contains integral data in the following form:
+
+            >>> loads['FamilyBCNameOrElementName']['VariableName'] = np.array
+
+    Returns
+    -------
+
+        t : PyTree
+            same information as input, but structured in a PyTree CGNS form
+
+    .. warning:: after calling the function, **loads** and **t** do *NOT*
+        share memory, which means that modifications on **loads** will not
+        affect **t** and vice-versa
+    '''
+    zones = []
+    for ZoneName in loads:
+        loadsSubset = loads[ZoneName]
+        Arrays, Vars = [], []
+        OrderedVars = [var for var in loadsSubset]
+
+        OrderedVars.sort()
+        for var in OrderedVars:
+            Vars.append(var)
+            Arrays.append(loadsSubset[var])
+
+        zone = J.createZone(ZoneName, Arrays, Vars)
+        zones.append(zone)
+
+    if zones:
+        Cmpi._setProc(zones, rank)
+        t = C.newPyTree(['Base', zones])
+    else:
+        t = C.newPyTree(['Base'])
+    Cmpi.barrier()
+
+    return t
+
+def appendDict2Loads(loads, dictToAppend, basename):
+    '''
+    This function add data defined in **dictToAppend** in the base **basename**
+    of **loads**.
+
+    Parameters
+    ----------
+
+        loads : dict
+            Contains integral data in the following form:
+
+            >>> loads[basename]['VariableName'] = np.array
+
+        dictToAppend : dict
+            Contains data to append in **loads**. For each element:
+                * key is the variable name
+                * value is the associated value
+
+        basename : str
+            Name of the base in which values will be appended.
+
+    '''
+    if not basename in loads:
+        loads[basename] = dict()
+
+    for var, value in dictToAppend.items():
+        if var in loads[basename]:
+            loads[basename][var] = np.append(loads[basename][var], value)
+        else:
+            loads[basename][var] = np.array([value])
+
+
+def _appendIntegralDataNode2Loads(loads, IntegralDataNode):
+    '''
+    Beware: this is a private function, employed by updateAndSaveLoads()
+
+    This function converts the CGNS IntegralDataNode (as provided by elsA)
+    into the Python dictionary structure of loads dictionary, and append it
+    to the latter.
+
+    Parameters
+    ----------
+
+        loads : dict
+            Contains integral data in the following form:
+
+            >>> loads['FamilyBCNameOrElementName']['VariableName'] = np.array
+
+        IntegralDataNode : node
+            Contains integral data as provided by elsA
+    '''
+    IntegralData = dict()
+    for DataArrayNode in I.getChildren(IntegralDataNode):
+        IntegralData[I.getName(DataArrayNode)] = I.getValue(DataArrayNode)
+    IntegralDataName = getIntegralDataName(IntegralDataNode)
+    IterationNumber = IntegralData['IterationNumber']
+
+    try:
+        loadsSubset = loads[IntegralDataName]
+    except KeyError:
+        loads[IntegralDataName] = dict()
+        loadsSubset = loads[IntegralDataName]
+
+
+    try: RegisteredIterations = loadsSubset['IterationNumber']
+    except KeyError: RegisteredIterations = np.array([])
+    if len(RegisteredIterations) > 0:
+        PreviousRegisteredLoads = True
+        eps = 1e-12
+        UpdatePortion = IterationNumber > (RegisteredIterations[-1] + eps)
+        try: FirstIndex2Update = np.where(UpdatePortion)[0][0]
+        except IndexError: return
+    else:
+        PreviousRegisteredLoads = False
+
+    for integralKey in IntegralData:
+        if PreviousRegisteredLoads:
+            PreviousArray = loadsSubset[integralKey]
+            AppendArray = IntegralData[integralKey][FirstIndex2Update:]
+            loadsSubset[integralKey] = np.hstack((PreviousArray, AppendArray))
+        else:
+            loadsSubset[integralKey] = np.array(IntegralData[integralKey],
+                                               order='F', ndmin=1)
+
+
+def _extendLoadsWithProjectedLoads(loads, IntegralDataName):
+    '''
+    Beware: this is a private function, employed by :py:func:`updateAndSaveLoads`
+
+    This function is employed for adding aerodynamic-relevant coefficients to
+    the loads dictionary. The new quantites are the following :
+
+        elsA Extractions  ---->   New projections (aero coefficients)
+        -------------------------------------------------------------
+        MomentumXFlux               CL   (force coef following LiftDirection)
+        MomentumYFlux               CD   (force coef following DragDirection)
+        MomentumZFlux               CY   (force coef following SideDirection)
+        TorqueX                     Cn   (torque coef around LiftDirection)
+        TorqueY                     Cl   (torque coef around DragDirection)
+        TorqueZ                     Cm   (torque coef around SideDirection)
+
+
+    The aerodynamic coefficients are dimensionless. They are computed using
+    the scales and origins 'FluxCoef', 'TorqueCoef' and 'TorqueOrigin' contained
+    in the setup.py dictionary,
+                ReferenceValues['IntegralScales'][<IntegralDataName>]
+
+    where <IntegralDataName> is the name of the component.
+    If they are not provided, then global scaling factors are taken from
+    ReferenceValues of setup.py,
+
+                        ReferenceValues['FluxCoef']
+                        ReferenceValues['TorqueCoef']
+                        ReferenceValues['TorqueOrigin']
+
+
+    ***************************************************************************
+    * VERY IMPORTANT NOTE : in order to obtain meaningful Cn, Cl and Cm       *
+    * coefficients, elsA integral torques (TorqueX, TorqueY and TorqueZ) must *
+    * be applied at absolute zero coordinates (0,0,0), which means that       *
+    * special elsA CGNS keys xtorque, ytorque and ztorque must all be 0.      *
+    * Also, all Momentum and Torque fluxes shall be dimensional, which means  *
+    * that special elsA CGNS keys fluxcoeff and torquecoeff must be exactly 1.*
+    * Indeed, proper scaling and normalization is done using the setup.py     *
+    * ReferenceValues, as indicated previously.                               *
+    ***************************************************************************
+
+    INPUTS
+
+    loads - (Python dictionary) - Contains integral data in the following form:
+        np.array = loads['FamilyBCNameOrElementName']['VariableName']
+
+    IntegralDataName - (string) - Name of the IntegralDataNode (CGNS) provided
+        by elsA. It is used as key for loads dictionary.
+    '''
+
+
+    DragDirection=np.array(setup.ReferenceValues['DragDirection'],dtype=np.float)
+    SideDirection=np.array(setup.ReferenceValues['SideDirection'],dtype=np.float)
+    LiftDirection=np.array(setup.ReferenceValues['LiftDirection'],dtype=np.float)
+
+    loadsSubset = loads[IntegralDataName]
+
+    try:
+        FluxCoef = setup.ReferenceValues['IntegralScales'][IntegralDataName]['FluxCoef']
+        TorqueCoef = setup.ReferenceValues['IntegralScales'][IntegralDataName]['TorqueCoef']
+        TorqueOrigin = setup.ReferenceValues['IntegralScales'][IntegralDataName]['TorqueOrigin']
+    except:
+        FluxCoef = setup.ReferenceValues['FluxCoef']
+        TorqueCoef = setup.ReferenceValues['TorqueCoef']
+        TorqueOrigin = setup.ReferenceValues['TorqueOrigin']
+
+    try:
+        FX = loadsSubset['MomentumXFlux']
+        FY = loadsSubset['MomentumYFlux']
+        FZ = loadsSubset['MomentumZFlux']
+        MX = loadsSubset['TorqueX']
+        MY = loadsSubset['TorqueY']
+        MZ = loadsSubset['TorqueZ']
+    except KeyError:
+        return # no required fields for computing external aero coefficients
+
+    # Pole change
+    # TODO make ticket for elsA concerning CGNS parsing of xtorque ytorque ztorque
+    TX = MX-(TorqueOrigin[1]*FZ - TorqueOrigin[2]*FY)
+    TY = MY-(TorqueOrigin[2]*FX - TorqueOrigin[0]*FZ)
+    TZ = MZ-(TorqueOrigin[0]*FY - TorqueOrigin[1]*FX)
+
+    loadsSubset['CL']=FX*LiftDirection[0]+FY*LiftDirection[1]+FZ*LiftDirection[2]
+    loadsSubset['CD']=FX*DragDirection[0]+FY*DragDirection[1]+FZ*DragDirection[2]
+    loadsSubset['CY']=FX*SideDirection[0]+FY*SideDirection[1]+FZ*SideDirection[2]
+    loadsSubset['Cn']=TX*LiftDirection[0]+TY*LiftDirection[1]+TZ*LiftDirection[2]
+    loadsSubset['Cl']=TX*DragDirection[0]+TY*DragDirection[1]+TZ*DragDirection[2]
+    loadsSubset['Cm']=TX*SideDirection[0]+TY*SideDirection[1]+TZ*SideDirection[2]
+
+    # Normalize forces and moments
+    for Force in ('CL','CD','CY'):  loadsSubset[Force]  *= FluxCoef
+    for Torque in ('Cn','Cl','Cm'): loadsSubset[Torque] *= TorqueCoef
+
+
+def _extendLoadsWithStatistics(loads, IntegralDataName, DesiredStatistics):
+    '''
+    Beware: this is a private function, employed by updateAndSaveLoads()
+
+    Add to loads dictionary the relevant statistics requested by the user
+    through the DesiredStatistics list of special named strings.
+
+    INPUTS
+
+    loads - (Python dictionary) - Contains integral data in the following form:
+        np.array = loads['FamilyBCNameOrElementName']['VariableName']
+
+    IntegralDataName - (string) - Name of the IntegralDataNode (CGNS) provided
+        by elsA. It is used as key for loads dictionary.
+
+    DesiredStatistics - (List of strings) - Desired statistics to infer from
+        loads dictionary. For more information see documentation of
+        function updateAndSaveLoads()
+    '''
+
+    AvgIt = setup.ReferenceValues["CoprocessOptions"]["AveragingIterations"]
+
+    loadsSubset = loads[IntegralDataName]
+    IterationNumber = loadsSubset['IterationNumber']
+    IterationWindow = len(IterationNumber[IterationNumber>(IterationNumber[-1]-AvgIt)])
+    if IterationWindow < 2: return
+
+    for StatKeyword in DesiredStatistics:
+        KeywordsSplit = StatKeyword.split('-')
+        StatType = KeywordsSplit[0]
+        VarName = '-'.join(KeywordsSplit[1:])
+
+        try:
+            InstantaneousArray = loadsSubset[VarName]
+            InvalidValues = np.logical_not(np.isfinite(InstantaneousArray))
+            InstantaneousArray[InvalidValues] = 0.
+
+        except KeyError:
+            WARNMSG = ('WARNING: user requested statistic for variable {}, but '
+                       ' this variable was not found in loads.\n'
+                       'Please choose one of: {}').format(VarName,
+                                                    str(loadsSubset.keys()))
+            printCo(WARN+WARNMSG+ENDC, proc=rank)
+            return
+
+        if StatType.lower() == 'avg':
+            StatisticArray = uniform_filter1d(InstantaneousArray,
+                                              size=IterationWindow)
+
+            InvalidValues = np.logical_not(np.isfinite(StatisticArray))
+            StatisticArray[InvalidValues] = 0.
+
+        elif StatType.lower() == 'std':
+            AverageArray = uniform_filter1d(InstantaneousArray,
+                                            size=IterationWindow)
+
+
+            InvalidValues = np.logical_not(np.isfinite(AverageArray))
+            AverageArray[InvalidValues] = 0.
+
+            loadsSubset['avg-'+VarName] = AverageArray
+
+            FilteredInstantaneousSqrd = uniform_filter1d(InstantaneousArray**2,
+                                                      size=IterationWindow)
+
+            InvalidValues = np.logical_not(np.isfinite(FilteredInstantaneousSqrd))
+            FilteredInstantaneousSqrd[InvalidValues] = 0.
+            FilteredInstantaneousSqrd[FilteredInstantaneousSqrd<0] = 0.
+
+            StatisticArray = np.sqrt(np.abs(FilteredInstantaneousSqrd-AverageArray**2))
+        loadsSubset[StatKeyword] = StatisticArray
+
+
+def getIntegralDataName(IntegralDataNode):
+    '''
+    Transforms the elsA provided **IntegralDataNode** name into a suitable name
+    for further storing it at **loads** dictionary.
+
+    Parameters
+    ----------
+
+        IntegralDataNode : node
+            Contains integral data as provided by elsA
+
+    Returns
+    -------
+
+        IntegralDataName : str
+            name of the integral quantity
+    '''
+    return I.getName(IntegralDataNode).split('-')[0]
+
+
+def isConverged(ZoneName='AIRFOIL', FluxName='std-CL', FluxThreshold=0.001):
+    '''
+    This method is used to determine if a given load is converged by looking
+    at its standard deviation and comparing it to a user-provided threshold.
+    If converged, the signal returns :py:obj:`True` to all ranks and writes a message
+    to ``coprocess.log`` file.
+
+    Parameters
+    ----------
+
+        ZoneName : str
+            Component name (shall exist in **loads** dictionary)
+
+        FluxName : str
+            Name of the load quantity (typically, standard deviation statistic
+            of some effort) used for convergence determination.
+
+        FluxThreshold : float
+            if the last element of the flux named **FluxName** is less than the
+            user-provided **FluxThreshold**, then the convergence
+            criterion is satisfied
+
+    Returns
+    -------
+
+        ConvergedCriterion : bool
+            :py:obj:`True` if the convergence criterion is satisfied
+    '''
+    ConvergedCriterion = False
+    if rank == 0:
+        try:
+            loadsTree = C.convertFile2PyTree(os.path.join(DIRECTORY_OUTPUT,
+                                                           FILE_LOADS))
+            loadsZones = I.getZones(loadsTree)
+            zone, = [z for z in loadsZones if z[0] == ZoneName]
+            Flux, = J.getVars(zone, [FluxName])
+            ConvergedCriterion = Flux[-1] < FluxThreshold
+            if ConvergedCriterion:
+                MSG = 'CONVERGED at iteration {} since {} < {}'.format(
+                        CurrentIteration-1, FluxName, FluxThreshold)
+                printCo('*******************************************',color=GREEN)
+                printCo(MSG, color=GREEN)
+                printCo('*******************************************',color=GREEN)
+
+        except:
+            ConvergedCriterion = False
+
+    comm.Barrier()
+    ConvergedCriterion = comm.bcast(ConvergedCriterion,root=0)
+
+    return ConvergedCriterion
+
+
+def hasReachedTimeOutMargin(ElapsedTime, TimeOut, MarginBeforeTimeOut):
+    '''
+    This function returns :py:obj:`True` to all processors if the margin before
+    time-out is satisfied. Otherwise, it returns :py:obj:`False` to all processors.
+
+    Parameters
+    ----------
+
+        ElapsedTime : float
+            total elapsed time in seconds since the launch of ``compute.py``
+            elsA script.
+
+        TimeOut : float
+            total time-out in seconds. It shall correspond to the
+            remaining time of a slurm job before forced termination.
+
+        MarginBeforeTimeOut : float
+            Margin in seconds before time out is reached. Shall account for safe
+            postprocessing operations before the job triggers forced termination
+
+    Returns
+    -------
+
+        ReachedTimeOutMargin : bool
+            :py:obj:`True` if
+
+            ::
+
+                ElapsedTime >= (TimeOut - MarginBeforeTimeOut)
+
+            Otherwise, returns :py:obj:`False`.
+
+            .. note:: the same value (:py:obj:`True` or :py:obj:`False`) is sent to *all*
+                processors.
+    '''
+    ReachedTimeOutMargin = False
+    if rank == 0:
+        ReachedTimeOutMargin = ElapsedTime >= (TimeOut - MarginBeforeTimeOut)
+        if ReachedTimeOutMargin:
+            printCo('REACHED MARGIN BEFORE TIMEOUT at %s'%datetime.now().strftime("%d/%m/%Y %H:%M:%S"),
+                            proc=0, color=WARN)
+    comm.Barrier()
+    ReachedTimeOutMargin = comm.bcast(ReachedTimeOutMargin,root=0)
+
+    return ReachedTimeOutMargin
+
+
+def copyOutputFiles(*files2copy):
+    '''
+    Copy the files provided as input *(comma-separated variables)* by addding to
+    their name ``'_AfterIter<X>'`` where ``<X>`` will be replaced with the
+    corresponding interation
+
+    Parameters
+    ----------
+
+        file2copy : comma-separated :py:class:`str`
+            file(s) name(s) to copy at ``OUTPUT`` directory.
+
+    Examples
+    --------
+
+    ::
+
+        copyOutputFiles('surfaces.cgns','loads.cgns')
+
+    '''
+    for file2copy in files2copy:
+        f2cSplit = file2copy.split('.')
+        newFileName = f2cSplit[0]+'_AfterIter%d.'%(CurrentIteration-1)+f2cSplit[1]
+        try:
+            shutil.copy2(os.path.join(DIRECTORY_OUTPUT,file2copy),
+                         os.path.join(DIRECTORY_OUTPUT,newFileName))
+        except:
+            pass
+
+
+def computeTransitionOnsets(to):
+    '''
+    Extracts the airfoil's top and bottom side transition onset locations.
+
+    .. important:: This function is adapted only to **Workflow Airfoil** cases.
+
+    Parameters
+    ----------
+
+        to : PyTree
+            Coupling tree as obtained from `adaptEndOfRun`
+
+    Returns
+    -------
+
+        XtrTop : :py:class:`float`
+            X-coordinate location of the transition onset location
+            at the top side of the airfoil
+
+        XtrBottom : :py:class:`float`
+            X-coordinate location of the transition onset location
+            at the bottom side of the airfoil
+    '''
+    XtrTop, XtrBottom = np.nan, np.nan
+    surf   = boundaryConditions2Surfaces(to, onlyWalls=True)
+    Cmpi._convert2PartialTree(surf)
+    surf   = T.merge(surf)
+    Slices = P.isoSurfMC(surf,'intermittency',value=0.5)
+
+    # Really required ?
+    TransitionPoints = T.splitConnexity(Slices) if len(Slices) > 0 else None
+
+    # Each proc send to rank=0 the transition points found
+    comm.Barrier()
+    if rank == 0:
+        TransitionPoints = comm.gather(TransitionPoints,0)
+    else:
+        comm.gather(TransitionPoints,0)
+
+    # Post process the transition onset (rank=0)
+    if rank == 0:
+        TransPts2postProcess = []
+        for p in TransitionPoints:
+            if p is not None:
+                isStdNode = I.isStdNode(p)
+                if isStdNode == 0:
+                    TransPts2postProcess += p
+                elif isStdNode == -1:
+                    TransPts2postProcess += [p]
+        QtyOfTransitionOnsetPoints = len(TransPts2postProcess)
+        if QtyOfTransitionOnsetPoints != 2:
+            print(J.WARN+'WARNING: unexpected number of Transition onset points (%d, expected 2). Replacing by NaN'%QtyOfTransitionOnsetPoints+J.ENDC)
+            TopPointXY = BottomPointXY = [np.array([np.nan]), np.array([np.nan])]
+        else:
+            TopPointXY    = J.getxy(TransPts2postProcess[0])
+            BottomPointXY = J.getxy(TransPts2postProcess[1])
+
+            if TopPointXY[1][0] < BottomPointXY[1][0]:
+                TopPointXY, BottomPointXY = BottomPointXY, TopPointXY
+
+        XtrTop    = TopPointXY[0][0]
+        XtrBottom = BottomPointXY[0][0]
+    comm.Barrier()
+
+    return XtrTop, XtrBottom
+
+
+def addLoads(loads, ZoneName, ListOfLoadsNames, NumpyArrays):
+    '''
+    This function is an interface for adding new user-defined loads into the
+    **loads** Python dictionary.
+
+    Parameters
+    ----------
+
+        loads : dict
+            Contains integral data in the following form:
+
+            >>> loads['FamilyBCNameOrElementName']['VariableName'] = np.array
+
+            parameter **loads** is modified
+
+        ZoneName : str
+            Name of the existing or new component where new loads are going
+            to be added. (FamilyBC or Component name)
+
+        ListOfLoadsNames : :py:class:`list` of :py:class:`str`
+            Each element of this list is a name of the new loads to be added.
+            For example:
+
+            ::
+
+                ['MyFirstLoad', 'AnotherLoad']
+
+        NumpyArrays : :py:class:`list` of numpy 1d arrays
+            Values to be added to **loads**
+
+            .. attention::
+                All arrays provided to **NumpyArrays** *(which belongs to the
+                same component)* must have exactly the same number of elements
+    '''
+    try:
+        loadsSubset = loads[ZoneName]
+    except KeyError:
+        loads[ZoneName] = {}
+        loadsSubset = loads[ZoneName]
+        for array, name in zip(NumpyArrays, ListOfLoadsNames):
+            loadsSubset[name] = array
+        return
+
+    for array, name in zip(NumpyArrays, ListOfLoadsNames):
+        try:
+            ExistingArray = loadsSubset[name]
+        except KeyError:
+            loadsSubset[name] = array
+            continue
+
+        loadsSubset[name] = np.hstack((ExistingArray, array))
+
+
+def addBodyForcePropeller2Loads(loads, BodyForceDisks):
+    '''
+    This function is an interface adapted to body-force computations.
+    It transfers the integral information of each body-force disk into
+    the **loads** dictionary.
+
+    The fields that are appended to **loads** are:
+
+    ::
+
+        ['Thrust', 'RPM', 'Power', 'Pitch']
+
+    hence, these values must exist in ``.Info`` CGNS node of each CGNS zone
+    contained in **BodyForceDisks**
+
+    .. note:: The new component of load dictionary has the same name as its
+        corresponding body-force disk.
+
+    Parameters
+    ----------
+
+        loads : dict
+            Contains integral data in the following form:
+
+            >>> loads['FamilyBCNameOrElementName']['VariableName'] = np.array
+
+            parameter **loads** is modified
+
+        BodyForceDisks : :py:class:`list` of zone
+            Current bodyforce disks as obtained from
+            :py:func:`MOLA.LiftingLine.computePropellerBodyForce`
+    '''
+    Cmpi.barrier()
+    for BodyForceDisk in BodyForceDisks:
+        BodyForceDiskName = I.getName( BodyForceDisk )
+        Info_n = I.getNodeFromName3(BodyForceDisk, '.Info')
+        try:
+            PropLoadsNames = ['Thrust','RPM','Power','Pitch']
+            PropLoads = [I.getNodeFromName1(Info_n, ln)[1] for ln in PropLoadsNames]
+            PropLoadsNames.append('IterationNumber')
+            PropLoads.append(np.array([CurrentIteration]))
+            addLoads(loads, BodyForceDiskName, PropLoadsNames, PropLoads)
+        except:
+            pass
+    Cmpi.barrier()
+
+
+def getSignal(filename):
+    '''
+    Get a signal using an temporary auxiliar file technique.
+
+    If the intermediary file exists (signal received) then it is removed, and
+    the function returns :py:obj:`True` to all processors. Otherwise, it returns
+    :py:obj:`False` to all processors.
+
+    This function is employed for controling a simulation in a simple manner,
+    for example using UNIX command ``touch``:
+
+    .. code-block:: bash
+
+        touch filename
+
+    at the same directory where :py:func:`getSignal` is called.
+
+    Parameters
+    ----------
+
+        filename : str
+            the name of the file (the signal keyword)
+
+    Returns
+    -------
+
+        isOrder : bool
+            :py:obj:`True` if the signal is received, otherwise :py:obj:`False`, to all
+            processors
+    '''
+    isOrder = False
+    if rank == 0:
+        try:
+            os.remove(filename)
+            isOrder = True
+            printCo(CYAN+"Received signal %s"%filename+ENDC, proc=0)
+        except:
+            pass
+    comm.Barrier()
+    isOrder = comm.bcast(isOrder,root=0)
+    return isOrder
+
+
+def adaptEndOfRun(to):
+    '''
+    This function is used to make adaptations of the coupling trigger tree
+    provided by elsA. The following operations are performed:
+
+    * ``GridCoordinates`` node is created from ``FlowSolution#EndOfRun#Coords``
+    * adapt name of masking field (``cellnf`` is renamed as ``cellN``)
+    * rename ``FlowSolution#EndOfRun`` as ``FlowSolution#Init``
+
+    Parameters
+    ----------
+
+         to : PyTree
+            Coupling tree as obtained from function
+
+            >>> elsAxdt.get(elsAxdt.OUTPUT_TREE)
+
+            .. note:: tree **to** is modified
+    '''
+    moveCoordsFromEndOfRunToGridCoords(to)
+    I._renameNode(to, 'cellnf', 'cellN')
+    I._renameNode(to, 'FlowSolution#EndOfRun', 'FlowSolution#Init')
+
+
+def moveCoordsFromEndOfRunToGridCoords(to):
+    '''
+    This function is used to make adaptations of the coupling trigger tree
+    provided by elsA. The following operations are performed:
+
+    * ``GridCoordinates`` node is created from ``FlowSolution#EndOfRun#Coords``
+
+
+    Parameters
+    ----------
+
+         to : PyTree
+            Coupling tree as obtained from function
+
+            >>> elsAxdt.get(elsAxdt.OUTPUT_TREE)
+
+            .. note:: tree **to** is modified
+    '''
+    FScoords = I.getNodeFromName(to, 'FlowSolution#EndOfRun#Coords')
+    if FScoords:
+        I._renameNode(to,'FlowSolution#EndOfRun#Coords','GridCoordinates')
+        for GridCoordsNode in I.getNodesFromName3(to, 'GridCoordinates'):
+            GridLocationNode = I.getNodeFromType1(GridCoordsNode, 'GridLocation_t')
+            if I.getValue(GridLocationNode) != 'Vertex':
+                zone = I.getParentOfNode(to, GridCoordsNode)
+                ERRMSG = ('Extracted coordinates of zone '
+                          '%s must be located in Vertex')%I.getName(zone)
+                raise ValueError(FAIL+ERRMSG+ENDC)
+            I.rmNode(to, GridLocationNode)
+            I.setType(GridCoordsNode, 'GridCoordinates_t')
+    Cmpi.barrier()
+
+def boundaryConditions2Surfaces(to, onlyWalls=True):
+    '''
+    Extract the BC data contained in the coupling tree as a PyTree.
+
+    Parameters
+    ----------
+
+        to : PyTree
+            Coupling tree as obtained from :py:func:`adaptEndOfRun`
+
+        onlyWalls : bool
+            if :py:obj:`True`, only BC with keyword ``'wall'`` contained in
+            their type are extracted. Otherwise, all BC are extracted,
+            regardless of their type.
+
+    Returns
+    -------
+
+        BCs : PyTree
+            PyTree with one base by BC Family. Include fields stored in
+            FlowSolution containers
+    '''
+    Cmpi.barrier()
+    tR = I.renameNode(to, 'FlowSolution#Init', 'FlowSolution#Centers')
+    I.__FlowSolutionCenters__ = 'FlowSolution#Centers'
+    # TODO make it multi-container of FlowSolution
+    DictBCNames2Type = C.getFamilyBCNamesDict(tR)
+
+    BCs = I.newCGNSTree()
+    for FamilyName in DictBCNames2Type:
+        BCType = DictBCNames2Type[FamilyName]
+        BC = None
+        if onlyWalls:
+            if 'wall' in BCType.lower():
+                BC = C.extractBCOfName(tR,'FamilySpecified:'+FamilyName)
+        else:
+            BC = C.extractBCOfName(tR,'FamilySpecified:'+FamilyName)
+        if BC:
+            base = I.newCGNSBase(FamilyName, 2, 3, parent=BCs)
+            for bc in BC:
+                I.addChild(base, bc)
+
+    Cmpi.barrier()
+
+    return BCs
+
+def renameTooLongZones(to, n=25):
+    '''
+    .. warning:: this is a private function, employed by :py:func:`saveSurfaces`
+
+    This function rename zones in a PyTree **to** if their names are too long
+    to be save in a CGNS file (maximum length = 32 characters).
+
+    The new name of a zone follows this format:
+    ``<NewName>`` = ``<First <n> characters of old name>_<ID>``
+    with ``<n>`` an integer and ``<ID>`` the lowest integer (starting form 0) such as
+    ``<NewName>`` does not already exist in the PyTree.
+
+    Parameters
+    ----------
+
+        to : PyTree
+            PyTree to check. Zones with a too long name will be renamed.
+
+            .. note:: tree **to** is modified
+
+        n : int
+            Number of characters to keep in the old zone name.
+    '''
+    for zone in I.getZones(to):
+        zoneName = I.getName(zone)
+        if len(zoneName) > 32:
+            CurrentZoneNames = [I.getName(z) for z in I.getZones(to)]
+            c = 0
+            newName = '{}_{}'.format(zoneName[:n+1], c)
+            while newName in CurrentZoneNames and c < 1000:
+                c += 1
+                newName = '{}_{}'.format(zoneName[:n+1], c)
+            if c == 1000:
+                ERRMSG = 'Zone {} has not been renamed by renameTooLongZones() but its length ({}) is greater than maximum authorized length (32)'.format(zoneName, len(zoneName))
+                raise ValueError(FAIL+ERRMSG+ENDC)
+            I.setName(zone, newName)
+
+def reshapeBCDatasetNodes(to):
+    '''
+    ..warning:: this is a private function, employed by :py:func:`saveSurfaces`
+
+    This function checks the shape of DataArray in all ``BCData_t`` nodes in a
+    PyTree **to**.
+    For some unknown reason, the extraction of BCData throught a BCDataSet is
+    done sometimes in unstructured 1D shape, so it is not consistent with BC
+    PointRange. If so, this function reshape the DataArray to the BC shape.
+    Link to ``Anomaly #6186`` (see <https://elsa-e.onera.fr/issues/6186>`_)
+
+    Parameters
+    ----------
+
+        to : PyTree
+            PyTree to check.
+
+            .. note:: tree **to** is modified
+    '''
+    def _getBCShape(bc):
+        PointRange_n = I.getNodeFromName(bc, 'PointRange')
+        if not PointRange_n: return
+        PointRange = I.getValue(PointRange_n)
+        imin = PointRange[0, 0]
+        imax = PointRange[0, 1]
+        jmin = PointRange[1, 0]
+        jmax = PointRange[1, 1]
+        kmin = PointRange[2, 0]
+        kmax = PointRange[2, 1]
+        if imin == imax:
+            bc_shape = (jmax-jmin, kmax-kmin)
+        elif jmin == jmax:
+            bc_shape = (imax-imin, kmax-kmin)
+        else:
+            bc_shape = (imax-imin, jmax-jmin)
+        return bc_shape
+
+    for bc in I.getNodesFromType(to, 'BC_t'):
+        bc_shape = _getBCShape(bc)
+        if not bc_shape: continue
+        for BCData in I.getNodesFromType(bc, 'BCData_t'):
+            for node in I.getNodesFromType(BCData, 'DataArray_t'):
+                value = I.getValue(node)
+                if isinstance(value, np.ndarray):
+                    if value.shape != bc_shape:
+                        I.setValue(node, value.reshape(bc_shape, order='F'))
+
+
+def getOption(OptionName, default=None):
+    '''
+    This function is an interface for easily accessing the values of dictionary
+    ``ReferenceValues['CoprocessOptions']`` contained in ``setup.py``.
+
+    Parameters
+    ----------
+
+        OptionName : str
+            Name of the key to return.
+
+        default
+            value to return if **OptionName** key is not present in
+            ``ReferenceValues['CoprocessOptions']`` dictionary
+
+    Returns
+    -------
+
+        value
+            the value contained in
+            ``ReferenceValues['CoprocessOptions'][<OptionName>]`` or the default
+            value if key is not found
+    '''
+    try:
+        value = setup.ReferenceValues['CoprocessOptions'][OptionName]
+    except KeyError:
+        value = default
+
+    return value
+
+def write4Debug(MSG):
+    '''
+    This function allows for writing into separated files (one per processor)
+    named ``LOGS/rank<P>.log`` where ``<P>`` is replaced with the proc number.
+    It is useful for debugging.
+
+    Parameters
+    ----------
+
+        MSG : str
+            Message to append into appropriate file following the local
+            proc number.
+    '''
+    with open('LOGS/rank%d.log'%rank,'a') as f: f.write('%s\n'%MSG)
+
+
+#=================== Functions that will be deprecated soon ===================#
+@J.deprecated(1.11, 1.12)
+def saveAll(CouplingTreeWithSkeleton, CouplingTree,
+            loads, DesiredStatistics,
+            BodyForceInputData, BodyForceDisks,
+            quit=False):
+    '''
+    This method is used to save all relevant data of the simulation, e.g.:
+
+    * ``setup.py``
+    * ``OUTPUT/fields.cgns``
+    * ``OUTPUT/surfaces.cgns``
+    * ``OUTPUT/loads.cgns``
+    * ``OUTPUT/BodyForceSources.cgns``
+
+
+    .. note:: The method can be used to stop the elsA simulation after saving all data
+        by providing the argument **quit** = :py:obj:`True`
+
+    .. deprecated-removed:: 1.12 1.13
+
+    Parameters
+    ----------
+
+        CouplingTreeWithSkeleton : PyTree
+            This is the partial tree as obtained using :py:func:`adaptEndOfRun`,
+            but including also the entire Skeleton.
+
+            .. tip:: **CouplingTreeWithSkeleton** is the result of adding the
+                skeleton to elsA's output tree **CouplingTree** as follows:
+                ::
+
+                    CouplingTreeWithSkeleton = I.merge([Skeleton, CouplingTree])
+
+        CouplingTree : PyTree
+            This is the partial tree as obtained using :py:func:`adaptEndOfRun`
+
+        loads : dict
+            It contains the integral data that will be saved as
+            ``OUTPUT/loads.cgns``. Its structure is:
+            ``loads['FamilyBCNameOrElementName']['VariableName'] = np.array``
+
+        DesiredStatistics : :py:class:`list` of :py:class:`str`
+            Desired statistics to infer from loads dictionary. For more
+            information see documentation of function :py:func:`updateAndSaveLoads`
+
+        BodyForceInputData : list
+            This object contains the user-provided information contained in
+            **BodyForceInputData** list of ``setup.py`` file
+
+        BodyForceDisks : :py:class:`list` of zone
+            Current bodyforce disks as obtained from function
+            :py:func:`MOLA.LiftingLine.computePropellerBodyForce`
+
+        quit : bool
+            if :py:obj:`True`, force quit the simulation after saving relevant data.
+    '''
+    printCo('SAVING ALL', proc=0, color=GREEN)
+    Cmpi.barrier()
+    updateAndWriteSetup(setup)
+
+    saveDistributedPyTree(CouplingTreeWithSkeleton, FILE_FIELDS)
+
+    saveSurfaces(CouplingTreeWithSkeleton, loads, DesiredStatistics, tagWithIteration=True)
+
+    updateAndSaveLoads(CouplingTree, loads, DesiredStatistics,
+                       tagWithIteration=True)
+
+    if BodyForceInputData:
+        distributeAndSavePyTree(BodyForceDisks, FILE_BODYFORCESRC,
+                                tagWithIteration=True)
+
+    Cmpi.barrier()
+    if quit:
+        printCo('QUIT', proc=0, color=FAIL)
+        Cmpi.barrier()
+        elsAxdt.free("xdt-runtime-tree")
+        elsAxdt.free("xdt-output-tree")
+        Cmpi.barrier()
+        # if elsAxdt: elsAxdt.safeInterrupt()
+        # else: os._exit(0)
+        os._exit(0)
+
+@J.deprecated(1.11, 1.12)
+def saveSurfaces(to, loads, DesiredStatistics, tagWithIteration=False,
+                 onlyWalls=True):
+    '''
+    Save the ``OUTPUT/surfaces.cgns`` file.
+
+    Extract:
+
+    * Boundary Conditions
+    * IsoSurfaces if the entry PostParameters is present in setup.py, else
+       do nothing
+
+    For a turbomachinery case, monitor the performance of each row and save the
+    results in loads.cgns
+
+    .. deprecated-removed:: 1.12 1.13
+
+    Parameters
+    ----------
+
+        to : PyTree
+            Coupling tree as obtained from :py:func:`adaptEndOfRun`
+
+        loads : :py:class:`dict`
+            Contains integral data in the following form:
+
+            >>> loads['FamilyBCNameOrElementName']['VariableName'] = np.array
+
+        DesiredStatistics : :py:class:`list` of :py:class:`str`
+            Here, the user requests the additional statistics to be computed.
+            See documentation of function updateAndSaveLoads for more details.
+
+        tagWithIteration : :py:class:`bool`
+            if ``True``, adds a suffix ``_AfterIter<iteration>``
+            to the saved filename (creates a copy)
+
+        onlyWalls : :py:class:`bool`
+            if ``True``, only BC defined with ``BCWall*`` type are extracted.
+            Otherwise, all BC (but not GridConnectivity) are extracted
+    '''
+    to = I.renameNode(to, 'FlowSolution#Init', 'FlowSolution#Centers')
+    to = I.renameNode(to, 'FlowSolution#Height', 'FlowSolution') # BEWARE if there is already a FlowSolution node
+    reshapeBCDatasetNodes(to)
+    BCs = boundaryConditions2Surfaces(to, onlyWalls=onlyWalls)
+    isosurf = extractIsoSurfaces(to)
+    surfaces = I.merge([BCs, isosurf])
+    renameTooLongZones(surfaces)
+    try:
+        Cmpi._setProc(surfaces, rank)
+        I._adaptZoneNamesForSlash(surfaces)
+    except:
+        pass
+    Cmpi.barrier()
+    printCo('saving surfaces', proc=0, color=CYAN)
+    Cmpi.barrier()
+    Cmpi.convertPyTree2File(surfaces, os.path.join(DIRECTORY_OUTPUT, FILE_SURFACES))
+    printCo('surfaces saved OK', proc=0, color=GREEN)
+    Cmpi.barrier()
+    if tagWithIteration and rank == 0: copyOutputFiles(FILE_SURFACES)
+
+    if 'TurboConfiguration' in dir(setup):
+        monitorTurboPerformance(surfaces, loads, DesiredStatistics,
+                                tagWithIteration=tagWithIteration)
+
+@J.deprecated(1.11, 1.12, 'Use extractSurfaces with Extractions of type IsoSurface instead')
+def extractIsoSurfaces(to):
+    '''
+    Extract IsoSurfaces in the PyTree **to**. The parametrization is done with the
+    entry PostParameters in setup.py, that must contain keys:
+
+    * ``IsoSurfaces``
+        a dictionary whose keys are variable names and values are
+        lists of associated levels.
+
+    * ``Variables``
+        a list of strings to compute extra variables on the extracted
+        surfaces.
+
+    .. note:: If ``PostParameters`` is not present in ``setup.py``, or if both
+        ``IsoSurfaces`` and ``Variables`` are not present in ``PostParameters``,
+        then the function return an empty PyTree.
+
+    .. deprecated-removed:: 1.12 1.13
+        Use :py:func:`extractSurfaces` with Extractions of type IsoSurface instead
+
+    Parameters
+    ----------
+
+        to : PyTree
+            Coupling tree as obtained from :py:func:`adaptEndOfRun`
+
+    Returns
+    -------
+
+        surfaces : PyTree
+            PyTree with extracted ``IsoSurfaces``. There is one base for each, with
+            the following naming convention : ``ISO_<Variable>_<Value>``
+    '''
+    surfaces = I.newCGNSTree()
+
+    if not 'PostParameters' in dir(setup):
+        return surfaces
+    elif not ('IsoSurfaces' in setup.PostParameters \
+                and 'Variables' in setup.PostParameters):
+        return surfaces
+
+    # See Anomaly 8784 https://elsa.onera.fr/issues/8784
+    for BCDataSetNode in I.getNodesFromType(pto, 'BCDataSet_t'):
+        for node in I.getNodesFromType(BCDataSetNode, 'DataArray_t'):
+            if I.getValue(node) is None:
+                I.rmNode(BCDataSetNode, node)
+
+    # EXTRACT ISO-SURFACES
+    pto = Cmpi.convert2PartialTree(to)
+    for varname, values in setup.PostParameters['IsoSurfaces'].items():
+        for value in values:
+            iso = P.isoSurfMC(pto, varname, value)
+            if iso != []:
+                P._computeVariables(iso, setup.PostParameters['Variables'])
+            base = I.newCGNSBase('ISO_{}_{}'.format(varname, value), 2, 3, parent=surfaces)
+            I.addChild(base, iso)
+    return surfaces
+
+@J.deprecated(1.11, 1.12, 'Use save instead')
+def distributeAndSavePyTree(ListOfZones, filename, tagWithIteration=False):
+    '''
+    Given a :py:class:`list` of zone (possibly empty list at some
+    ranks), this function assigns a rank number to each zone and then
+    saves the provided zones in a single CGNS file.
+
+    .. deprecated-removed:: 1.12 1.13
+
+    Parameters
+    ----------
+
+        ListOfZones : :py:class:`list` of zone
+            List of CGNS zones to be saved in parallel
+
+        filename : str
+            filename where zones will be writen
+
+            .. attention:: **filename** extension must be ``.cgns``
+
+        tagWithIteration : bool
+            if :py:obj:`True`, adds a suffix ``_AfterIter<iteration>``
+            to the saved filename (creates a copy)
+    '''
+    DetectedZones = I.getZones(ListOfZones)
+    Cmpi._setProc(DetectedZones, rank)
+    I._adaptZoneNamesForSlash(DetectedZones)
+    printCo('saving '+filename, proc=0, color=CYAN)
+    Cmpi.barrier()
+    Cmpi.convertPyTree2File(DetectedZones, os.path.join(DIRECTORY_OUTPUT, filename))
+    printCo('%s saved OK'%filename, proc=0, color=GREEN)
+    if tagWithIteration and rank == 0: copyOutputFiles(filename)
+
+@J.deprecated(1.11, 1.12, 'Use save instead')
+def saveDistributedPyTree(t, filename, tagWithIteration=False):
+    '''
+    Given an already distributed PyTree (with coherent *proc* number), save it
+    in a single CGNS file.
+
+    .. deprecated-removed:: 1.12 1.13
+
+    Parameters
+    ----------
+
+        t : PyTree
+            Distributed PyTree
+
+        filename : str
+            Name of the file where data will be writen.
+
+            .. attention:: **filename** extension must be ``.cgns``
+
+        tagWithIteration : bool
+            if :py:obj:`True`, adds a suffix ``_AfterIter<iteration>``
+            to the saved filename (creates a copy)
+    '''
+    printCo('saving '+filename, proc=0, color=CYAN)
+    Cmpi.barrier()
+    FullPath = os.path.join(DIRECTORY_OUTPUT, filename)
+    Cmpi.barrier()
+    if rank==0:
+        try:
+            if os.path.islink(FullPath):
+                os.unlink(FullPath)
+            else:
+                os.remove(FullPath)
+        except:
+            pass
+    Cmpi.barrier()
+    if t is None: t = []
+    Cmpi.convertPyTree2File(t, FullPath)
+    Cmpi.barrier()
+    printCo('%s saved OK'%filename, proc=0, color=GREEN)
+    if tagWithIteration and rank == 0: copyOutputFiles(filename)
+    Cmpi.barrier()
+
+@J.deprecated(1.11, 1.12, 'Use save extractIntegralData and save instead')
+def updateAndSaveLoads(to, loads, DesiredStatistics=['std-CL', 'std-CD'],
+                       tagWithIteration=False, monitorMemory=False):
+    '''
+    Extract integral data from coupling tree **to**, and update **loads** Python
+    dictionary adding statistics requested by the user.
+    Then, write ``OUTPUT/loads.cgns`` file.
+
+    .. deprecated-removed:: 1.12 1.13
+
+    Parameters
+    ----------
+
+        to : PyTree
+            Coupling tree as obtained from :py:func:`adaptEndOfRun`
+
+        loads : dict
+            Contains integral data in the following form:
+
+            >>> loads['FamilyBCNameOrElementName']['VariableName'] = np.array
+
+        DesiredStatistics : :py:class:`list` of :py:class:`str`
+            Here, the user requests the additional statistics to be computed.
+            The syntax of each quantity must be as follows:
+
+            ::
+
+                '<preffix>-<integral_quantity_name>'
+
+            `<preffix>` can be ``'avg'`` (for cumulative average) or ``'std'``
+            (for standard deviation). ``<integral_quantity_name>`` can be any
+            quantity contained in loads, including other statistics.
+
+            .. hint:: chaining preffixes is perfectly accepted, like
+                ``'std-std-CL'`` which would compute the cumulative standard
+                deviation of the cumulative standard deviation of the
+                lift coefficient (:math:`\sigma(\sigma(C_L))`)
+
+        tagWithIteration : bool
+            if :py:obj:`True`, adds a suffix ``_AfterIter<iteration>``
+            to the saved filename (creates a copy)
+
+        monitorMemory : bool
+            if :py:obj:`True`, function :py:func:`addMemoryUsage2Loads` is
+            called, which adds memory usage information into **loads**
+    '''
+    IntegralDataNodes = I.getNodesFromType2(to, 'IntegralData_t')
+    for IntegralDataNode in IntegralDataNodes:
+        IntegralDataName = getIntegralDataName(IntegralDataNode)
+        _appendIntegralDataNode2Loads(loads, IntegralDataNode)
+        _extendLoadsWithProjectedLoads(loads, IntegralDataName)
+        _extendLoadsWithStatistics(loads, IntegralDataName, DesiredStatistics)
+    if monitorMemory: addMemoryUsage2Loads(loads)
+    saveLoads(loads, tagWithIteration)
+
+@J.deprecated(1.11, 1.12, 'Use save instead')
+def saveLoads(loads, tagWithIteration=False):
+    '''
+    Save the ``OUTPUT/loads.cgns`` file.
+
+    Parameters
+    ----------
+
+        loads : :py:class:`dict`
+            Contains integral data in the following form:
+
+            >>> loads['FamilyBCNameOrElementName']['VariableName'] = np.array
+
+        tagWithIteration : :py:class:`bool`
+            if ``True``, adds a suffix ``_AfterIter<iteration>``
+            to the saved filename (creates a copy)
+    '''
+    loadsPyTree = loadsDict2PyTree(loads)
+    printCo(CYAN+'saving loads...'+ENDC, proc=0)
+    Cmpi.barrier()
+    Cmpi.convertPyTree2File(loadsPyTree,
+                            os.path.join(DIRECTORY_OUTPUT, FILE_LOADS))
+    Cmpi.barrier()
+    printCo(GREEN+'loads saved OK'+ENDC, proc=0)
+    if tagWithIteration and rank == 0: copyOutputFiles(FILE_LOADS)