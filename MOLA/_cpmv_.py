--- conflicted
+++ resolved
@@ -1,336 +1,331 @@
-'''
-MOLA - _cpmv_.py
-
-AUXILIARY COPY/MOVE MODULE
-
-Python wrapper of convenient copy and move operations for
-files and directories.
-
-It supports multi-server operations (local, spiro and sator).
-
-May be used in MODULE MODE or in TERMINAL MODE.
-
-
-Example: Move an entire directory from sator to spiro.
-
--------------- Example of usage in MODULE MODE --------------
-python
->>> import MOLA._cpmv_ as cpmv
->>> cpmv.cpmvWrap4MultiServer('mv',
-'/tmp_user/sator/username/sandbox/',
-'/scratchm/username/sandbox/')
-
-
-------------- Example of usage in TERMINAL MODE -------------
-# REMEMBER: environment variables must be properly set
-alias cpmv='python $MOLA/_cpmv_.py'
-
-# Then in terminal one may tape this:
-cpmv mv /tmp_user/sator/username/sandbox/ /scratchm/username/sandbox/
-
--------------------------- IMPORTANT --------------------------
-This module must import standard python libraries only !!!
-Otherwise, calling this module in TERMINAL MODE will produce
-an error. Remember that even a usage as a MODULE will lead to
-a usage in TERMINAL MODE because of the function cpmvWrap4MultiServer
----------------------------------------------------------------
-
-First creation:
-28/07/2020 - L. Bernardos - creation
-'''
-
-FAIL  = '\033[91m'
-GREEN = '\033[92m'
-WARN  = '\033[93m'
-ENDC  = '\033[0m'
-
-import sys
-import os
-import time
-import timeit
-import shutil
-import subprocess
-import socket
-import getpass
-import pprint
-
-from distutils.dir_util import copy_tree
-
-def cpmv(mode, In, Out='none'):
-    '''
-    Copy or move file or directory from <In> to <Out>, or remove <In>.
-    Both <In> and <Out> must be accessible (i.e. a previous
-    server connection may be required for achieving this).
-
-    Users should rather use cpmvWrap4MultiServer() in case
-    of doubt.
-
-    INPUTS:
-    mode (str) - 'mv', 'cp', 'rm', for moving, copying or removing respectively
-
-    In (str) - Input (source) path (folder or file). If mode=='rm', only <In>
-               is deleted
-
-    Out (str) - Output (destination) path (folder or file) or None if mode=='rm'
-    '''
-    modeLowercase = mode.lower()[:2]
-
-    if In == Out: return
-    if not os.path.exists(In):
-        WMSG = '{} {} impossible: path does not exist'.format(modeLowercase, In)
-        print(WARN + WMSG + ENDC)
-        return
-
-    if modeLowercase == 'mv':
-        if not os.path.isdir(Out):
-            if sys.version_info.major == 3 and sys.version_info.minor > 2:
-                os.makedirs(os.path.dirname(Out), exist_ok=True)
-                shutil.move(In,Out)
-            else:
-                try:
-                    shutil.move(In,Out)
-                except:
-                    os.makedirs(os.path.dirname(Out))
-                    shutil.move(In,Out)
-
-    elif modeLowercase == 'cp':
-        if os.path.isdir(In):
-            # avoid shutil.copytree(In,Out,symlinks=True) for existing dir
-            copy_tree(In,Out)
-        else:
-            if sys.version_info.major == 3 and sys.version_info.minor > 2:
-                os.makedirs(os.path.dirname(Out), exist_ok=True)
-                shutil.copy2(In,Out,follow_symlinks=False)
-            else:
-                try:
-                    shutil.copy2(In,Out)
-                except IOError as io_err:
-                        os.makedirs(os.path.dirname(Out))
-                        shutil.copy2(In,Out)
-                finally:
-                    shutil.copy2(In,Out)
-
-    elif modeLowercase == 'rm':
-        if os.path.isdir(In):
-            for PathName in os.listdir(In):
-                file_path = os.path.join(In, PathName)
-                try:
-                    if os.path.isfile(file_path) or os.path.islink(file_path):
-                        os.unlink(file_path)
-                    elif os.path.isdir(file_path):
-                        shutil.rmtree(file_path)
-                except Exception as e:
-                    print('Failed to delete file %s. Reason: %s' % (file_path, e))
-
-            try:
-                shutil.rmtree(In)
-            except Exception as e:
-                print('Failed to delete directory %s. Reason: %s' % (In, e))
-
-        elif os.path.isfile(In) or os.path.islink(In):
-            try:
-                os.unlink(In)
-            except Exception as e:
-                print('FAILED in deleting %s. Error: %s'%(In, e))
-
-    else:
-        raise AttributeError("Mode %s not recognized. Must be 'cp' or 'mv'"%mode)
-
-def whichServer(PathElts):
-    '''
-    Analyze the input path elements in order to determine if
-    server connection is required for accessing the path.
-    It also returns the username.
-
-    INPUTS
-
-    PathElts - (list of strings) - each element is a directory of a path,
-        except the last one, which may correspond to a file
-
-    OUTPUTS
-
-    ServerName - (string) - Name of the involved machine.
-        For example: 'sator' or 'spiro'.
-
-    UserName - (string) - attempt to detect the username where the path
-        is located
-    '''
-    if 'scratch' in PathElts[0]:
-        return 'spiro', PathElts[1]
-    elif (PathElts[0]=='tmp_user' and PathElts[1]=='sator'):
-        return 'sator', PathElts[2]
-    else:
-        return '', ''
-
-def whichHost():
-    '''
-    Returns the host name. For example:   'sator', 'spiro', 'visio' or 'celeste'
-    '''
-    HostName = socket.gethostname()
-    PossibleMachineNamesInHostName = ('sator','spiro','visio','celeste')
-    for name in PossibleMachineNamesInHostName:
-        if name in HostName: return name
-    UserName = getpass.getuser()
-    if not os.path.exists(os.path.join(os.path.sep,'stck',UserName)):
-        return 'StckInvisible'
-
-    return HostName
-
-def _launchSubprocess(Host,CMD):
-    '''
-    Wrapper for launching a subprocess in a remote server.
-
-    INPUTS
-
-    Host - (string) - hostname where subprocess will be submitted. For example,
-        'username@sator' or 'spiro-daaa'
-
-    CMD - (string) - command to submit to server. For multiple lines, use the
-        following syntax: '"command1; command2; command3"'
-    '''
-    ssh = subprocess.Popen(
-        'ssh %s %s'%(Host,CMD),
-        shell=True,
-        stdout=subprocess.PIPE,
-        stderr=subprocess.PIPE,
-        env=os.environ.copy(),
-        )
-    ssh.wait()
-    Error = ssh.stderr.readlines()
-    Output = ssh.stdout.readlines()
-    if len(Output)>0:
-        for o in Output: print(o)
-    if len(Error)>0:
-        WillRaise = False
-        for e in Error:
-<<<<<<< HEAD
-            if b'warning:' in e:
-                if not b'bind:' in e:
-=======
-            if isinstance(e, bytes):
-                e = e.decode('utf-8')
-            if 'warning:' in e:
-                if not 'bind:' in e:
->>>>>>> 306667ba
-                    print(WARN+str(e)+ENDC)
-            else:
-                WillRaise = True
-                print(FAIL+str(e)+ENDC)
-
-        if WillRaise:
-            raise IOError(Error[-1])
-
-def cpmvWrap4MultiServer(mode,In,Out='none'):
-    '''
-    Copy or move file or directory from <In> to <Out>.
-
-    This function attempts server connections if <In> and/or
-    <Out> are located in paths only accessible by servers. In
-    this case, calls of function cpmv() are sent from server using
-    a subprocess.
-
-    INPUTS:
-    mode (str) - 'mv' or 'cp', for moving or copying respectively
-
-    In (str) - Input (source) path (folder or file)
-
-    Out (str) - Output (destination) path (folder or file)
-    '''
-    if In == Out: return
-    cwd = os.getcwd()
-
-    if In[0] != os.path.sep: In = os.path.join(cwd,In)
-    if Out[0] != os.path.sep: Out = os.path.join(cwd,Out)
-
-    PathInElts = list(filter(None,In.split(os.path.sep)))
-    PathOutElts = list(filter(None,Out.split(os.path.sep)))
-
-
-    if len(mode) > 2:    # cases: 'cp_forced', 'mv_forced'
-        cpmv(mode,In,Out)
-    elif len(mode) == 2: # cases: 'cp', 'mv'
-        InAtServer,  usernameIn  = whichServer(PathInElts)
-        OutAtServer, usernameOut = whichServer(PathOutElts)
-        usernameIn = getpass.getuser()
-        HostServer = whichHost()
-
-        if HostServer == 'StckInvisible':
-            if PathInElts[0] == 'stck' or PathOutElts[0] == 'stck':
-                print('WARNING: Requested %s\ntowards %s\nalthough stck connection is impossible'%(In,Out))
-            cpmv(mode,In,Out)
-        elif InAtServer == OutAtServer == HostServer:
-            cpmv(mode,In,Out)
-        elif HostServer == 'sator' and 'spiro' not in (InAtServer, OutAtServer):
-            cpmv(mode,In,Out)
-        elif HostServer == 'spiro' and 'sator' not in (InAtServer, OutAtServer):
-            cpmv(mode,In,Out)
-        elif all([InAtServer,OutAtServer]):
-            # Need to use a temporary auxiliar folder on local
-            AuxiliaryDir = os.path.join(os.path.sep,'stck',usernameIn,'.tmpFolder4cpmv')
-            OutAuxiliary = os.path.join(AuxiliaryDir,PathInElts[-1])
-
-            if   InAtServer == 'spiro': Host = usernameIn+'@'+'spiro-daaa'
-            elif InAtServer == 'sator': Host = usernameIn+'@'+'sator'
-            else: raise ValueError('BAD CONDITIONING')
-            CMD = 'python $MOLA/MOLA/_cpmv_.py %s_forced %s %s'%(mode,In,OutAuxiliary)
-            _launchSubprocess(Host,CMD)
-
-            if   OutAtServer == 'spiro': Host = usernameIn+'@'+'spiro-daaa'
-            elif OutAtServer == 'sator': Host = usernameIn+'@'+'sator'
-            else: raise ValueError('BAD CONDITIONING')
-            if In[-1] == os.path.sep: OutAuxiliary += os.path.sep
-            CMD = 'python $MOLA/MOLA/_cpmv_.py mv_forced %s %s'%(OutAuxiliary,Out)
-            _launchSubprocess(Host,CMD)
-
-        elif any([InAtServer,OutAtServer]):
-            Server = max([InAtServer,OutAtServer])
-            User   = max([usernameIn,usernameOut])
-            if Server == 'spiro': Server += '01'
-            Host = User+'@'+Server
-
-            CMD = 'python $MOLA/MOLA/_cpmv_.py %s_forced %s %s'%(mode,In,Out)
-            _launchSubprocess(Host,CMD)
-
-        else:
-            cpmv(mode,In,Out) # No server is involved, do regular operation
-    else:
-        raise AttributeError('Mode %s not recognized'%mode)
-
-def wait4FileFromServer(filename, requestInterval=0.5, timeout=60.):
-    '''
-    This function is employed to determine if a file exist on a given path.
-    The algorithm will check for file existence every <requestInterval> seconds,
-    up to a limit of <timeout> seconds.
-    As soon as file is detected, the function returns True. Otherwise, if the
-    timeout is reached, the function returns False and raises a warning.
-
-    INPUTS
-
-    filename - (string) - full path of the element to check existance
-
-    requestInterval - (float) - seconds to wait between two consecutive checks
-
-    timeout - (float) - maximum total waiting time, after which the function
-        will return False.
-
-    OUTPUTS
-
-    pathfound - (boolean) - True if the path is found before timeout. False
-        otherwise
-    '''
-    tic = timeit.default_timer()
-    ElapsedTime = 0.
-    while ElapsedTime < timeout:
-        time.sleep(requestInterval)
-        ElapsedTime = timeit.default_timer() - tic
-        if os.path.exists(filename): return True
-    if ElapsedTime >= timeout:
-        print(WARN+'Warning: timeout reached.'+ENDC)
-        return False
-
-
-if __name__ == '__main__':
-    mode = sys.argv[1] # 'cp', 'mv', 'cp_forced', 'mv_forced'
-    In   = sys.argv[2]
-    Out  = sys.argv[3]
-    cpmvWrap4MultiServer(mode, In, Out)
+'''
+MOLA - _cpmv_.py
+
+AUXILIARY COPY/MOVE MODULE
+
+Python wrapper of convenient copy and move operations for
+files and directories.
+
+It supports multi-server operations (local, spiro and sator).
+
+May be used in MODULE MODE or in TERMINAL MODE.
+
+
+Example: Move an entire directory from sator to spiro.
+
+-------------- Example of usage in MODULE MODE --------------
+python
+>>> import MOLA._cpmv_ as cpmv
+>>> cpmv.cpmvWrap4MultiServer('mv',
+'/tmp_user/sator/username/sandbox/',
+'/scratchm/username/sandbox/')
+
+
+------------- Example of usage in TERMINAL MODE -------------
+# REMEMBER: environment variables must be properly set
+alias cpmv='python $MOLA/_cpmv_.py'
+
+# Then in terminal one may tape this:
+cpmv mv /tmp_user/sator/username/sandbox/ /scratchm/username/sandbox/
+
+-------------------------- IMPORTANT --------------------------
+This module must import standard python libraries only !!!
+Otherwise, calling this module in TERMINAL MODE will produce
+an error. Remember that even a usage as a MODULE will lead to
+a usage in TERMINAL MODE because of the function cpmvWrap4MultiServer
+---------------------------------------------------------------
+
+First creation:
+28/07/2020 - L. Bernardos - creation
+'''
+
+FAIL  = '\033[91m'
+GREEN = '\033[92m'
+WARN  = '\033[93m'
+ENDC  = '\033[0m'
+
+import sys
+import os
+import time
+import timeit
+import shutil
+import subprocess
+import socket
+import getpass
+import pprint
+
+from distutils.dir_util import copy_tree
+
+def cpmv(mode, In, Out='none'):
+    '''
+    Copy or move file or directory from <In> to <Out>, or remove <In>.
+    Both <In> and <Out> must be accessible (i.e. a previous
+    server connection may be required for achieving this).
+
+    Users should rather use cpmvWrap4MultiServer() in case
+    of doubt.
+
+    INPUTS:
+    mode (str) - 'mv', 'cp', 'rm', for moving, copying or removing respectively
+
+    In (str) - Input (source) path (folder or file). If mode=='rm', only <In>
+               is deleted
+
+    Out (str) - Output (destination) path (folder or file) or None if mode=='rm'
+    '''
+    modeLowercase = mode.lower()[:2]
+
+    if In == Out: return
+    if not os.path.exists(In):
+        WMSG = '{} {} impossible: path does not exist'.format(modeLowercase, In)
+        print(WARN + WMSG + ENDC)
+        return
+
+    if modeLowercase == 'mv':
+        if not os.path.isdir(Out):
+            if sys.version_info.major == 3 and sys.version_info.minor > 2:
+                os.makedirs(os.path.dirname(Out), exist_ok=True)
+                shutil.move(In,Out)
+            else:
+                try:
+                    shutil.move(In,Out)
+                except:
+                    os.makedirs(os.path.dirname(Out))
+                    shutil.move(In,Out)
+
+    elif modeLowercase == 'cp':
+        if os.path.isdir(In):
+            # avoid shutil.copytree(In,Out,symlinks=True) for existing dir
+            copy_tree(In,Out)
+        else:
+            if sys.version_info.major == 3 and sys.version_info.minor > 2:
+                os.makedirs(os.path.dirname(Out), exist_ok=True)
+                shutil.copy2(In,Out,follow_symlinks=False)
+            else:
+                try:
+                    shutil.copy2(In,Out)
+                except IOError as io_err:
+                        os.makedirs(os.path.dirname(Out))
+                        shutil.copy2(In,Out)
+                finally:
+                    shutil.copy2(In,Out)
+
+    elif modeLowercase == 'rm':
+        if os.path.isdir(In):
+            for PathName in os.listdir(In):
+                file_path = os.path.join(In, PathName)
+                try:
+                    if os.path.isfile(file_path) or os.path.islink(file_path):
+                        os.unlink(file_path)
+                    elif os.path.isdir(file_path):
+                        shutil.rmtree(file_path)
+                except Exception as e:
+                    print('Failed to delete file %s. Reason: %s' % (file_path, e))
+
+            try:
+                shutil.rmtree(In)
+            except Exception as e:
+                print('Failed to delete directory %s. Reason: %s' % (In, e))
+
+        elif os.path.isfile(In) or os.path.islink(In):
+            try:
+                os.unlink(In)
+            except Exception as e:
+                print('FAILED in deleting %s. Error: %s'%(In, e))
+
+    else:
+        raise AttributeError("Mode %s not recognized. Must be 'cp' or 'mv'"%mode)
+
+def whichServer(PathElts):
+    '''
+    Analyze the input path elements in order to determine if
+    server connection is required for accessing the path.
+    It also returns the username.
+
+    INPUTS
+
+    PathElts - (list of strings) - each element is a directory of a path,
+        except the last one, which may correspond to a file
+
+    OUTPUTS
+
+    ServerName - (string) - Name of the involved machine.
+        For example: 'sator' or 'spiro'.
+
+    UserName - (string) - attempt to detect the username where the path
+        is located
+    '''
+    if 'scratch' in PathElts[0]:
+        return 'spiro', PathElts[1]
+    elif (PathElts[0]=='tmp_user' and PathElts[1]=='sator'):
+        return 'sator', PathElts[2]
+    else:
+        return '', ''
+
+def whichHost():
+    '''
+    Returns the host name. For example:   'sator', 'spiro', 'visio' or 'celeste'
+    '''
+    HostName = socket.gethostname()
+    PossibleMachineNamesInHostName = ('sator','spiro','visio','celeste')
+    for name in PossibleMachineNamesInHostName:
+        if name in HostName: return name
+    UserName = getpass.getuser()
+    if not os.path.exists(os.path.join(os.path.sep,'stck',UserName)):
+        return 'StckInvisible'
+
+    return HostName
+
+def _launchSubprocess(Host,CMD):
+    '''
+    Wrapper for launching a subprocess in a remote server.
+
+    INPUTS
+
+    Host - (string) - hostname where subprocess will be submitted. For example,
+        'username@sator' or 'spiro-daaa'
+
+    CMD - (string) - command to submit to server. For multiple lines, use the
+        following syntax: '"command1; command2; command3"'
+    '''
+    ssh = subprocess.Popen(
+        'ssh %s %s'%(Host,CMD),
+        shell=True,
+        stdout=subprocess.PIPE,
+        stderr=subprocess.PIPE,
+        env=os.environ.copy(),
+        )
+    ssh.wait()
+    Error = ssh.stderr.readlines()
+    Output = ssh.stdout.readlines()
+    if len(Output)>0:
+        for o in Output: print(o)
+    if len(Error)>0:
+        WillRaise = False
+        for e in Error:
+            if isinstance(e, bytes):
+                e = e.decode('utf-8')
+            if 'warning:' in e:
+                if not 'bind:' in e:
+                    print(WARN+str(e)+ENDC)
+            else:
+                WillRaise = True
+                print(FAIL+str(e)+ENDC)
+
+        if WillRaise:
+            raise IOError(Error[-1])
+
+def cpmvWrap4MultiServer(mode,In,Out='none'):
+    '''
+    Copy or move file or directory from <In> to <Out>.
+
+    This function attempts server connections if <In> and/or
+    <Out> are located in paths only accessible by servers. In
+    this case, calls of function cpmv() are sent from server using
+    a subprocess.
+
+    INPUTS:
+    mode (str) - 'mv' or 'cp', for moving or copying respectively
+
+    In (str) - Input (source) path (folder or file)
+
+    Out (str) - Output (destination) path (folder or file)
+    '''
+    if In == Out: return
+    cwd = os.getcwd()
+
+    if In[0] != os.path.sep: In = os.path.join(cwd,In)
+    if Out[0] != os.path.sep: Out = os.path.join(cwd,Out)
+
+    PathInElts = list(filter(None,In.split(os.path.sep)))
+    PathOutElts = list(filter(None,Out.split(os.path.sep)))
+
+
+    if len(mode) > 2:    # cases: 'cp_forced', 'mv_forced'
+        cpmv(mode,In,Out)
+    elif len(mode) == 2: # cases: 'cp', 'mv'
+        InAtServer,  usernameIn  = whichServer(PathInElts)
+        OutAtServer, usernameOut = whichServer(PathOutElts)
+        usernameIn = getpass.getuser()
+        HostServer = whichHost()
+
+        if HostServer == 'StckInvisible':
+            if PathInElts[0] == 'stck' or PathOutElts[0] == 'stck':
+                print('WARNING: Requested %s\ntowards %s\nalthough stck connection is impossible'%(In,Out))
+            cpmv(mode,In,Out)
+        elif InAtServer == OutAtServer == HostServer:
+            cpmv(mode,In,Out)
+        elif HostServer == 'sator' and 'spiro' not in (InAtServer, OutAtServer):
+            cpmv(mode,In,Out)
+        elif HostServer == 'spiro' and 'sator' not in (InAtServer, OutAtServer):
+            cpmv(mode,In,Out)
+        elif all([InAtServer,OutAtServer]):
+            # Need to use a temporary auxiliar folder on local
+            AuxiliaryDir = os.path.join(os.path.sep,'stck',usernameIn,'.tmpFolder4cpmv')
+            OutAuxiliary = os.path.join(AuxiliaryDir,PathInElts[-1])
+
+            if   InAtServer == 'spiro': Host = usernameIn+'@'+'spiro-daaa'
+            elif InAtServer == 'sator': Host = usernameIn+'@'+'sator'
+            else: raise ValueError('BAD CONDITIONING')
+            CMD = 'python $MOLA/MOLA/_cpmv_.py %s_forced %s %s'%(mode,In,OutAuxiliary)
+            _launchSubprocess(Host,CMD)
+
+            if   OutAtServer == 'spiro': Host = usernameIn+'@'+'spiro-daaa'
+            elif OutAtServer == 'sator': Host = usernameIn+'@'+'sator'
+            else: raise ValueError('BAD CONDITIONING')
+            if In[-1] == os.path.sep: OutAuxiliary += os.path.sep
+            CMD = 'python $MOLA/MOLA/_cpmv_.py mv_forced %s %s'%(OutAuxiliary,Out)
+            _launchSubprocess(Host,CMD)
+
+        elif any([InAtServer,OutAtServer]):
+            Server = max([InAtServer,OutAtServer])
+            User   = max([usernameIn,usernameOut])
+            if Server == 'spiro': Server += '01'
+            Host = User+'@'+Server
+
+            CMD = 'python $MOLA/MOLA/_cpmv_.py %s_forced %s %s'%(mode,In,Out)
+            _launchSubprocess(Host,CMD)
+
+        else:
+            cpmv(mode,In,Out) # No server is involved, do regular operation
+    else:
+        raise AttributeError('Mode %s not recognized'%mode)
+
+def wait4FileFromServer(filename, requestInterval=0.5, timeout=60.):
+    '''
+    This function is employed to determine if a file exist on a given path.
+    The algorithm will check for file existence every <requestInterval> seconds,
+    up to a limit of <timeout> seconds.
+    As soon as file is detected, the function returns True. Otherwise, if the
+    timeout is reached, the function returns False and raises a warning.
+
+    INPUTS
+
+    filename - (string) - full path of the element to check existance
+
+    requestInterval - (float) - seconds to wait between two consecutive checks
+
+    timeout - (float) - maximum total waiting time, after which the function
+        will return False.
+
+    OUTPUTS
+
+    pathfound - (boolean) - True if the path is found before timeout. False
+        otherwise
+    '''
+    tic = timeit.default_timer()
+    ElapsedTime = 0.
+    while ElapsedTime < timeout:
+        time.sleep(requestInterval)
+        ElapsedTime = timeit.default_timer() - tic
+        if os.path.exists(filename): return True
+    if ElapsedTime >= timeout:
+        print(WARN+'Warning: timeout reached.'+ENDC)
+        return False
+
+
+if __name__ == '__main__':
+    mode = sys.argv[1] # 'cp', 'mv', 'cp_forced', 'mv_forced'
+    In   = sys.argv[2]
+    Out  = sys.argv[3]
+    cpmvWrap4MultiServer(mode, In, Out)