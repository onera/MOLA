'''
MOLA - Postprocess.py

BETA Module

12/05/2021 - L. Bernardos - Creation from recycling
'''

import MOLA

if not MOLA.__ONLY_DOC__:
    # System modules
    import sys
    import os
    import time
    import timeit
    import shutil
    import imp
    import copy
    import numpy as np
    from itertools import product

    # Cassiopee
    import Converter.PyTree as C
    import Converter.Internal as I
    import Transform.PyTree as T
    import Generator.PyTree as G
    import Geom.PyTree as D
    import Post.PyTree as P
    import Converter.elsAProfile as eP

# MOLA
from . import InternalShortcuts as J
from . import Wireframe as W
from . import GenerativeShapeDesign as GSD
from . import GenerativeVolumeDesign as GVD

def extractBoundaryLayer(t, rotation_scale_edge_threshold=0.003,
        boundary_layer_maximum_height=0.5, auxiliar_grid_maximum_nb_points=300,
        auxiliar_grid_first_cell_height=1e-6, auxiliar_grid_growth_rate=1.05):
    '''
    Produce a set of surfaces including relevant boundary-layer quantities from
    a 3D fields tree using conservative fields (for example, a result of
    ``OUTPUT/fields.cgns``).

    This function produces a set of surfaces (similar to ``OUTPUT/surfaces.cgns``)

    Parameters
    ----------

        t : PyTree
            tree containing at least conservative flowfields and *BCWall*
            conditions. For exemple, it can be the tree contained in
            ``OUTPUT/fields.cgns``.

            .. important::
                conservative flowfields must be contained at containers named
                ``FlowSolution#Centers`` or ``FlowSolution#Init`` located at
                *CellCenter*. The following fields must be present: ``Density``,
                ``MomentumX``, ``MomentumY``, ``MomentumZ``, ``ViscosityMolecular``.
                Field ``Pressure`` shall also be present. Otherwise, an attempt
                is done of computing this quantity if required conservative fields
                and ReferenceState exist in **t**

        rotation_scale_edge_threshold : float
            value used to find the boundary-layer edge location based on the
            rotation scale. Higher values lead to thinner boundary-layer height,
            and lower values lead to thicker boundary-layer height.

        boundary_layer_maximum_height : float
            maximum height of boundary-layer thickness (in mesh length units).

        auxiliar_grid_maximum_nb_points : int
            maximum number of points in the wall-normal direction used to
            build the auxiliar grid employed for the boundary-layer postprocess

        auxiliar_grid_first_cell_height : float
            height of the wall-adjacent cell used in the auxiliar grid employed
            for the boundary-layer postprocess. Should be lower than the actual
            wall cell height of **t**. Dimension is mesh length units.

        auxiliar_grid_growth_rate : float
            growth factor of the cell heights in the wall-normal direction used
            for the construction of the auxiliar grid employed for the
            boundary-layer postprocess


    Returns
    -------

        surfaces : PyTree
            tree containing surfaces with fields contained in ``FlowSolution#Centers``
            located at CellCenter (interfaces). Most relevant added fields are:
            ``DistanceToWall``, ``delta``, ``delta1``, ``theta11``, ``runit``
            ``VelocityTangential``, ``VelocityTransversal``,
            ``VelocityEdgeX``, ``VelocityEdgeY``, ``VelocityEdgeZ``,
            ``SkinFrictionX``, ``SkinFrictionY``, ``SkinFrictionZ``, ``Pressure``
    '''

    aux_grid = _buildAuxiliarWallExtrusion(t,
                    MaximumBoundaryLayerDistance=boundary_layer_maximum_height,
                    MaximumBoundaryLayerPoints=auxiliar_grid_maximum_nb_points,
                    BoundaryLayerGrowthRate=auxiliar_grid_growth_rate,
                    FirstCellHeight=auxiliar_grid_first_cell_height)

    # TODO optionnally keep existing quantities by renaming strategy
    C._rmVars(aux_grid, ['delta','delta1','theta11','runit',
                         'SkinFrictionX','SkinFrictionY','SkinFrictionZ'])

    _computeBoundaryLayerQuantities(aux_grid,
                                    VORTRATIOLIM=rotation_scale_edge_threshold)
    _computeSkinFriction(aux_grid)

    if 'Pressure' not in C.getVarNames(aux_grid, excludeXYZ=True)[0]:
        P._computeVariables(aux_grid, ['Pressure'] )

    _subzoneAuxiliarWallExtrusion(aux_grid)

    for z in I.getZones(aux_grid):
        AllFieldsNames, = C.getVarNames(z, excludeXYZ=True)
        for fn in AllFieldsNames:
            C.node2Center__(z, fn)
    I._rmNodesByName(aux_grid, 'FlowSolution')
    C._normalize(aux_grid,['centers:nx','centers:ny','centers:nz'])

    return aux_grid


def mergeWallsAndSplitAirfoilSides(t):
    '''
    Given a 1-cell-depth surface defining the wall of an airfoil, produce two
    curves corresponding to the Top and Bottom sides of the airfoil.

    Parameters
    ----------

        t : PyTree, base, zone, list of zones
            CGNS tree containing a 1-cell depth wall surface. It may contain
            flow solutions fields

    Returns
    -------

        t : PyTree
            Airfoil split in top and bottom sides including original fields.
    '''

    tRef = I.copyRef(t)
    tRef = T.merge(tRef)
    foil, = C.node2Center(tRef)

    TopSide, BottomSide = W.splitAirfoil(foil,
                                         FirstEdgeSearchPortion = 0.9,
                                         SecondEdgeSearchPortion = -0.9,
                                         RelativeRadiusTolerance = 1e-2,
                                         MergePointsTolerance = 1e-10)


    tOut =C.newPyTree(['Airfoil',[TopSide, BottomSide]])
    J.migrateFields(foil, tOut)

    return tOut


def getBoundaryLayerEdges(t):
    '''
    Produce new zones representing the boundary-layer edges if **t**
    contains the normal fields ``nx``, ``ny``, ``nz`` and at least one of:
    ``delta``, ``delta1``, ``delta11``

    Parameters
    ----------

        t : PyTree, base, zone, list of zones
            surface containing the fields
            ``nx`` ``ny`` ``nz`` and at least one of: ``delta``, ``delta1``, ``theta11``

            .. note:: the input **t** is modified : a new base including the
                zones of the boundary-layer thicknesses is appended to the tree

    Returns
    -------

        t : PyTree
            Tree containing the new boundary-layer characteristic edges
    '''


    t2 = C.normalize(t, ['nx','ny','nz'])

    Trees = []
    for Thickness2Plot in ["{delta}", "{delta1}", "{theta11}"]:
        Thickness2PlotNoBrackets = Thickness2Plot[1:-1]
        if C.isNamePresent(t2, Thickness2PlotNoBrackets) != 1: continue

        t3 = I.copyTree(t2)

        C._initVars(t3,'dx=%s*{nx}'%Thickness2Plot)
        C._initVars(t3,'dy=%s*{ny}'%Thickness2Plot)
        C._initVars(t3,'dz=%s*{nz}'%Thickness2Plot)
        T._deform(t3, ['dx','dy','dz'])

        I._rmNodesByType(t3,'FlowSolution_t')

        for z in I.getZones(t3):
            z[0] += '.'+Thickness2Plot[1:-1]

        Trees.append(t3)

    # TODO separate characteristic boundary per bases
    tM = I.merge(Trees)
    NewZones = I.getZones(tM)
    tNew = C.newPyTree(['BoundaryLayerEdges', NewZones])

    return tNew


def _computeBoundaryLayerQuantities(t, VORTRATIOLIM=1e-3):
    '''
    TODO doc
    '''
    NewFields = ['DistanceToWall', 'delta', 'delta1', 'theta11', 'runit',
                 'VelocityTangential', 'VelocityTransversal',
                 'VelocityEdgeX', 'VelocityEdgeY', 'VelocityEdgeZ']

    for zone in I.getZones(t):
        J._invokeFields(zone,NewFields)
        AllFieldsNames, = C.getVarNames(zone, excludeXYZ=True)
        v = J.getVars2Dict(zone, AllFieldsNames)
        x, y, z = J.getxyz(zone)

        Ni, Nj, NumberOfBoundaryLayerPoints = I.getZoneDim(zone)[1:4]
        for i,j in product(range(Ni), range(Nj)):

            eta = v['DistanceToWall'][i,j,:]
            VelocityTangential = v['VelocityTangential'][i,j,:]
            VelocityTransversal = v['VelocityTransversal'][i,j,:]
            VelocityX = v['VelocityX'][i,j,:]
            VelocityY = v['VelocityY'][i,j,:]
            VelocityZ = v['VelocityZ'][i,j,:]
            RotationScale = v['RotationScale'][i,j,:]
            RotationScaleMax = RotationScale.max()

            BoundaryLayerRegion, = np.where(RotationScale>VORTRATIOLIM*RotationScaleMax)

            if len(BoundaryLayerRegion) == 0:
                BoundaryLayerEdgeIndex = NumberOfBoundaryLayerPoints-1
            else:
                BoundaryLayerEdgeIndex = BoundaryLayerRegion[-1]

            # zero-th order boundary layer edge search
            v['VelocityEdgeX'][i,j,:] = VelocityX[BoundaryLayerEdgeIndex]
            v['VelocityEdgeY'][i,j,:] = VelocityY[BoundaryLayerEdgeIndex]
            v['VelocityEdgeZ'][i,j,:] = VelocityZ[BoundaryLayerEdgeIndex]

            VelocityEdgeVector = np.array([v['VelocityEdgeX'][i,j,0],
                                           v['VelocityEdgeY'][i,j,0],
                                           v['VelocityEdgeZ'][i,j,0]])

            NormalVector = np.array([v['nx'][i,j,0],
                                     v['ny'][i,j,0],
                                     v['nz'][i,j,0]])
            NormalVector/= np.sqrt(NormalVector.dot(NormalVector))

            BinormalVector = np.cross(VelocityEdgeVector, NormalVector)
            BinormalVector/= np.sqrt(BinormalVector.dot(BinormalVector))

            TangentVector = np.cross(NormalVector, BinormalVector)
            TangentVector/= np.sqrt(TangentVector.dot(TangentVector))


            VelocityTangential[:] =(VelocityX*TangentVector[0] +
                                    VelocityY*TangentVector[1] +
                                    VelocityZ*TangentVector[2])

            VelocityTransversal[:] =(VelocityX*BinormalVector[0] +
                                     VelocityY*BinormalVector[1] +
                                     VelocityZ*BinormalVector[2])

            eta[:] =((x[i,j,:]-x[i,j,0])*NormalVector[0] +
                     (y[i,j,:]-y[i,j,0])*NormalVector[1] +
                     (z[i,j,:]-z[i,j,0])*NormalVector[2])

            v['delta'][i,j,:] = eta[BoundaryLayerEdgeIndex]

            Ue = VelocityTangential[BoundaryLayerEdgeIndex]
            Ut = VelocityTangential[:BoundaryLayerEdgeIndex]

            IntegrandDelta1 = np.maximum(0, 1. - (Ut/Ue) )
            IntegrandTheta = np.maximum(0, (Ut/Ue)*(1. - (Ut/Ue)) )

            v['delta1'][i,j,:] = np.trapz(IntegrandDelta1,
                                              eta[:BoundaryLayerEdgeIndex])

            v['theta11'][i,j,:] = np.trapz(IntegrandTheta,
                                               eta[:BoundaryLayerEdgeIndex])

            v['runit'][i,j,:] = (v['Density'][i,j,BoundaryLayerEdgeIndex]*Ue/
                                v['ViscosityMolecular'][i,j,BoundaryLayerEdgeIndex])

def _computeSkinFriction(t):
    '''
    TODO doc
    '''

    Lambda = '(-2./3. * {ViscosityMolecular})'
    mu = '{ViscosityMolecular}'
    divU = '{VelocityDivergence}'

    Eqns = []

    # TODO implement this
    '''
    # REYNOLDSSTRESS COMPUTATION
    # mu_t
    Eqns += [('centers:ViscosityEddy={centers:Viscosity_EddyMolecularRatio}*{centers:ViscosityMolecular}')]

    # div(u)
    Eqns += [('centers:VelocityDivergence={centers:gradxVelocityX}+'
                                         '{centers:gradyVelocityY}+'
                                         '{centers:gradzVelocityZ}')]

    # Sij
    Eqns += [('centers:BarDeformationXX={centers:gradxVelocityX}-{centers:VelocityDivergence}/3.0')]
    Eqns += [('centers:BarDeformationYY={centers:gradyVelocityY}-{centers:VelocityDivergence}/3.0')]
    Eqns += [('centers:BarDeformationZZ={centers:gradzVelocityZ}-{centers:VelocityDivergence}/3.0')]
    Eqns += [('centers:BarDeformationXY=0.5*({centers:gradyVelocityX}+{centers:gradxVelocityY})')]
    Eqns += [('centers:BarDeformationXZ=0.5*({centers:gradzVelocityX}+{centers:gradxVelocityZ})')]
    Eqns += [('centers:BarDeformationYZ=0.5*({centers:gradzVelocityY}+{centers:gradyVelocityZ})')]

    # tau
    Eqns += [('centers:ReynoldsStressXX=2*{mut}*{SXX}-(2./3.)*{rok}').format(
        divU=divU,mut=mut,SXX='{centers:BarDeformationXX}',rok='{centers:TurbulentEnergyKineticDensity}')]
    Eqns += [('centers:ReynoldsStressYY=2*{mut}*{SYY}-(2./3.)*{rok}').format(
        divU=divU,mut=mut,SYY='{centers:BarDeformationYY}',rok='{centers:TurbulentEnergyKineticDensity}')]
    Eqns += [('centers:ReynoldsStressZZ=2*{mut}*{SZZ}-(2./3.)*{rok}').format(
        divU=divU,mut=mut,SZZ='{centers:BarDeformationZZ}',rok='{centers:TurbulentEnergyKineticDensity}')]
    Eqns += [('centers:ReynoldsStressXY=2*{mut}*{SXY}').format(
        mut=mut,SXY='{centers:BarDeformationXY}')]
    Eqns += [('centers:ReynoldsStressXZ=2*{mut}*{SXZ}').format(
        mut=mut,SXZ='{centers:BarDeformationXZ}')]
    Eqns += [('centers:ReynoldsStressYZ=2*{mut}*{SYZ}').format(
        mut=mut,SYZ='{centers:BarDeformationYZ}')]
    '''



    # div(u)
    Eqns += [('VelocityDivergence={gradxVelocityX}+'
                                 '{gradyVelocityY}+'
                                 '{gradzVelocityZ}')]

    # Sij
    Eqns += [('DeformationXX={gradxVelocityX}')]
    Eqns += [('DeformationYY={gradyVelocityY}')]
    Eqns += [('DeformationZZ={gradzVelocityZ}')]
    Eqns += [('DeformationXY=0.5*({gradyVelocityX}+{gradxVelocityY})')]
    Eqns += [('DeformationXZ=0.5*({gradzVelocityX}+{gradxVelocityZ})')]
    Eqns += [('DeformationYZ=0.5*({gradzVelocityY}+{gradyVelocityZ})')]

    # tau
    Eqns += [('ShearStressXX={Lambda}*{divU}+2*{mu}*{SXX}').format(
        Lambda=Lambda,divU=divU,mu=mu,SXX='{DeformationXX}')]
    Eqns += [('ShearStressYY={Lambda}*{divU}+2*{mu}*{SYY}').format(
        Lambda=Lambda,divU=divU,mu=mu,SYY='{DeformationYY}')]
    Eqns += [('ShearStressZZ={Lambda}*{divU}+2*{mu}*{SZZ}').format(
        Lambda=Lambda,divU=divU,mu=mu,SZZ='{DeformationZZ}')]
    Eqns += [('ShearStressXY=2*{mu}*{SXY}').format(
        mu=mu,SXY='{DeformationXY}')]
    Eqns += [('ShearStressXZ=2*{mu}*{SXZ}').format(
        mu=mu,SXZ='{DeformationXZ}')]
    Eqns += [('ShearStressYZ=2*{mu}*{SYZ}').format(
        mu=mu,SYZ='{DeformationYZ}')]

    Eqns += [('SkinFrictionX={ShearStressXX}*{nx}+'
                            '{ShearStressXY}*{ny}+'
                            '{ShearStressXZ}*{nz}')]
    Eqns += [('SkinFrictionY={ShearStressXY}*{nx}+'
                            '{ShearStressYY}*{ny}+'
                            '{ShearStressYZ}*{nz}')]
    Eqns += [('SkinFrictionZ={ShearStressXZ}*{nx}+'
                            '{ShearStressYZ}*{ny}+'
                            '{ShearStressZZ}*{nz}')]

    for Eqn in Eqns: C._initVars(t, Eqn)


def _subzoneAuxiliarWallExtrusion(t):
    '''
    TODO doc
    '''
    for zone in I.getZones(t):
        wall = GSD.getBoundary(zone,'kmin')
        zone[1] = wall[1]
        I._rmNodesByType(zone,'GridCoordinates_t')
        I._rmNodesByType(zone,'FlowSolution_t')
        NodesToMigrate = I.getNodesFromType(wall,'GridCoordinates_t')
        NodesToMigrate.extend(I.getNodesFromType(wall,'FlowSolution_t'))
        zone[2].extend(NodesToMigrate)


def _extractWalls(t):
    '''
    (WIP: PROOF OF CONCEPT)
    TODO refactorize with Coprocess extractSurfaces
    '''
    t = I.copyRef(t)
    cellDimOutputTree = I.getZoneDim(I.getZones(t)[0])[-1]

    from .Coprocess import reshapeBCDatasetNodes, restoreFamilies


    def addBase2SurfacesTree(basename):
        if not zones: return
        base = I.newCGNSBase(basename, cellDim=cellDimOutputTree-1, physDim=3,
            parent=SurfacesTree)
        I._addChild(base, zones)
        J.set(base, '.ExtractionInfo', **ExtractionInfo)
        return base

    t = I.renameNode(t, 'FlowSolution#Init', 'FlowSolution#Centers') # or merge?
    I._renameNode(t, 'FlowSolution#Height', 'FlowSolution')
    I._rmNodesByName(t, 'FlowSolution#EndOfRun*')
    reshapeBCDatasetNodes(t)
    DictBCNames2Type = C.getFamilyBCNamesDict(t)
    SurfacesTree = I.newCGNSTree()

    # See Anomaly 8784 https://elsa.onera.fr/issues/8784
    for BCDataSetNode in I.getNodesFromType(t, 'BCDataSet_t'):
        for node in I.getNodesFromType(BCDataSetNode, 'DataArray_t'):
            if I.getValue(node) is None:
                I.rmNode(BCDataSetNode, node)

    Extraction=dict(type='AllBCWall')
    TypeOfExtraction = Extraction['type']
    ExtractionInfo = copy.deepcopy(Extraction)
    BCFilterName = TypeOfExtraction.replace('AllBC','')
    for BCFamilyName in DictBCNames2Type:
        BCType = DictBCNames2Type[BCFamilyName]
        if BCFilterName.lower() in BCType.lower():
            zones = C.extractBCOfName(t,'FamilySpecified:'+BCFamilyName)
            ExtractionInfo['type'] = 'BC'
            ExtractionInfo['BCType'] = BCType
            addBase2SurfacesTree(BCFamilyName)

    J.forceZoneDimensionsCoherency(SurfacesTree)
    restoreFamilies(SurfacesTree, t)

    return SurfacesTree


def _buildAuxiliarWallExtrusion(t, MaximumBoundaryLayerDistance=0.5,
        MaximumBoundaryLayerPoints=300, BoundaryLayerGrowthRate=1.05,
        FirstCellHeight=1e-6, container='FlowSolution#Init'):
    '''
    TODO doc
    '''

    tR = I.copyRef(t)

    BoundaryLayerDistribution = GVD.newExtrusionDistribution(
                             MaximumBoundaryLayerDistance,
                             maximum_number_of_points=MaximumBoundaryLayerPoints,
                             distribution_law='ratio',
                             first_cell_height=FirstCellHeight,
                             ratio_growth=BoundaryLayerGrowthRate,
                             smoothing_normals_iterations=0,
                             smoothing_growth_iterations=0,
                             smoothing_expansion_factor=0.)

    # grid needs to be located at Vertex, see: Cassiopee #10404

    if container != 'FlowSolution':
        I._rmNodesByName(tR, 'FlowSolution')
        zone = I.getNodeFromType3(tR, 'Zone_t')
        FlowSolution_n = I.getNodeFromName1(zone, container)
        GridLocation_n = I.getNodeFromName(FlowSolution_n, 'GridLocation')
        if not GridLocation_n:
            field = FlowSolution_n[2][0][1]
            x = J.getx(zone)
            if field.shape[0] != x.shape[0]:
                ContainerIsCellCentered = True
            else:
                ContainerIsCellCentered = False
        else:
            GridLocation = I.getValue(GridLocation_n)
            if GridLocation != 'Vertex':
                ContainerIsCellCentered = True
            else:
                ContainerIsCellCentered = False


    if ContainerIsCellCentered:
        I.__FlowSolutionCenters__ = container

        for zone in I.getZones(tR):
            AllFieldsNames, = C.getVarNames(zone, excludeXYZ=True)
            CentersFieldsNames = [fn for fn in AllFieldsNames if 'centers:' in fn]
            x = J.getx(zone)

            for cfn in CentersFieldsNames:
                # TODO - Caution! do not produce dim 3 ! Cassiopee bug #8131
                C.center2Node__(zone, cfn, cellNType=0)

                # therefore, workaround is required:
                FlowSol_node = I.getNodeFromName(zone, I.__FlowSolutionNodes__)
                field_node = I.getNodeFromName(FlowSol_node, cfn.replace('centers:',''))
                if not np.all(field_node[1].shape == x.shape ):
                    array = np.broadcast_to( field_node[1], x.shape )
                    field_node[1] = np.asfortranarray( array )


    else:
        I.renameNode(tR, container, 'FlowSolution')


    AllFlowSolutionNodes = I.getNodesFromType(tR, 'FlowSolution_t')
    for FlowSolutionNode in AllFlowSolutionNodes:
        if FlowSolutionNode[0] != 'FlowSolution':
            I.rmNode(tR, FlowSolutionNode)




    walls_tree = _extractWalls(t)
    I._rmNodesByType( walls_tree , 'FlowSolution_t')

    # workaround: see Cassiopee #10404
    C._initVars(walls_tree, 'MomentumX', 0.)
    C._initVars(walls_tree, 'MomentumY', 0.)
    C._initVars(walls_tree, 'MomentumZ', 0.)
    _fitFields(walls_tree, tR, ['Momentum'+i for i in ['X','Y','Z']])


    aux_grids = []

    for wall in I.getZones(walls_tree):

        G._getNormalMap(wall)

        extrusion = GVD.extrude(wall, [BoundaryLayerDistribution])
        aux_grid, = I.getZones(I.getNodeFromName2(extrusion,'ExtrudedVolume'))
        aux_grid[0] = wall[0]
        P._renameVars(wall, ['centers:sx','centers:sy','centers:sz'],
                            ['centers:nx','centers:ny','centers:nz'])

        for n in ['nx','ny','nz']:
            x = J.getx(wall)
            # TODO - Caution! do not produce dim 2 ! Cassiopee bug #8131
            C.center2Node__(wall, 'centers:'+n, cellNType=0)
            # therefore, workaround is required:
            FlowSol_node = I.getNodeFromName(wall, I.__FlowSolutionNodes__)
            field_node = I.getNodeFromName(FlowSol_node, n.replace('centers:',''))
            if not np.all(field_node[1].shape == x.shape ):
                array = np.broadcast_to( field_node[1], x.shape )
                field_node[1] = np.asfortranarray( array )


        I._rmNodesByName(wall,I.__FlowSolutionCenters__)
        C._normalize(wall, ['nx','ny','nz'])
        J.migrateFields(wall, aux_grid,
                         keepMigrationDataForReuse=False, # TODO why cannot write if False ?
                         )

        P._extractMesh(tR, aux_grid, order=2, extrapOrder=1,
                       mode='accurate', constraint=40., tol=1.e-10)

        I.__FlowSolutionCenters__ = 'FlowSolution#Centers'

        # workaround: see Cassiopee #10404
        C._initVars(wall, 'MomentumX', 0.)
        C._initVars(wall, 'MomentumY', 0.)
        C._initVars(wall, 'MomentumZ', 0.)
        _fitFields(wall, aux_grid, ['Momentum'+i for i in ['X','Y','Z']])


        for v in ('X','Y','Z'):
            C._initVars(aux_grid, 'Velocity%s={Momentum%s}/{Density}'%(v,v))

        for v in ('X','Y','Z'): aux_grid = P.computeGrad(aux_grid,'Velocity%s'%v)

        AllFieldsNames, = C.getVarNames(aux_grid, excludeXYZ=True)
        CentersFieldsNames = [fn for fn in AllFieldsNames if 'centers:' in fn]

        x = J.getx(aux_grid)
        for cfn in CentersFieldsNames:
            # TODO BEWARE do not produce dim 3 ! ticket Cassiopee #8131
            C.center2Node__(aux_grid,cfn,cellNType=0)

            # workaround:
            FlowSol_node = I.getNodeFromName(aux_grid,I.__FlowSolutionNodes__)
            field_node = I.getNodeFromName(FlowSol_node, cfn.replace('centers:',''))
            if not np.all(field_node[1].shape == x.shape ):
                array = np.broadcast_to( field_node[1], x.shape )
                field_node[1] = np.asfortranarray( array )

        I._rmNodesByName(aux_grid,I.__FlowSolutionCenters__)


        GradientsNames = dict()
        for v, V in product(['x','y','z'],['X','Y','Z']):
            KeyName =  'vag' + v              + V.lower()
            Value   = 'grad' + v + 'Velocity' + V
            GradientsNames[KeyName] = '{'+Value+'}'

        # sqrt( 2 * Omega_ij * Omega_ij )
        Eqn = (
        '  sqrt(  ( {vagzy} - {vagyz} )**2 '
        '       + ( {vagxz} - {vagzx} )**2 '
        '       + ( {vagyx} - {vagxy} )**2 )'
        ).format(**GradientsNames)
        C._initVars(aux_grid,'RotationScale='+Eqn)

        '''
        # BEWARE! RotationScale seems to be a more appropriate scalar for
        # determining boundary-layer edge !
        # sqrt( 2 * barS_ij * barS_ij )
        Eqn = (
        '  sqrt( 2 * ( {vagxx}**2 + {vagyy}**2 + {vagzz}**2 )  '
        '          + ( {vagxy} + {vagyx})**2 '
        '          + ( {vagxz} + {vagzx})**2 '
        '          + ( {vagyz} + {vagzy})**2 '
        '          - (2./3.) * ({vagxx} + {vagyy} + {vagzz})**2'
        '       )'
        ).format(**GradientsNames)
        C._initVars(aux_grid,'DeformationScale='+Eqn)
        '''


        wall[1] = aux_grid[1]
        I._rmNodesByType(wall,'GridCoordinates_t')
        I._rmNodesByType(wall,'FlowSolution_t')
        NodesToMigrate = I.getNodesFromType(aux_grid,'GridCoordinates_t')
        NodesToMigrate.extend(I.getNodesFromType(aux_grid,'FlowSolution_t'))
        wall[2].extend(NodesToMigrate)

        aux_grids.append(aux_grid)

    return walls_tree

def getMeshDimensionFromTree(t):
    '''
    Return the dimensions of a PyTree (0, 1, 2, 3)

    Parameters
    ----------

        t : PyTree
            tree with zones that have all the same dimension

    Returns
    -------

        Dimension : int
            can be 0, 1, 2 or 3
    '''
    Dims = np.array([I.getZoneDim(z)[4] for z in I.getZones(t)])
    if not np.all(Dims == Dims[0]):
        ERRMSG = 'Input tree must yield all equal dimensions (2D or 3D)'
        raise ValueError(ERRMSG)
    Dimension = Dims[0]
    return Dimension

def putNormalsPointingOutwards(zone):
    '''
    Force the normals of a airfoil wall surface ``nx`` ``ny`` ``nz`` to point outwards

    Parameters
    ----------

        zone : zone
            surface containing ``nx`` ``ny`` ``nz``. It is modified in-place.
    '''
    x = J.getx(zone)
    nx, ny, nz = J.getVars(zone, ['nx', 'ny', 'nz'])
    if nx[np.argmin(x)] > 0:
        nx *= -1
        ny *= -1
        nz *= -1

def addViscosityMolecularIfAbsent(t):
    '''
    Add field ``{centers:ViscosityMolecular}`` using *ReferenceState* and primitive
    fields.

    Parameters
    ----------

        t : PyTree
            PyTree with required fields. It is modified.
    '''
    if C.isNamePresent(t,'centers:ViscosityMolecular') == -1:
        try:
            P._computeVariables(t, ['centers:ViscosityMolecular'] )
        except:
            pass

    if C.isNamePresent(t,'centers:ViscosityMolecular') == -1:
        if C.isNamePresent(t,'Temperature') == -1:
            try:
                C._initVars(t,'Temperature={Pressure}/(287.053*{Density})')
            except:
                Eqn = ('centers:Temperature={centers:Pressure}'
                                            '/(287.053*{centers:Density})')
                C._initVars(t,Eqn)

        S   = 110.4
        mus = 1.78938e-05
        Ts  = 288.15
        try:
            Eqn = ('ViscosityMolecular={mus}*({Temp}/{Ts})**1.5'
                   '*(({Ts} + {S})/({Temp} + {S}))').format(
                   mus=mus, Ts=Ts, Temp='{Temperature}',S=S)
            C._initVars(t,Eqn)
        except:
            Eqn = ('centers:ViscosityMolecular={mus}*({Temp}/{Ts})**1.5'
                   '*(({Ts} + {S})/({Temp} + {S}))').format(
                   mus=mus, Ts=Ts, Temp='{centers:Temperature}',S=S)
            C._initVars(t,Eqn)

def addPressureIfAbsent(t):
    '''
    Add field ``{centers:Pressure}`` using *ReferenceState* and primitive fields.

    Parameters
    ----------

        t : PyTree
            PyTree with required fields. It is modified.
    '''

    if C.isNamePresent(t,'centers:Pressure') == -1:
        try:
            P._computeVariables(t, ['centers:Pressure'] )
        except:
            pass

    if C.isNamePresent(t,'Pressure') == -1:
        try:
            P._computeVariables(t, ['Pressure'] )
        except:
            pass

#======================= turbomachinery =======================================#


def absolute2Relative(t, loc='centers', container=None, containerRelative=None):
    '''
    In a turbomachinery context, change the frame of reference of variables in
    the FlowSolution container **container** from absolute to relative.
    Families with ``'.Solver#Motion'`` node must be found to use the rotation
    speed for the change of FoR.

    Parameters
    ----------

        t : PyTree
            tree to modify

        loc : str
            location of variables, must be 'centers' or 'nodes'. Used to restore
            variables with Post.computeVariables from Cassiopee after the change
            of FoR.

        container : str
            Name of the FlowSolution container to change of frame of reference.
            By default, this is the default container at cell centers or nodes
            (depending on **loc**) of Cassiopee

        containerRelative : str
            Name of the new FlowSolution container with variables in the
            relative frame of reference. By default, this is **container** with
            the suffix ``'#Relative'``

    Returns
    -------

        t : PyTree
            modified tree

    '''
    import etc.transform as trf

    assert loc in ['centers', 'nodes'], 'loc must be centers or nodes'
    if not container:
        if loc == 'centers': container = I.__FlowSolutionCenters__
        else: container = I.__FlowSolutionNodes__

    conservatives = ['Density', 'MomentumX', 'MomentumY', 'MomentumZ',
        'EnergyStagnationDensity']
    primTurbVars = ['TurbulentEnergyKinetic', 'TurbulentDissipationRate',
        'TurbulentDissipation', 'TurbulentSANuTilde', 'TurbulentLengthScale']
    consTurbVars = [var+'Density' for var in primTurbVars]
    turbVars = primTurbVars + consTurbVars
    noFoRDependentVariables = ['Pressure', 'Temperature', 'Entropy',
        'ViscosityMolecular', 'Viscosity_EddyMolecularRatio', 'ChannelHeight']
    var2keep = conservatives + turbVars + noFoRDependentVariables

    cassiopeeVariables = [
        'VelocityX', 'VelocityY', 'VelocityZ', 'VelocityMagnitude', 'Pressure',
        'Temperature', 'Enthalpy', 'Entropy', 'Mach', 'ViscosityMolecular',
        'PressureStagnation', 'TemperatureStagnation', 'PressureDynamic']

    I._adaptZoneNamesForSlash(t)

    if not containerRelative:
        containerRelative = container+'#Relative'

    var2compute = []

    for FS in I.getNodesFromNameAndType(t, container, 'FlowSolution_t'):
        copyOfFS = I.copyTree(FS)
        I.setName(copyOfFS, containerRelative)
        varInFS = []
        # Keep some variables
        for node in I.getNodesFromType(copyOfFS, 'DataArray_t'):
            var = I.getName(node)
            if var not in var2keep:
                if var not in var2compute and var in cassiopeeVariables:
                    var2compute.append(var)
                I.rmNode(copyOfFS, node)
            else:
                varInFS.append(var)
        if not all([(var in varInFS) for var in conservatives]):
            continue
        parent, pos = I.getParentOfNode(t, FS)
        I.addChild(parent, copyOfFS, pos=pos+1)

    for base in I.getNodesFromType(t, 'CGNSBase_t'):
        # Base per base, else trf.absolute2Relative does not found omega
        base = trf.absolute2Relative(base, containerRelative, frame='cartesian')

    # restore variables
    if loc == 'centers':
        oldContainer = I.__FlowSolutionCenters__
        I.__FlowSolutionCenters__ = containerRelative
        P._computeVariables(t, [loc+':'+var for var in var2compute])
        I.__FlowSolutionCenters__ = oldContainer
    else:
        oldContainer = I.__FlowSolutionNodes__
        I.__FlowSolutionNodes__ = containerRelative
        P._computeVariables(t, [loc+':'+var for var in var2compute])
        I.__FlowSolutionNodes__ = oldContainer

    return t


def _fitFields(donor, receiver, fields_names_to_fit=[], tol=1e-6):
    '''
    TODO doc
    '''
    donor_zones = I.getZones( donor )
    receiver_zones = I.getZones( receiver )
    number_of_donor_zones = len( donor_zones )

    for receiver_zone in receiver_zones:
        fields_receiver = J.getVars( receiver_zone, fields_names_to_fit )
        fields_receiver = [f.ravel(order='F') for f in fields_receiver]

        hook = C.createHook( receiver_zone, function='nodes')
        res = C.nearestNodes( hook, donor_zones )

        if number_of_donor_zones == 1: res = [res]

        for di, donor_zone in enumerate( donor_zones ):
            nodes, dist = res[di]
            close_enough_points = dist<tol
            nodes = nodes[dist<tol]
            if len(nodes) == 0: continue
            receiver_indexes = nodes - 1
            fields_donor = J.getVars( donor_zone, fields_names_to_fit )
            fields_donor = [f.ravel(order='F') for f in fields_donor]
            for fr, fd in zip(fields_receiver, fields_donor):
                fr[ receiver_indexes ] = fd[ close_enough_points ]

def computeIntegralLoads(t, torque_center=[0,0,0]):
    '''
    Compute the total integral forces and torques of a set of surfaces with 
    Pressure and SkinFriction fields

    Parameters
    ----------

        t : PyTree, Base, Zone or :py:class:`list` of zone
            surfaces contributing to the total forces and torques being computed

            .. note::
                surfaces contained in **t** must contain the following fields
                contained at centers: ``Pressure``, ``SkinFrictionX``,
                ``SkinFrictionY``, ``SkinFrictionZ``. It may also contain 
                normals ``nx``, ``ny``, ``nz``. Otherwise they are computed.

        torque_center : 3-float :py:class:`list` or :py:class:`tuple` or :py:class:`numpy`
            center for computation the torque contributions

    Returns
    -------

        loads : dict
            dictionary including ``ForceX``, ``ForceY``, ``ForceZ``,
            ``TorqueX``, ``TorqueY`` and ``TorqueZ`` keys with its associated 
            values (:py:class:`float`)
    '''

    tR = I.copyRef(t)
    _addNormalsIfAbsent(tR)

    # surfacic forces
    C._initVars(tR, 'centers:fx=-{centers:Pressure}*{centers:nx}+{centers:SkinFrictionX}')
    C._initVars(tR, 'centers:fy=-{centers:Pressure}*{centers:ny}+{centers:SkinFrictionY}')
    C._initVars(tR, 'centers:fz=-{centers:Pressure}*{centers:nz}+{centers:SkinFrictionZ}')

    # computation of total forces
    ForceX = -P.integ(tR,'centers:fx')[0]
    ForceY = -P.integ(tR,'centers:fy')[0]
    ForceZ = -P.integ(tR,'centers:fz')[0]

    # computation of total torques
    TorqueX, TorqueY, TorqueZ = P.integMoment(tR, center=torque_center,
                                vector=['centers:fx','centers:fy','centers:fz'])
    
    TorqueX *= -1
    TorqueY *= -1
    TorqueZ *= -1


    loads = dict(ForceX=ForceX,ForceY=ForceY,ForceZ=ForceZ,
                 TorqueX=TorqueX,TorqueY=TorqueY,TorqueZ=TorqueZ)
    
    return loads

def computeSectionalLoads(t, start_point, end_point, distribution,
        torque_center=[0,0,0]):
    '''
    Compute the sectional loads (spanwise distributions) along a direction 
    from a set of surfaces

    Parameters
    ----------
    
        t : PyTree, Base, Zone or :py:class:`list` of Zone
            surfaces from which sectional loads are to be computed

            .. note::
                surfaces contained in **t** must contain the following fields
                 (preferrably at centers): ``Pressure``, ``SkinFrictionX``,
                ``SkinFrictionY``, ``SkinFrictionZ``. It may also contain 
                normals ``nx``, ``ny``, ``nz``. Otherwise they are computed.

        start_point : 3-float :py:class:`list` or :py:class:`tuple` or :py:class:`numpy`
            :math:`(x,y,z)` coordinates of the starting point from which 
            sectional loads are to be computed

        end_point : 3-float :py:class:`list` or :py:class:`tuple` or :py:class:`numpy`
            :math:`(x,y,z)` coordinates of the end point up to which 
            sectional loads are to be computed

        distribution : 1D :py:class:`float` list or :py:class:`numpy`
            dimensionless coordinate (from *start_point* to *end_point*) used 
            for discretizing the sectional loads. This must be :math:`\in [0,1]`.

            .. hint:: for example 

                >>> distribution = np.linspace(0,1,200)

        torque_center : 3-float :py:class:`list` or :py:class:`tuple` or :py:class:`numpy`
            center for computation the torque contributions

    Returns
    -------

        SectionalLoads : dict
            dictionary including ``SectionalForceX``, ``SectionalForceY``, ``SectionalForceZ``,
            ``SectionalTorqueX``, ``SectionalTorqueY``, ``SectionalTorqueZ``
            and ``SectionalSpan`` keys with its associated 1D array values (numpy of :py:class:`float`)

    '''

    tR = I.copyRef(t)

    start_point = np.array(start_point)
    end_point = np.array(end_point)
    span_direction = end_point - start_point
    total_scan_span = np.linalg.norm(span_direction)
    span_direction /= total_scan_span
    Eqn = W.computePlaneEquation(start_point, span_direction)
    C._initVars(tR, 'Span='+Eqn)
    
    SectionalForceX  = []
    SectionalForceY  = []
    SectionalForceZ  = []
    SectionalTorqueX = []
    SectionalTorqueY = []
    SectionalTorqueZ = []
    SectionalSpan    = []

    for d in distribution:
        span = d*total_scan_span
        section = P.isoSurfMC(tR, 'Span', span)
        if not section: continue
        C._normalize(section,['nx','ny','nz'])
        C._initVars(section, 'fx=-{Pressure}*{nx}+{SkinFrictionX}')
        C._initVars(section, 'fy=-{Pressure}*{ny}+{SkinFrictionY}')
        C._initVars(section, 'fz=-{Pressure}*{nz}+{SkinFrictionZ}')

        # computation of sectional forces
        SectionalForceX += [ -P.integ(section,'fx')[0] ]
        SectionalForceY += [ -P.integ(section,'fy')[0] ]
        SectionalForceZ += [ -P.integ(section,'fz')[0] ]

        # computation of sectional torques
        STorqueX, STorqueY, STorqueZ = P.integMoment(section, center=torque_center,
                                    vector=['fx','fy','fz'])
        SectionalTorqueX += [ -STorqueX ]
        SectionalTorqueY += [ -STorqueY ]
        SectionalTorqueZ += [ -STorqueZ ]
        SectionalSpan    += [ span ]

    SectionalLoads = dict(SectionalForceX=SectionalForceX,
                          SectionalForceY=SectionalForceY,
                          SectionalForceZ=SectionalForceZ,
                          SectionalTorqueX=SectionalTorqueX,
                          SectionalTorqueY=SectionalTorqueY,
                          SectionalTorqueZ=SectionalTorqueZ,
                          SectionalSpan=SectionalSpan)

    return SectionalLoads


def _addNormalsIfAbsent(t):
    for z in I.getZones(t):
        CentersFields = C.getVarNames(z, excludeXYZ=True, loc='centers')[0]
        if not 'centers:nx' in CentersFields:
            G._getNormalMap(z)
            FlowSol = I.getNodeFromName1(z, I.__FlowSolutionCenters__)
            for i in 'xyz':
                I.rmNode(FlowSol,'n'+i)
<<<<<<< HEAD
                I.renameNode(FlowSol,'s'+i,'n'+i)
        C._normalize(z,['centers:nx', 'centers:ny', 'centers:nz'])    


def getSubIterations():

    import glob

    setup = J.load_source('setup', 'setup.py')
   
    time_algo = setup.elsAkeysNumerics['time_algo']
    if time_algo not in ['gear', 'dts']:
        print(J.WARN + f'Cannot monitor sub-iterations for time_algo={time_algo}' + J.ENDC)
        print(J.WARN + f'  (time_algo must be gear or dts)' + J.ENDC)
        return None, None, None

    cwd = os.getcwd()

    # Find all elsA_MPI_* log files
    elsA_log_files = glob.glob('elsA_MPI_*')
    if len(elsA_log_files) == 0:
        elsA_log_files = glob.glob('LOGS/elsA_MPI_*')

    # Find the last modified file
    elsA_log_file = None
    maxtime = 0.
    for filename in elsA_log_files:
        full_path = os.path.join(cwd, filename)
        mtime = os.stat(full_path).st_mtime
        if mtime > maxtime:
            maxtime = mtime
            elsA_log_file = filename
    print(f'Last modified elsA log file: {elsA_log_file}')

    # Read this file
    with open(elsA_log_file, 'r') as fi:
        lines = fi.readlines()

    iterationList     = []
    residualList      = []
    dualIterationList = []

    for line in lines:

        if 'iteration no' in line:
            iteration = int(line.split('iteration no')[-1])
            iterationList.append(iteration)

            residualList.append([])
            dualIterationList.append([])
        
        if 'DualIter' in line:
            # print(line.split('residual :')[-1].split('DualIter :')[0])
            residual = float(line.split('residual :')[-1].split('DualIter :')[0])
            dualIteration = int(line.split('DualIter :')[-1].split('(Outer Iter:')[0])

            residualList[-1].append(residual)
            dualIterationList[-1].append(dualIteration)

    iterationArray = np.array(iterationList)
    dualIterationArray = np.array(dualIterationList)
    residualArray  = np.array(residualList)

    return iterationArray, dualIterationArray, residualArray

=======
                I._renameNode(FlowSol,'s'+i,'n'+i)
        C._normalize(z,['centers:nx', 'centers:ny', 'centers:nz'])    

>>>>>>> 81126388
<|MERGE_RESOLUTION|>--- conflicted
+++ resolved
@@ -1,1108 +1,1101 @@
-'''
-MOLA - Postprocess.py
-
-BETA Module
-
-12/05/2021 - L. Bernardos - Creation from recycling
-'''
-
-import MOLA
-
-if not MOLA.__ONLY_DOC__:
-    # System modules
-    import sys
-    import os
-    import time
-    import timeit
-    import shutil
-    import imp
-    import copy
-    import numpy as np
-    from itertools import product
-
-    # Cassiopee
-    import Converter.PyTree as C
-    import Converter.Internal as I
-    import Transform.PyTree as T
-    import Generator.PyTree as G
-    import Geom.PyTree as D
-    import Post.PyTree as P
-    import Converter.elsAProfile as eP
-
-# MOLA
-from . import InternalShortcuts as J
-from . import Wireframe as W
-from . import GenerativeShapeDesign as GSD
-from . import GenerativeVolumeDesign as GVD
-
-def extractBoundaryLayer(t, rotation_scale_edge_threshold=0.003,
-        boundary_layer_maximum_height=0.5, auxiliar_grid_maximum_nb_points=300,
-        auxiliar_grid_first_cell_height=1e-6, auxiliar_grid_growth_rate=1.05):
-    '''
-    Produce a set of surfaces including relevant boundary-layer quantities from
-    a 3D fields tree using conservative fields (for example, a result of
-    ``OUTPUT/fields.cgns``).
-
-    This function produces a set of surfaces (similar to ``OUTPUT/surfaces.cgns``)
-
-    Parameters
-    ----------
-
-        t : PyTree
-            tree containing at least conservative flowfields and *BCWall*
-            conditions. For exemple, it can be the tree contained in
-            ``OUTPUT/fields.cgns``.
-
-            .. important::
-                conservative flowfields must be contained at containers named
-                ``FlowSolution#Centers`` or ``FlowSolution#Init`` located at
-                *CellCenter*. The following fields must be present: ``Density``,
-                ``MomentumX``, ``MomentumY``, ``MomentumZ``, ``ViscosityMolecular``.
-                Field ``Pressure`` shall also be present. Otherwise, an attempt
-                is done of computing this quantity if required conservative fields
-                and ReferenceState exist in **t**
-
-        rotation_scale_edge_threshold : float
-            value used to find the boundary-layer edge location based on the
-            rotation scale. Higher values lead to thinner boundary-layer height,
-            and lower values lead to thicker boundary-layer height.
-
-        boundary_layer_maximum_height : float
-            maximum height of boundary-layer thickness (in mesh length units).
-
-        auxiliar_grid_maximum_nb_points : int
-            maximum number of points in the wall-normal direction used to
-            build the auxiliar grid employed for the boundary-layer postprocess
-
-        auxiliar_grid_first_cell_height : float
-            height of the wall-adjacent cell used in the auxiliar grid employed
-            for the boundary-layer postprocess. Should be lower than the actual
-            wall cell height of **t**. Dimension is mesh length units.
-
-        auxiliar_grid_growth_rate : float
-            growth factor of the cell heights in the wall-normal direction used
-            for the construction of the auxiliar grid employed for the
-            boundary-layer postprocess
-
-
-    Returns
-    -------
-
-        surfaces : PyTree
-            tree containing surfaces with fields contained in ``FlowSolution#Centers``
-            located at CellCenter (interfaces). Most relevant added fields are:
-            ``DistanceToWall``, ``delta``, ``delta1``, ``theta11``, ``runit``
-            ``VelocityTangential``, ``VelocityTransversal``,
-            ``VelocityEdgeX``, ``VelocityEdgeY``, ``VelocityEdgeZ``,
-            ``SkinFrictionX``, ``SkinFrictionY``, ``SkinFrictionZ``, ``Pressure``
-    '''
-
-    aux_grid = _buildAuxiliarWallExtrusion(t,
-                    MaximumBoundaryLayerDistance=boundary_layer_maximum_height,
-                    MaximumBoundaryLayerPoints=auxiliar_grid_maximum_nb_points,
-                    BoundaryLayerGrowthRate=auxiliar_grid_growth_rate,
-                    FirstCellHeight=auxiliar_grid_first_cell_height)
-
-    # TODO optionnally keep existing quantities by renaming strategy
-    C._rmVars(aux_grid, ['delta','delta1','theta11','runit',
-                         'SkinFrictionX','SkinFrictionY','SkinFrictionZ'])
-
-    _computeBoundaryLayerQuantities(aux_grid,
-                                    VORTRATIOLIM=rotation_scale_edge_threshold)
-    _computeSkinFriction(aux_grid)
-
-    if 'Pressure' not in C.getVarNames(aux_grid, excludeXYZ=True)[0]:
-        P._computeVariables(aux_grid, ['Pressure'] )
-
-    _subzoneAuxiliarWallExtrusion(aux_grid)
-
-    for z in I.getZones(aux_grid):
-        AllFieldsNames, = C.getVarNames(z, excludeXYZ=True)
-        for fn in AllFieldsNames:
-            C.node2Center__(z, fn)
-    I._rmNodesByName(aux_grid, 'FlowSolution')
-    C._normalize(aux_grid,['centers:nx','centers:ny','centers:nz'])
-
-    return aux_grid
-
-
-def mergeWallsAndSplitAirfoilSides(t):
-    '''
-    Given a 1-cell-depth surface defining the wall of an airfoil, produce two
-    curves corresponding to the Top and Bottom sides of the airfoil.
-
-    Parameters
-    ----------
-
-        t : PyTree, base, zone, list of zones
-            CGNS tree containing a 1-cell depth wall surface. It may contain
-            flow solutions fields
-
-    Returns
-    -------
-
-        t : PyTree
-            Airfoil split in top and bottom sides including original fields.
-    '''
-
-    tRef = I.copyRef(t)
-    tRef = T.merge(tRef)
-    foil, = C.node2Center(tRef)
-
-    TopSide, BottomSide = W.splitAirfoil(foil,
-                                         FirstEdgeSearchPortion = 0.9,
-                                         SecondEdgeSearchPortion = -0.9,
-                                         RelativeRadiusTolerance = 1e-2,
-                                         MergePointsTolerance = 1e-10)
-
-
-    tOut =C.newPyTree(['Airfoil',[TopSide, BottomSide]])
-    J.migrateFields(foil, tOut)
-
-    return tOut
-
-
-def getBoundaryLayerEdges(t):
-    '''
-    Produce new zones representing the boundary-layer edges if **t**
-    contains the normal fields ``nx``, ``ny``, ``nz`` and at least one of:
-    ``delta``, ``delta1``, ``delta11``
-
-    Parameters
-    ----------
-
-        t : PyTree, base, zone, list of zones
-            surface containing the fields
-            ``nx`` ``ny`` ``nz`` and at least one of: ``delta``, ``delta1``, ``theta11``
-
-            .. note:: the input **t** is modified : a new base including the
-                zones of the boundary-layer thicknesses is appended to the tree
-
-    Returns
-    -------
-
-        t : PyTree
-            Tree containing the new boundary-layer characteristic edges
-    '''
-
-
-    t2 = C.normalize(t, ['nx','ny','nz'])
-
-    Trees = []
-    for Thickness2Plot in ["{delta}", "{delta1}", "{theta11}"]:
-        Thickness2PlotNoBrackets = Thickness2Plot[1:-1]
-        if C.isNamePresent(t2, Thickness2PlotNoBrackets) != 1: continue
-
-        t3 = I.copyTree(t2)
-
-        C._initVars(t3,'dx=%s*{nx}'%Thickness2Plot)
-        C._initVars(t3,'dy=%s*{ny}'%Thickness2Plot)
-        C._initVars(t3,'dz=%s*{nz}'%Thickness2Plot)
-        T._deform(t3, ['dx','dy','dz'])
-
-        I._rmNodesByType(t3,'FlowSolution_t')
-
-        for z in I.getZones(t3):
-            z[0] += '.'+Thickness2Plot[1:-1]
-
-        Trees.append(t3)
-
-    # TODO separate characteristic boundary per bases
-    tM = I.merge(Trees)
-    NewZones = I.getZones(tM)
-    tNew = C.newPyTree(['BoundaryLayerEdges', NewZones])
-
-    return tNew
-
-
-def _computeBoundaryLayerQuantities(t, VORTRATIOLIM=1e-3):
-    '''
-    TODO doc
-    '''
-    NewFields = ['DistanceToWall', 'delta', 'delta1', 'theta11', 'runit',
-                 'VelocityTangential', 'VelocityTransversal',
-                 'VelocityEdgeX', 'VelocityEdgeY', 'VelocityEdgeZ']
-
-    for zone in I.getZones(t):
-        J._invokeFields(zone,NewFields)
-        AllFieldsNames, = C.getVarNames(zone, excludeXYZ=True)
-        v = J.getVars2Dict(zone, AllFieldsNames)
-        x, y, z = J.getxyz(zone)
-
-        Ni, Nj, NumberOfBoundaryLayerPoints = I.getZoneDim(zone)[1:4]
-        for i,j in product(range(Ni), range(Nj)):
-
-            eta = v['DistanceToWall'][i,j,:]
-            VelocityTangential = v['VelocityTangential'][i,j,:]
-            VelocityTransversal = v['VelocityTransversal'][i,j,:]
-            VelocityX = v['VelocityX'][i,j,:]
-            VelocityY = v['VelocityY'][i,j,:]
-            VelocityZ = v['VelocityZ'][i,j,:]
-            RotationScale = v['RotationScale'][i,j,:]
-            RotationScaleMax = RotationScale.max()
-
-            BoundaryLayerRegion, = np.where(RotationScale>VORTRATIOLIM*RotationScaleMax)
-
-            if len(BoundaryLayerRegion) == 0:
-                BoundaryLayerEdgeIndex = NumberOfBoundaryLayerPoints-1
-            else:
-                BoundaryLayerEdgeIndex = BoundaryLayerRegion[-1]
-
-            # zero-th order boundary layer edge search
-            v['VelocityEdgeX'][i,j,:] = VelocityX[BoundaryLayerEdgeIndex]
-            v['VelocityEdgeY'][i,j,:] = VelocityY[BoundaryLayerEdgeIndex]
-            v['VelocityEdgeZ'][i,j,:] = VelocityZ[BoundaryLayerEdgeIndex]
-
-            VelocityEdgeVector = np.array([v['VelocityEdgeX'][i,j,0],
-                                           v['VelocityEdgeY'][i,j,0],
-                                           v['VelocityEdgeZ'][i,j,0]])
-
-            NormalVector = np.array([v['nx'][i,j,0],
-                                     v['ny'][i,j,0],
-                                     v['nz'][i,j,0]])
-            NormalVector/= np.sqrt(NormalVector.dot(NormalVector))
-
-            BinormalVector = np.cross(VelocityEdgeVector, NormalVector)
-            BinormalVector/= np.sqrt(BinormalVector.dot(BinormalVector))
-
-            TangentVector = np.cross(NormalVector, BinormalVector)
-            TangentVector/= np.sqrt(TangentVector.dot(TangentVector))
-
-
-            VelocityTangential[:] =(VelocityX*TangentVector[0] +
-                                    VelocityY*TangentVector[1] +
-                                    VelocityZ*TangentVector[2])
-
-            VelocityTransversal[:] =(VelocityX*BinormalVector[0] +
-                                     VelocityY*BinormalVector[1] +
-                                     VelocityZ*BinormalVector[2])
-
-            eta[:] =((x[i,j,:]-x[i,j,0])*NormalVector[0] +
-                     (y[i,j,:]-y[i,j,0])*NormalVector[1] +
-                     (z[i,j,:]-z[i,j,0])*NormalVector[2])
-
-            v['delta'][i,j,:] = eta[BoundaryLayerEdgeIndex]
-
-            Ue = VelocityTangential[BoundaryLayerEdgeIndex]
-            Ut = VelocityTangential[:BoundaryLayerEdgeIndex]
-
-            IntegrandDelta1 = np.maximum(0, 1. - (Ut/Ue) )
-            IntegrandTheta = np.maximum(0, (Ut/Ue)*(1. - (Ut/Ue)) )
-
-            v['delta1'][i,j,:] = np.trapz(IntegrandDelta1,
-                                              eta[:BoundaryLayerEdgeIndex])
-
-            v['theta11'][i,j,:] = np.trapz(IntegrandTheta,
-                                               eta[:BoundaryLayerEdgeIndex])
-
-            v['runit'][i,j,:] = (v['Density'][i,j,BoundaryLayerEdgeIndex]*Ue/
-                                v['ViscosityMolecular'][i,j,BoundaryLayerEdgeIndex])
-
-def _computeSkinFriction(t):
-    '''
-    TODO doc
-    '''
-
-    Lambda = '(-2./3. * {ViscosityMolecular})'
-    mu = '{ViscosityMolecular}'
-    divU = '{VelocityDivergence}'
-
-    Eqns = []
-
-    # TODO implement this
-    '''
-    # REYNOLDSSTRESS COMPUTATION
-    # mu_t
-    Eqns += [('centers:ViscosityEddy={centers:Viscosity_EddyMolecularRatio}*{centers:ViscosityMolecular}')]
-
-    # div(u)
-    Eqns += [('centers:VelocityDivergence={centers:gradxVelocityX}+'
-                                         '{centers:gradyVelocityY}+'
-                                         '{centers:gradzVelocityZ}')]
-
-    # Sij
-    Eqns += [('centers:BarDeformationXX={centers:gradxVelocityX}-{centers:VelocityDivergence}/3.0')]
-    Eqns += [('centers:BarDeformationYY={centers:gradyVelocityY}-{centers:VelocityDivergence}/3.0')]
-    Eqns += [('centers:BarDeformationZZ={centers:gradzVelocityZ}-{centers:VelocityDivergence}/3.0')]
-    Eqns += [('centers:BarDeformationXY=0.5*({centers:gradyVelocityX}+{centers:gradxVelocityY})')]
-    Eqns += [('centers:BarDeformationXZ=0.5*({centers:gradzVelocityX}+{centers:gradxVelocityZ})')]
-    Eqns += [('centers:BarDeformationYZ=0.5*({centers:gradzVelocityY}+{centers:gradyVelocityZ})')]
-
-    # tau
-    Eqns += [('centers:ReynoldsStressXX=2*{mut}*{SXX}-(2./3.)*{rok}').format(
-        divU=divU,mut=mut,SXX='{centers:BarDeformationXX}',rok='{centers:TurbulentEnergyKineticDensity}')]
-    Eqns += [('centers:ReynoldsStressYY=2*{mut}*{SYY}-(2./3.)*{rok}').format(
-        divU=divU,mut=mut,SYY='{centers:BarDeformationYY}',rok='{centers:TurbulentEnergyKineticDensity}')]
-    Eqns += [('centers:ReynoldsStressZZ=2*{mut}*{SZZ}-(2./3.)*{rok}').format(
-        divU=divU,mut=mut,SZZ='{centers:BarDeformationZZ}',rok='{centers:TurbulentEnergyKineticDensity}')]
-    Eqns += [('centers:ReynoldsStressXY=2*{mut}*{SXY}').format(
-        mut=mut,SXY='{centers:BarDeformationXY}')]
-    Eqns += [('centers:ReynoldsStressXZ=2*{mut}*{SXZ}').format(
-        mut=mut,SXZ='{centers:BarDeformationXZ}')]
-    Eqns += [('centers:ReynoldsStressYZ=2*{mut}*{SYZ}').format(
-        mut=mut,SYZ='{centers:BarDeformationYZ}')]
-    '''
-
-
-
-    # div(u)
-    Eqns += [('VelocityDivergence={gradxVelocityX}+'
-                                 '{gradyVelocityY}+'
-                                 '{gradzVelocityZ}')]
-
-    # Sij
-    Eqns += [('DeformationXX={gradxVelocityX}')]
-    Eqns += [('DeformationYY={gradyVelocityY}')]
-    Eqns += [('DeformationZZ={gradzVelocityZ}')]
-    Eqns += [('DeformationXY=0.5*({gradyVelocityX}+{gradxVelocityY})')]
-    Eqns += [('DeformationXZ=0.5*({gradzVelocityX}+{gradxVelocityZ})')]
-    Eqns += [('DeformationYZ=0.5*({gradzVelocityY}+{gradyVelocityZ})')]
-
-    # tau
-    Eqns += [('ShearStressXX={Lambda}*{divU}+2*{mu}*{SXX}').format(
-        Lambda=Lambda,divU=divU,mu=mu,SXX='{DeformationXX}')]
-    Eqns += [('ShearStressYY={Lambda}*{divU}+2*{mu}*{SYY}').format(
-        Lambda=Lambda,divU=divU,mu=mu,SYY='{DeformationYY}')]
-    Eqns += [('ShearStressZZ={Lambda}*{divU}+2*{mu}*{SZZ}').format(
-        Lambda=Lambda,divU=divU,mu=mu,SZZ='{DeformationZZ}')]
-    Eqns += [('ShearStressXY=2*{mu}*{SXY}').format(
-        mu=mu,SXY='{DeformationXY}')]
-    Eqns += [('ShearStressXZ=2*{mu}*{SXZ}').format(
-        mu=mu,SXZ='{DeformationXZ}')]
-    Eqns += [('ShearStressYZ=2*{mu}*{SYZ}').format(
-        mu=mu,SYZ='{DeformationYZ}')]
-
-    Eqns += [('SkinFrictionX={ShearStressXX}*{nx}+'
-                            '{ShearStressXY}*{ny}+'
-                            '{ShearStressXZ}*{nz}')]
-    Eqns += [('SkinFrictionY={ShearStressXY}*{nx}+'
-                            '{ShearStressYY}*{ny}+'
-                            '{ShearStressYZ}*{nz}')]
-    Eqns += [('SkinFrictionZ={ShearStressXZ}*{nx}+'
-                            '{ShearStressYZ}*{ny}+'
-                            '{ShearStressZZ}*{nz}')]
-
-    for Eqn in Eqns: C._initVars(t, Eqn)
-
-
-def _subzoneAuxiliarWallExtrusion(t):
-    '''
-    TODO doc
-    '''
-    for zone in I.getZones(t):
-        wall = GSD.getBoundary(zone,'kmin')
-        zone[1] = wall[1]
-        I._rmNodesByType(zone,'GridCoordinates_t')
-        I._rmNodesByType(zone,'FlowSolution_t')
-        NodesToMigrate = I.getNodesFromType(wall,'GridCoordinates_t')
-        NodesToMigrate.extend(I.getNodesFromType(wall,'FlowSolution_t'))
-        zone[2].extend(NodesToMigrate)
-
-
-def _extractWalls(t):
-    '''
-    (WIP: PROOF OF CONCEPT)
-    TODO refactorize with Coprocess extractSurfaces
-    '''
-    t = I.copyRef(t)
-    cellDimOutputTree = I.getZoneDim(I.getZones(t)[0])[-1]
-
-    from .Coprocess import reshapeBCDatasetNodes, restoreFamilies
-
-
-    def addBase2SurfacesTree(basename):
-        if not zones: return
-        base = I.newCGNSBase(basename, cellDim=cellDimOutputTree-1, physDim=3,
-            parent=SurfacesTree)
-        I._addChild(base, zones)
-        J.set(base, '.ExtractionInfo', **ExtractionInfo)
-        return base
-
-    t = I.renameNode(t, 'FlowSolution#Init', 'FlowSolution#Centers') # or merge?
-    I._renameNode(t, 'FlowSolution#Height', 'FlowSolution')
-    I._rmNodesByName(t, 'FlowSolution#EndOfRun*')
-    reshapeBCDatasetNodes(t)
-    DictBCNames2Type = C.getFamilyBCNamesDict(t)
-    SurfacesTree = I.newCGNSTree()
-
-    # See Anomaly 8784 https://elsa.onera.fr/issues/8784
-    for BCDataSetNode in I.getNodesFromType(t, 'BCDataSet_t'):
-        for node in I.getNodesFromType(BCDataSetNode, 'DataArray_t'):
-            if I.getValue(node) is None:
-                I.rmNode(BCDataSetNode, node)
-
-    Extraction=dict(type='AllBCWall')
-    TypeOfExtraction = Extraction['type']
-    ExtractionInfo = copy.deepcopy(Extraction)
-    BCFilterName = TypeOfExtraction.replace('AllBC','')
-    for BCFamilyName in DictBCNames2Type:
-        BCType = DictBCNames2Type[BCFamilyName]
-        if BCFilterName.lower() in BCType.lower():
-            zones = C.extractBCOfName(t,'FamilySpecified:'+BCFamilyName)
-            ExtractionInfo['type'] = 'BC'
-            ExtractionInfo['BCType'] = BCType
-            addBase2SurfacesTree(BCFamilyName)
-
-    J.forceZoneDimensionsCoherency(SurfacesTree)
-    restoreFamilies(SurfacesTree, t)
-
-    return SurfacesTree
-
-
-def _buildAuxiliarWallExtrusion(t, MaximumBoundaryLayerDistance=0.5,
-        MaximumBoundaryLayerPoints=300, BoundaryLayerGrowthRate=1.05,
-        FirstCellHeight=1e-6, container='FlowSolution#Init'):
-    '''
-    TODO doc
-    '''
-
-    tR = I.copyRef(t)
-
-    BoundaryLayerDistribution = GVD.newExtrusionDistribution(
-                             MaximumBoundaryLayerDistance,
-                             maximum_number_of_points=MaximumBoundaryLayerPoints,
-                             distribution_law='ratio',
-                             first_cell_height=FirstCellHeight,
-                             ratio_growth=BoundaryLayerGrowthRate,
-                             smoothing_normals_iterations=0,
-                             smoothing_growth_iterations=0,
-                             smoothing_expansion_factor=0.)
-
-    # grid needs to be located at Vertex, see: Cassiopee #10404
-
-    if container != 'FlowSolution':
-        I._rmNodesByName(tR, 'FlowSolution')
-        zone = I.getNodeFromType3(tR, 'Zone_t')
-        FlowSolution_n = I.getNodeFromName1(zone, container)
-        GridLocation_n = I.getNodeFromName(FlowSolution_n, 'GridLocation')
-        if not GridLocation_n:
-            field = FlowSolution_n[2][0][1]
-            x = J.getx(zone)
-            if field.shape[0] != x.shape[0]:
-                ContainerIsCellCentered = True
-            else:
-                ContainerIsCellCentered = False
-        else:
-            GridLocation = I.getValue(GridLocation_n)
-            if GridLocation != 'Vertex':
-                ContainerIsCellCentered = True
-            else:
-                ContainerIsCellCentered = False
-
-
-    if ContainerIsCellCentered:
-        I.__FlowSolutionCenters__ = container
-
-        for zone in I.getZones(tR):
-            AllFieldsNames, = C.getVarNames(zone, excludeXYZ=True)
-            CentersFieldsNames = [fn for fn in AllFieldsNames if 'centers:' in fn]
-            x = J.getx(zone)
-
-            for cfn in CentersFieldsNames:
-                # TODO - Caution! do not produce dim 3 ! Cassiopee bug #8131
-                C.center2Node__(zone, cfn, cellNType=0)
-
-                # therefore, workaround is required:
-                FlowSol_node = I.getNodeFromName(zone, I.__FlowSolutionNodes__)
-                field_node = I.getNodeFromName(FlowSol_node, cfn.replace('centers:',''))
-                if not np.all(field_node[1].shape == x.shape ):
-                    array = np.broadcast_to( field_node[1], x.shape )
-                    field_node[1] = np.asfortranarray( array )
-
-
-    else:
-        I.renameNode(tR, container, 'FlowSolution')
-
-
-    AllFlowSolutionNodes = I.getNodesFromType(tR, 'FlowSolution_t')
-    for FlowSolutionNode in AllFlowSolutionNodes:
-        if FlowSolutionNode[0] != 'FlowSolution':
-            I.rmNode(tR, FlowSolutionNode)
-
-
-
-
-    walls_tree = _extractWalls(t)
-    I._rmNodesByType( walls_tree , 'FlowSolution_t')
-
-    # workaround: see Cassiopee #10404
-    C._initVars(walls_tree, 'MomentumX', 0.)
-    C._initVars(walls_tree, 'MomentumY', 0.)
-    C._initVars(walls_tree, 'MomentumZ', 0.)
-    _fitFields(walls_tree, tR, ['Momentum'+i for i in ['X','Y','Z']])
-
-
-    aux_grids = []
-
-    for wall in I.getZones(walls_tree):
-
-        G._getNormalMap(wall)
-
-        extrusion = GVD.extrude(wall, [BoundaryLayerDistribution])
-        aux_grid, = I.getZones(I.getNodeFromName2(extrusion,'ExtrudedVolume'))
-        aux_grid[0] = wall[0]
-        P._renameVars(wall, ['centers:sx','centers:sy','centers:sz'],
-                            ['centers:nx','centers:ny','centers:nz'])
-
-        for n in ['nx','ny','nz']:
-            x = J.getx(wall)
-            # TODO - Caution! do not produce dim 2 ! Cassiopee bug #8131
-            C.center2Node__(wall, 'centers:'+n, cellNType=0)
-            # therefore, workaround is required:
-            FlowSol_node = I.getNodeFromName(wall, I.__FlowSolutionNodes__)
-            field_node = I.getNodeFromName(FlowSol_node, n.replace('centers:',''))
-            if not np.all(field_node[1].shape == x.shape ):
-                array = np.broadcast_to( field_node[1], x.shape )
-                field_node[1] = np.asfortranarray( array )
-
-
-        I._rmNodesByName(wall,I.__FlowSolutionCenters__)
-        C._normalize(wall, ['nx','ny','nz'])
-        J.migrateFields(wall, aux_grid,
-                         keepMigrationDataForReuse=False, # TODO why cannot write if False ?
-                         )
-
-        P._extractMesh(tR, aux_grid, order=2, extrapOrder=1,
-                       mode='accurate', constraint=40., tol=1.e-10)
-
-        I.__FlowSolutionCenters__ = 'FlowSolution#Centers'
-
-        # workaround: see Cassiopee #10404
-        C._initVars(wall, 'MomentumX', 0.)
-        C._initVars(wall, 'MomentumY', 0.)
-        C._initVars(wall, 'MomentumZ', 0.)
-        _fitFields(wall, aux_grid, ['Momentum'+i for i in ['X','Y','Z']])
-
-
-        for v in ('X','Y','Z'):
-            C._initVars(aux_grid, 'Velocity%s={Momentum%s}/{Density}'%(v,v))
-
-        for v in ('X','Y','Z'): aux_grid = P.computeGrad(aux_grid,'Velocity%s'%v)
-
-        AllFieldsNames, = C.getVarNames(aux_grid, excludeXYZ=True)
-        CentersFieldsNames = [fn for fn in AllFieldsNames if 'centers:' in fn]
-
-        x = J.getx(aux_grid)
-        for cfn in CentersFieldsNames:
-            # TODO BEWARE do not produce dim 3 ! ticket Cassiopee #8131
-            C.center2Node__(aux_grid,cfn,cellNType=0)
-
-            # workaround:
-            FlowSol_node = I.getNodeFromName(aux_grid,I.__FlowSolutionNodes__)
-            field_node = I.getNodeFromName(FlowSol_node, cfn.replace('centers:',''))
-            if not np.all(field_node[1].shape == x.shape ):
-                array = np.broadcast_to( field_node[1], x.shape )
-                field_node[1] = np.asfortranarray( array )
-
-        I._rmNodesByName(aux_grid,I.__FlowSolutionCenters__)
-
-
-        GradientsNames = dict()
-        for v, V in product(['x','y','z'],['X','Y','Z']):
-            KeyName =  'vag' + v              + V.lower()
-            Value   = 'grad' + v + 'Velocity' + V
-            GradientsNames[KeyName] = '{'+Value+'}'
-
-        # sqrt( 2 * Omega_ij * Omega_ij )
-        Eqn = (
-        '  sqrt(  ( {vagzy} - {vagyz} )**2 '
-        '       + ( {vagxz} - {vagzx} )**2 '
-        '       + ( {vagyx} - {vagxy} )**2 )'
-        ).format(**GradientsNames)
-        C._initVars(aux_grid,'RotationScale='+Eqn)
-
-        '''
-        # BEWARE! RotationScale seems to be a more appropriate scalar for
-        # determining boundary-layer edge !
-        # sqrt( 2 * barS_ij * barS_ij )
-        Eqn = (
-        '  sqrt( 2 * ( {vagxx}**2 + {vagyy}**2 + {vagzz}**2 )  '
-        '          + ( {vagxy} + {vagyx})**2 '
-        '          + ( {vagxz} + {vagzx})**2 '
-        '          + ( {vagyz} + {vagzy})**2 '
-        '          - (2./3.) * ({vagxx} + {vagyy} + {vagzz})**2'
-        '       )'
-        ).format(**GradientsNames)
-        C._initVars(aux_grid,'DeformationScale='+Eqn)
-        '''
-
-
-        wall[1] = aux_grid[1]
-        I._rmNodesByType(wall,'GridCoordinates_t')
-        I._rmNodesByType(wall,'FlowSolution_t')
-        NodesToMigrate = I.getNodesFromType(aux_grid,'GridCoordinates_t')
-        NodesToMigrate.extend(I.getNodesFromType(aux_grid,'FlowSolution_t'))
-        wall[2].extend(NodesToMigrate)
-
-        aux_grids.append(aux_grid)
-
-    return walls_tree
-
-def getMeshDimensionFromTree(t):
-    '''
-    Return the dimensions of a PyTree (0, 1, 2, 3)
-
-    Parameters
-    ----------
-
-        t : PyTree
-            tree with zones that have all the same dimension
-
-    Returns
-    -------
-
-        Dimension : int
-            can be 0, 1, 2 or 3
-    '''
-    Dims = np.array([I.getZoneDim(z)[4] for z in I.getZones(t)])
-    if not np.all(Dims == Dims[0]):
-        ERRMSG = 'Input tree must yield all equal dimensions (2D or 3D)'
-        raise ValueError(ERRMSG)
-    Dimension = Dims[0]
-    return Dimension
-
-def putNormalsPointingOutwards(zone):
-    '''
-    Force the normals of a airfoil wall surface ``nx`` ``ny`` ``nz`` to point outwards
-
-    Parameters
-    ----------
-
-        zone : zone
-            surface containing ``nx`` ``ny`` ``nz``. It is modified in-place.
-    '''
-    x = J.getx(zone)
-    nx, ny, nz = J.getVars(zone, ['nx', 'ny', 'nz'])
-    if nx[np.argmin(x)] > 0:
-        nx *= -1
-        ny *= -1
-        nz *= -1
-
-def addViscosityMolecularIfAbsent(t):
-    '''
-    Add field ``{centers:ViscosityMolecular}`` using *ReferenceState* and primitive
-    fields.
-
-    Parameters
-    ----------
-
-        t : PyTree
-            PyTree with required fields. It is modified.
-    '''
-    if C.isNamePresent(t,'centers:ViscosityMolecular') == -1:
-        try:
-            P._computeVariables(t, ['centers:ViscosityMolecular'] )
-        except:
-            pass
-
-    if C.isNamePresent(t,'centers:ViscosityMolecular') == -1:
-        if C.isNamePresent(t,'Temperature') == -1:
-            try:
-                C._initVars(t,'Temperature={Pressure}/(287.053*{Density})')
-            except:
-                Eqn = ('centers:Temperature={centers:Pressure}'
-                                            '/(287.053*{centers:Density})')
-                C._initVars(t,Eqn)
-
-        S   = 110.4
-        mus = 1.78938e-05
-        Ts  = 288.15
-        try:
-            Eqn = ('ViscosityMolecular={mus}*({Temp}/{Ts})**1.5'
-                   '*(({Ts} + {S})/({Temp} + {S}))').format(
-                   mus=mus, Ts=Ts, Temp='{Temperature}',S=S)
-            C._initVars(t,Eqn)
-        except:
-            Eqn = ('centers:ViscosityMolecular={mus}*({Temp}/{Ts})**1.5'
-                   '*(({Ts} + {S})/({Temp} + {S}))').format(
-                   mus=mus, Ts=Ts, Temp='{centers:Temperature}',S=S)
-            C._initVars(t,Eqn)
-
-def addPressureIfAbsent(t):
-    '''
-    Add field ``{centers:Pressure}`` using *ReferenceState* and primitive fields.
-
-    Parameters
-    ----------
-
-        t : PyTree
-            PyTree with required fields. It is modified.
-    '''
-
-    if C.isNamePresent(t,'centers:Pressure') == -1:
-        try:
-            P._computeVariables(t, ['centers:Pressure'] )
-        except:
-            pass
-
-    if C.isNamePresent(t,'Pressure') == -1:
-        try:
-            P._computeVariables(t, ['Pressure'] )
-        except:
-            pass
-
-#======================= turbomachinery =======================================#
-
-
-def absolute2Relative(t, loc='centers', container=None, containerRelative=None):
-    '''
-    In a turbomachinery context, change the frame of reference of variables in
-    the FlowSolution container **container** from absolute to relative.
-    Families with ``'.Solver#Motion'`` node must be found to use the rotation
-    speed for the change of FoR.
-
-    Parameters
-    ----------
-
-        t : PyTree
-            tree to modify
-
-        loc : str
-            location of variables, must be 'centers' or 'nodes'. Used to restore
-            variables with Post.computeVariables from Cassiopee after the change
-            of FoR.
-
-        container : str
-            Name of the FlowSolution container to change of frame of reference.
-            By default, this is the default container at cell centers or nodes
-            (depending on **loc**) of Cassiopee
-
-        containerRelative : str
-            Name of the new FlowSolution container with variables in the
-            relative frame of reference. By default, this is **container** with
-            the suffix ``'#Relative'``
-
-    Returns
-    -------
-
-        t : PyTree
-            modified tree
-
-    '''
-    import etc.transform as trf
-
-    assert loc in ['centers', 'nodes'], 'loc must be centers or nodes'
-    if not container:
-        if loc == 'centers': container = I.__FlowSolutionCenters__
-        else: container = I.__FlowSolutionNodes__
-
-    conservatives = ['Density', 'MomentumX', 'MomentumY', 'MomentumZ',
-        'EnergyStagnationDensity']
-    primTurbVars = ['TurbulentEnergyKinetic', 'TurbulentDissipationRate',
-        'TurbulentDissipation', 'TurbulentSANuTilde', 'TurbulentLengthScale']
-    consTurbVars = [var+'Density' for var in primTurbVars]
-    turbVars = primTurbVars + consTurbVars
-    noFoRDependentVariables = ['Pressure', 'Temperature', 'Entropy',
-        'ViscosityMolecular', 'Viscosity_EddyMolecularRatio', 'ChannelHeight']
-    var2keep = conservatives + turbVars + noFoRDependentVariables
-
-    cassiopeeVariables = [
-        'VelocityX', 'VelocityY', 'VelocityZ', 'VelocityMagnitude', 'Pressure',
-        'Temperature', 'Enthalpy', 'Entropy', 'Mach', 'ViscosityMolecular',
-        'PressureStagnation', 'TemperatureStagnation', 'PressureDynamic']
-
-    I._adaptZoneNamesForSlash(t)
-
-    if not containerRelative:
-        containerRelative = container+'#Relative'
-
-    var2compute = []
-
-    for FS in I.getNodesFromNameAndType(t, container, 'FlowSolution_t'):
-        copyOfFS = I.copyTree(FS)
-        I.setName(copyOfFS, containerRelative)
-        varInFS = []
-        # Keep some variables
-        for node in I.getNodesFromType(copyOfFS, 'DataArray_t'):
-            var = I.getName(node)
-            if var not in var2keep:
-                if var not in var2compute and var in cassiopeeVariables:
-                    var2compute.append(var)
-                I.rmNode(copyOfFS, node)
-            else:
-                varInFS.append(var)
-        if not all([(var in varInFS) for var in conservatives]):
-            continue
-        parent, pos = I.getParentOfNode(t, FS)
-        I.addChild(parent, copyOfFS, pos=pos+1)
-
-    for base in I.getNodesFromType(t, 'CGNSBase_t'):
-        # Base per base, else trf.absolute2Relative does not found omega
-        base = trf.absolute2Relative(base, containerRelative, frame='cartesian')
-
-    # restore variables
-    if loc == 'centers':
-        oldContainer = I.__FlowSolutionCenters__
-        I.__FlowSolutionCenters__ = containerRelative
-        P._computeVariables(t, [loc+':'+var for var in var2compute])
-        I.__FlowSolutionCenters__ = oldContainer
-    else:
-        oldContainer = I.__FlowSolutionNodes__
-        I.__FlowSolutionNodes__ = containerRelative
-        P._computeVariables(t, [loc+':'+var for var in var2compute])
-        I.__FlowSolutionNodes__ = oldContainer
-
-    return t
-
-
-def _fitFields(donor, receiver, fields_names_to_fit=[], tol=1e-6):
-    '''
-    TODO doc
-    '''
-    donor_zones = I.getZones( donor )
-    receiver_zones = I.getZones( receiver )
-    number_of_donor_zones = len( donor_zones )
-
-    for receiver_zone in receiver_zones:
-        fields_receiver = J.getVars( receiver_zone, fields_names_to_fit )
-        fields_receiver = [f.ravel(order='F') for f in fields_receiver]
-
-        hook = C.createHook( receiver_zone, function='nodes')
-        res = C.nearestNodes( hook, donor_zones )
-
-        if number_of_donor_zones == 1: res = [res]
-
-        for di, donor_zone in enumerate( donor_zones ):
-            nodes, dist = res[di]
-            close_enough_points = dist<tol
-            nodes = nodes[dist<tol]
-            if len(nodes) == 0: continue
-            receiver_indexes = nodes - 1
-            fields_donor = J.getVars( donor_zone, fields_names_to_fit )
-            fields_donor = [f.ravel(order='F') for f in fields_donor]
-            for fr, fd in zip(fields_receiver, fields_donor):
-                fr[ receiver_indexes ] = fd[ close_enough_points ]
-
-def computeIntegralLoads(t, torque_center=[0,0,0]):
-    '''
-    Compute the total integral forces and torques of a set of surfaces with 
-    Pressure and SkinFriction fields
-
-    Parameters
-    ----------
-
-        t : PyTree, Base, Zone or :py:class:`list` of zone
-            surfaces contributing to the total forces and torques being computed
-
-            .. note::
-                surfaces contained in **t** must contain the following fields
-                contained at centers: ``Pressure``, ``SkinFrictionX``,
-                ``SkinFrictionY``, ``SkinFrictionZ``. It may also contain 
-                normals ``nx``, ``ny``, ``nz``. Otherwise they are computed.
-
-        torque_center : 3-float :py:class:`list` or :py:class:`tuple` or :py:class:`numpy`
-            center for computation the torque contributions
-
-    Returns
-    -------
-
-        loads : dict
-            dictionary including ``ForceX``, ``ForceY``, ``ForceZ``,
-            ``TorqueX``, ``TorqueY`` and ``TorqueZ`` keys with its associated 
-            values (:py:class:`float`)
-    '''
-
-    tR = I.copyRef(t)
-    _addNormalsIfAbsent(tR)
-
-    # surfacic forces
-    C._initVars(tR, 'centers:fx=-{centers:Pressure}*{centers:nx}+{centers:SkinFrictionX}')
-    C._initVars(tR, 'centers:fy=-{centers:Pressure}*{centers:ny}+{centers:SkinFrictionY}')
-    C._initVars(tR, 'centers:fz=-{centers:Pressure}*{centers:nz}+{centers:SkinFrictionZ}')
-
-    # computation of total forces
-    ForceX = -P.integ(tR,'centers:fx')[0]
-    ForceY = -P.integ(tR,'centers:fy')[0]
-    ForceZ = -P.integ(tR,'centers:fz')[0]
-
-    # computation of total torques
-    TorqueX, TorqueY, TorqueZ = P.integMoment(tR, center=torque_center,
-                                vector=['centers:fx','centers:fy','centers:fz'])
-    
-    TorqueX *= -1
-    TorqueY *= -1
-    TorqueZ *= -1
-
-
-    loads = dict(ForceX=ForceX,ForceY=ForceY,ForceZ=ForceZ,
-                 TorqueX=TorqueX,TorqueY=TorqueY,TorqueZ=TorqueZ)
-    
-    return loads
-
-def computeSectionalLoads(t, start_point, end_point, distribution,
-        torque_center=[0,0,0]):
-    '''
-    Compute the sectional loads (spanwise distributions) along a direction 
-    from a set of surfaces
-
-    Parameters
-    ----------
-    
-        t : PyTree, Base, Zone or :py:class:`list` of Zone
-            surfaces from which sectional loads are to be computed
-
-            .. note::
-                surfaces contained in **t** must contain the following fields
-                 (preferrably at centers): ``Pressure``, ``SkinFrictionX``,
-                ``SkinFrictionY``, ``SkinFrictionZ``. It may also contain 
-                normals ``nx``, ``ny``, ``nz``. Otherwise they are computed.
-
-        start_point : 3-float :py:class:`list` or :py:class:`tuple` or :py:class:`numpy`
-            :math:`(x,y,z)` coordinates of the starting point from which 
-            sectional loads are to be computed
-
-        end_point : 3-float :py:class:`list` or :py:class:`tuple` or :py:class:`numpy`
-            :math:`(x,y,z)` coordinates of the end point up to which 
-            sectional loads are to be computed
-
-        distribution : 1D :py:class:`float` list or :py:class:`numpy`
-            dimensionless coordinate (from *start_point* to *end_point*) used 
-            for discretizing the sectional loads. This must be :math:`\in [0,1]`.
-
-            .. hint:: for example 
-
-                >>> distribution = np.linspace(0,1,200)
-
-        torque_center : 3-float :py:class:`list` or :py:class:`tuple` or :py:class:`numpy`
-            center for computation the torque contributions
-
-    Returns
-    -------
-
-        SectionalLoads : dict
-            dictionary including ``SectionalForceX``, ``SectionalForceY``, ``SectionalForceZ``,
-            ``SectionalTorqueX``, ``SectionalTorqueY``, ``SectionalTorqueZ``
-            and ``SectionalSpan`` keys with its associated 1D array values (numpy of :py:class:`float`)
-
-    '''
-
-    tR = I.copyRef(t)
-
-    start_point = np.array(start_point)
-    end_point = np.array(end_point)
-    span_direction = end_point - start_point
-    total_scan_span = np.linalg.norm(span_direction)
-    span_direction /= total_scan_span
-    Eqn = W.computePlaneEquation(start_point, span_direction)
-    C._initVars(tR, 'Span='+Eqn)
-    
-    SectionalForceX  = []
-    SectionalForceY  = []
-    SectionalForceZ  = []
-    SectionalTorqueX = []
-    SectionalTorqueY = []
-    SectionalTorqueZ = []
-    SectionalSpan    = []
-
-    for d in distribution:
-        span = d*total_scan_span
-        section = P.isoSurfMC(tR, 'Span', span)
-        if not section: continue
-        C._normalize(section,['nx','ny','nz'])
-        C._initVars(section, 'fx=-{Pressure}*{nx}+{SkinFrictionX}')
-        C._initVars(section, 'fy=-{Pressure}*{ny}+{SkinFrictionY}')
-        C._initVars(section, 'fz=-{Pressure}*{nz}+{SkinFrictionZ}')
-
-        # computation of sectional forces
-        SectionalForceX += [ -P.integ(section,'fx')[0] ]
-        SectionalForceY += [ -P.integ(section,'fy')[0] ]
-        SectionalForceZ += [ -P.integ(section,'fz')[0] ]
-
-        # computation of sectional torques
-        STorqueX, STorqueY, STorqueZ = P.integMoment(section, center=torque_center,
-                                    vector=['fx','fy','fz'])
-        SectionalTorqueX += [ -STorqueX ]
-        SectionalTorqueY += [ -STorqueY ]
-        SectionalTorqueZ += [ -STorqueZ ]
-        SectionalSpan    += [ span ]
-
-    SectionalLoads = dict(SectionalForceX=SectionalForceX,
-                          SectionalForceY=SectionalForceY,
-                          SectionalForceZ=SectionalForceZ,
-                          SectionalTorqueX=SectionalTorqueX,
-                          SectionalTorqueY=SectionalTorqueY,
-                          SectionalTorqueZ=SectionalTorqueZ,
-                          SectionalSpan=SectionalSpan)
-
-    return SectionalLoads
-
-
-def _addNormalsIfAbsent(t):
-    for z in I.getZones(t):
-        CentersFields = C.getVarNames(z, excludeXYZ=True, loc='centers')[0]
-        if not 'centers:nx' in CentersFields:
-            G._getNormalMap(z)
-            FlowSol = I.getNodeFromName1(z, I.__FlowSolutionCenters__)
-            for i in 'xyz':
-                I.rmNode(FlowSol,'n'+i)
-<<<<<<< HEAD
-                I.renameNode(FlowSol,'s'+i,'n'+i)
-        C._normalize(z,['centers:nx', 'centers:ny', 'centers:nz'])    
-
-
-def getSubIterations():
-
-    import glob
-
-    setup = J.load_source('setup', 'setup.py')
-   
-    time_algo = setup.elsAkeysNumerics['time_algo']
-    if time_algo not in ['gear', 'dts']:
-        print(J.WARN + f'Cannot monitor sub-iterations for time_algo={time_algo}' + J.ENDC)
-        print(J.WARN + f'  (time_algo must be gear or dts)' + J.ENDC)
-        return None, None, None
-
-    cwd = os.getcwd()
-
-    # Find all elsA_MPI_* log files
-    elsA_log_files = glob.glob('elsA_MPI_*')
-    if len(elsA_log_files) == 0:
-        elsA_log_files = glob.glob('LOGS/elsA_MPI_*')
-
-    # Find the last modified file
-    elsA_log_file = None
-    maxtime = 0.
-    for filename in elsA_log_files:
-        full_path = os.path.join(cwd, filename)
-        mtime = os.stat(full_path).st_mtime
-        if mtime > maxtime:
-            maxtime = mtime
-            elsA_log_file = filename
-    print(f'Last modified elsA log file: {elsA_log_file}')
-
-    # Read this file
-    with open(elsA_log_file, 'r') as fi:
-        lines = fi.readlines()
-
-    iterationList     = []
-    residualList      = []
-    dualIterationList = []
-
-    for line in lines:
-
-        if 'iteration no' in line:
-            iteration = int(line.split('iteration no')[-1])
-            iterationList.append(iteration)
-
-            residualList.append([])
-            dualIterationList.append([])
-        
-        if 'DualIter' in line:
-            # print(line.split('residual :')[-1].split('DualIter :')[0])
-            residual = float(line.split('residual :')[-1].split('DualIter :')[0])
-            dualIteration = int(line.split('DualIter :')[-1].split('(Outer Iter:')[0])
-
-            residualList[-1].append(residual)
-            dualIterationList[-1].append(dualIteration)
-
-    iterationArray = np.array(iterationList)
-    dualIterationArray = np.array(dualIterationList)
-    residualArray  = np.array(residualList)
-
-    return iterationArray, dualIterationArray, residualArray
-
-=======
-                I._renameNode(FlowSol,'s'+i,'n'+i)
-        C._normalize(z,['centers:nx', 'centers:ny', 'centers:nz'])    
-
->>>>>>> 81126388
+'''
+MOLA - Postprocess.py
+
+BETA Module
+
+12/05/2021 - L. Bernardos - Creation from recycling
+'''
+
+import MOLA
+
+if not MOLA.__ONLY_DOC__:
+    # System modules
+    import sys
+    import os
+    import time
+    import timeit
+    import shutil
+    import imp
+    import copy
+    import numpy as np
+    from itertools import product
+
+    # Cassiopee
+    import Converter.PyTree as C
+    import Converter.Internal as I
+    import Transform.PyTree as T
+    import Generator.PyTree as G
+    import Geom.PyTree as D
+    import Post.PyTree as P
+    import Converter.elsAProfile as eP
+
+# MOLA
+from . import InternalShortcuts as J
+from . import Wireframe as W
+from . import GenerativeShapeDesign as GSD
+from . import GenerativeVolumeDesign as GVD
+
+def extractBoundaryLayer(t, rotation_scale_edge_threshold=0.003,
+        boundary_layer_maximum_height=0.5, auxiliar_grid_maximum_nb_points=300,
+        auxiliar_grid_first_cell_height=1e-6, auxiliar_grid_growth_rate=1.05):
+    '''
+    Produce a set of surfaces including relevant boundary-layer quantities from
+    a 3D fields tree using conservative fields (for example, a result of
+    ``OUTPUT/fields.cgns``).
+
+    This function produces a set of surfaces (similar to ``OUTPUT/surfaces.cgns``)
+
+    Parameters
+    ----------
+
+        t : PyTree
+            tree containing at least conservative flowfields and *BCWall*
+            conditions. For exemple, it can be the tree contained in
+            ``OUTPUT/fields.cgns``.
+
+            .. important::
+                conservative flowfields must be contained at containers named
+                ``FlowSolution#Centers`` or ``FlowSolution#Init`` located at
+                *CellCenter*. The following fields must be present: ``Density``,
+                ``MomentumX``, ``MomentumY``, ``MomentumZ``, ``ViscosityMolecular``.
+                Field ``Pressure`` shall also be present. Otherwise, an attempt
+                is done of computing this quantity if required conservative fields
+                and ReferenceState exist in **t**
+
+        rotation_scale_edge_threshold : float
+            value used to find the boundary-layer edge location based on the
+            rotation scale. Higher values lead to thinner boundary-layer height,
+            and lower values lead to thicker boundary-layer height.
+
+        boundary_layer_maximum_height : float
+            maximum height of boundary-layer thickness (in mesh length units).
+
+        auxiliar_grid_maximum_nb_points : int
+            maximum number of points in the wall-normal direction used to
+            build the auxiliar grid employed for the boundary-layer postprocess
+
+        auxiliar_grid_first_cell_height : float
+            height of the wall-adjacent cell used in the auxiliar grid employed
+            for the boundary-layer postprocess. Should be lower than the actual
+            wall cell height of **t**. Dimension is mesh length units.
+
+        auxiliar_grid_growth_rate : float
+            growth factor of the cell heights in the wall-normal direction used
+            for the construction of the auxiliar grid employed for the
+            boundary-layer postprocess
+
+
+    Returns
+    -------
+
+        surfaces : PyTree
+            tree containing surfaces with fields contained in ``FlowSolution#Centers``
+            located at CellCenter (interfaces). Most relevant added fields are:
+            ``DistanceToWall``, ``delta``, ``delta1``, ``theta11``, ``runit``
+            ``VelocityTangential``, ``VelocityTransversal``,
+            ``VelocityEdgeX``, ``VelocityEdgeY``, ``VelocityEdgeZ``,
+            ``SkinFrictionX``, ``SkinFrictionY``, ``SkinFrictionZ``, ``Pressure``
+    '''
+
+    aux_grid = _buildAuxiliarWallExtrusion(t,
+                    MaximumBoundaryLayerDistance=boundary_layer_maximum_height,
+                    MaximumBoundaryLayerPoints=auxiliar_grid_maximum_nb_points,
+                    BoundaryLayerGrowthRate=auxiliar_grid_growth_rate,
+                    FirstCellHeight=auxiliar_grid_first_cell_height)
+
+    # TODO optionnally keep existing quantities by renaming strategy
+    C._rmVars(aux_grid, ['delta','delta1','theta11','runit',
+                         'SkinFrictionX','SkinFrictionY','SkinFrictionZ'])
+
+    _computeBoundaryLayerQuantities(aux_grid,
+                                    VORTRATIOLIM=rotation_scale_edge_threshold)
+    _computeSkinFriction(aux_grid)
+
+    if 'Pressure' not in C.getVarNames(aux_grid, excludeXYZ=True)[0]:
+        P._computeVariables(aux_grid, ['Pressure'] )
+
+    _subzoneAuxiliarWallExtrusion(aux_grid)
+
+    for z in I.getZones(aux_grid):
+        AllFieldsNames, = C.getVarNames(z, excludeXYZ=True)
+        for fn in AllFieldsNames:
+            C.node2Center__(z, fn)
+    I._rmNodesByName(aux_grid, 'FlowSolution')
+    C._normalize(aux_grid,['centers:nx','centers:ny','centers:nz'])
+
+    return aux_grid
+
+
+def mergeWallsAndSplitAirfoilSides(t):
+    '''
+    Given a 1-cell-depth surface defining the wall of an airfoil, produce two
+    curves corresponding to the Top and Bottom sides of the airfoil.
+
+    Parameters
+    ----------
+
+        t : PyTree, base, zone, list of zones
+            CGNS tree containing a 1-cell depth wall surface. It may contain
+            flow solutions fields
+
+    Returns
+    -------
+
+        t : PyTree
+            Airfoil split in top and bottom sides including original fields.
+    '''
+
+    tRef = I.copyRef(t)
+    tRef = T.merge(tRef)
+    foil, = C.node2Center(tRef)
+
+    TopSide, BottomSide = W.splitAirfoil(foil,
+                                         FirstEdgeSearchPortion = 0.9,
+                                         SecondEdgeSearchPortion = -0.9,
+                                         RelativeRadiusTolerance = 1e-2,
+                                         MergePointsTolerance = 1e-10)
+
+
+    tOut =C.newPyTree(['Airfoil',[TopSide, BottomSide]])
+    J.migrateFields(foil, tOut)
+
+    return tOut
+
+
+def getBoundaryLayerEdges(t):
+    '''
+    Produce new zones representing the boundary-layer edges if **t**
+    contains the normal fields ``nx``, ``ny``, ``nz`` and at least one of:
+    ``delta``, ``delta1``, ``delta11``
+
+    Parameters
+    ----------
+
+        t : PyTree, base, zone, list of zones
+            surface containing the fields
+            ``nx`` ``ny`` ``nz`` and at least one of: ``delta``, ``delta1``, ``theta11``
+
+            .. note:: the input **t** is modified : a new base including the
+                zones of the boundary-layer thicknesses is appended to the tree
+
+    Returns
+    -------
+
+        t : PyTree
+            Tree containing the new boundary-layer characteristic edges
+    '''
+
+
+    t2 = C.normalize(t, ['nx','ny','nz'])
+
+    Trees = []
+    for Thickness2Plot in ["{delta}", "{delta1}", "{theta11}"]:
+        Thickness2PlotNoBrackets = Thickness2Plot[1:-1]
+        if C.isNamePresent(t2, Thickness2PlotNoBrackets) != 1: continue
+
+        t3 = I.copyTree(t2)
+
+        C._initVars(t3,'dx=%s*{nx}'%Thickness2Plot)
+        C._initVars(t3,'dy=%s*{ny}'%Thickness2Plot)
+        C._initVars(t3,'dz=%s*{nz}'%Thickness2Plot)
+        T._deform(t3, ['dx','dy','dz'])
+
+        I._rmNodesByType(t3,'FlowSolution_t')
+
+        for z in I.getZones(t3):
+            z[0] += '.'+Thickness2Plot[1:-1]
+
+        Trees.append(t3)
+
+    # TODO separate characteristic boundary per bases
+    tM = I.merge(Trees)
+    NewZones = I.getZones(tM)
+    tNew = C.newPyTree(['BoundaryLayerEdges', NewZones])
+
+    return tNew
+
+
+def _computeBoundaryLayerQuantities(t, VORTRATIOLIM=1e-3):
+    '''
+    TODO doc
+    '''
+    NewFields = ['DistanceToWall', 'delta', 'delta1', 'theta11', 'runit',
+                 'VelocityTangential', 'VelocityTransversal',
+                 'VelocityEdgeX', 'VelocityEdgeY', 'VelocityEdgeZ']
+
+    for zone in I.getZones(t):
+        J._invokeFields(zone,NewFields)
+        AllFieldsNames, = C.getVarNames(zone, excludeXYZ=True)
+        v = J.getVars2Dict(zone, AllFieldsNames)
+        x, y, z = J.getxyz(zone)
+
+        Ni, Nj, NumberOfBoundaryLayerPoints = I.getZoneDim(zone)[1:4]
+        for i,j in product(range(Ni), range(Nj)):
+
+            eta = v['DistanceToWall'][i,j,:]
+            VelocityTangential = v['VelocityTangential'][i,j,:]
+            VelocityTransversal = v['VelocityTransversal'][i,j,:]
+            VelocityX = v['VelocityX'][i,j,:]
+            VelocityY = v['VelocityY'][i,j,:]
+            VelocityZ = v['VelocityZ'][i,j,:]
+            RotationScale = v['RotationScale'][i,j,:]
+            RotationScaleMax = RotationScale.max()
+
+            BoundaryLayerRegion, = np.where(RotationScale>VORTRATIOLIM*RotationScaleMax)
+
+            if len(BoundaryLayerRegion) == 0:
+                BoundaryLayerEdgeIndex = NumberOfBoundaryLayerPoints-1
+            else:
+                BoundaryLayerEdgeIndex = BoundaryLayerRegion[-1]
+
+            # zero-th order boundary layer edge search
+            v['VelocityEdgeX'][i,j,:] = VelocityX[BoundaryLayerEdgeIndex]
+            v['VelocityEdgeY'][i,j,:] = VelocityY[BoundaryLayerEdgeIndex]
+            v['VelocityEdgeZ'][i,j,:] = VelocityZ[BoundaryLayerEdgeIndex]
+
+            VelocityEdgeVector = np.array([v['VelocityEdgeX'][i,j,0],
+                                           v['VelocityEdgeY'][i,j,0],
+                                           v['VelocityEdgeZ'][i,j,0]])
+
+            NormalVector = np.array([v['nx'][i,j,0],
+                                     v['ny'][i,j,0],
+                                     v['nz'][i,j,0]])
+            NormalVector/= np.sqrt(NormalVector.dot(NormalVector))
+
+            BinormalVector = np.cross(VelocityEdgeVector, NormalVector)
+            BinormalVector/= np.sqrt(BinormalVector.dot(BinormalVector))
+
+            TangentVector = np.cross(NormalVector, BinormalVector)
+            TangentVector/= np.sqrt(TangentVector.dot(TangentVector))
+
+
+            VelocityTangential[:] =(VelocityX*TangentVector[0] +
+                                    VelocityY*TangentVector[1] +
+                                    VelocityZ*TangentVector[2])
+
+            VelocityTransversal[:] =(VelocityX*BinormalVector[0] +
+                                     VelocityY*BinormalVector[1] +
+                                     VelocityZ*BinormalVector[2])
+
+            eta[:] =((x[i,j,:]-x[i,j,0])*NormalVector[0] +
+                     (y[i,j,:]-y[i,j,0])*NormalVector[1] +
+                     (z[i,j,:]-z[i,j,0])*NormalVector[2])
+
+            v['delta'][i,j,:] = eta[BoundaryLayerEdgeIndex]
+
+            Ue = VelocityTangential[BoundaryLayerEdgeIndex]
+            Ut = VelocityTangential[:BoundaryLayerEdgeIndex]
+
+            IntegrandDelta1 = np.maximum(0, 1. - (Ut/Ue) )
+            IntegrandTheta = np.maximum(0, (Ut/Ue)*(1. - (Ut/Ue)) )
+
+            v['delta1'][i,j,:] = np.trapz(IntegrandDelta1,
+                                              eta[:BoundaryLayerEdgeIndex])
+
+            v['theta11'][i,j,:] = np.trapz(IntegrandTheta,
+                                               eta[:BoundaryLayerEdgeIndex])
+
+            v['runit'][i,j,:] = (v['Density'][i,j,BoundaryLayerEdgeIndex]*Ue/
+                                v['ViscosityMolecular'][i,j,BoundaryLayerEdgeIndex])
+
+def _computeSkinFriction(t):
+    '''
+    TODO doc
+    '''
+
+    Lambda = '(-2./3. * {ViscosityMolecular})'
+    mu = '{ViscosityMolecular}'
+    divU = '{VelocityDivergence}'
+
+    Eqns = []
+
+    # TODO implement this
+    '''
+    # REYNOLDSSTRESS COMPUTATION
+    # mu_t
+    Eqns += [('centers:ViscosityEddy={centers:Viscosity_EddyMolecularRatio}*{centers:ViscosityMolecular}')]
+
+    # div(u)
+    Eqns += [('centers:VelocityDivergence={centers:gradxVelocityX}+'
+                                         '{centers:gradyVelocityY}+'
+                                         '{centers:gradzVelocityZ}')]
+
+    # Sij
+    Eqns += [('centers:BarDeformationXX={centers:gradxVelocityX}-{centers:VelocityDivergence}/3.0')]
+    Eqns += [('centers:BarDeformationYY={centers:gradyVelocityY}-{centers:VelocityDivergence}/3.0')]
+    Eqns += [('centers:BarDeformationZZ={centers:gradzVelocityZ}-{centers:VelocityDivergence}/3.0')]
+    Eqns += [('centers:BarDeformationXY=0.5*({centers:gradyVelocityX}+{centers:gradxVelocityY})')]
+    Eqns += [('centers:BarDeformationXZ=0.5*({centers:gradzVelocityX}+{centers:gradxVelocityZ})')]
+    Eqns += [('centers:BarDeformationYZ=0.5*({centers:gradzVelocityY}+{centers:gradyVelocityZ})')]
+
+    # tau
+    Eqns += [('centers:ReynoldsStressXX=2*{mut}*{SXX}-(2./3.)*{rok}').format(
+        divU=divU,mut=mut,SXX='{centers:BarDeformationXX}',rok='{centers:TurbulentEnergyKineticDensity}')]
+    Eqns += [('centers:ReynoldsStressYY=2*{mut}*{SYY}-(2./3.)*{rok}').format(
+        divU=divU,mut=mut,SYY='{centers:BarDeformationYY}',rok='{centers:TurbulentEnergyKineticDensity}')]
+    Eqns += [('centers:ReynoldsStressZZ=2*{mut}*{SZZ}-(2./3.)*{rok}').format(
+        divU=divU,mut=mut,SZZ='{centers:BarDeformationZZ}',rok='{centers:TurbulentEnergyKineticDensity}')]
+    Eqns += [('centers:ReynoldsStressXY=2*{mut}*{SXY}').format(
+        mut=mut,SXY='{centers:BarDeformationXY}')]
+    Eqns += [('centers:ReynoldsStressXZ=2*{mut}*{SXZ}').format(
+        mut=mut,SXZ='{centers:BarDeformationXZ}')]
+    Eqns += [('centers:ReynoldsStressYZ=2*{mut}*{SYZ}').format(
+        mut=mut,SYZ='{centers:BarDeformationYZ}')]
+    '''
+
+
+
+    # div(u)
+    Eqns += [('VelocityDivergence={gradxVelocityX}+'
+                                 '{gradyVelocityY}+'
+                                 '{gradzVelocityZ}')]
+
+    # Sij
+    Eqns += [('DeformationXX={gradxVelocityX}')]
+    Eqns += [('DeformationYY={gradyVelocityY}')]
+    Eqns += [('DeformationZZ={gradzVelocityZ}')]
+    Eqns += [('DeformationXY=0.5*({gradyVelocityX}+{gradxVelocityY})')]
+    Eqns += [('DeformationXZ=0.5*({gradzVelocityX}+{gradxVelocityZ})')]
+    Eqns += [('DeformationYZ=0.5*({gradzVelocityY}+{gradyVelocityZ})')]
+
+    # tau
+    Eqns += [('ShearStressXX={Lambda}*{divU}+2*{mu}*{SXX}').format(
+        Lambda=Lambda,divU=divU,mu=mu,SXX='{DeformationXX}')]
+    Eqns += [('ShearStressYY={Lambda}*{divU}+2*{mu}*{SYY}').format(
+        Lambda=Lambda,divU=divU,mu=mu,SYY='{DeformationYY}')]
+    Eqns += [('ShearStressZZ={Lambda}*{divU}+2*{mu}*{SZZ}').format(
+        Lambda=Lambda,divU=divU,mu=mu,SZZ='{DeformationZZ}')]
+    Eqns += [('ShearStressXY=2*{mu}*{SXY}').format(
+        mu=mu,SXY='{DeformationXY}')]
+    Eqns += [('ShearStressXZ=2*{mu}*{SXZ}').format(
+        mu=mu,SXZ='{DeformationXZ}')]
+    Eqns += [('ShearStressYZ=2*{mu}*{SYZ}').format(
+        mu=mu,SYZ='{DeformationYZ}')]
+
+    Eqns += [('SkinFrictionX={ShearStressXX}*{nx}+'
+                            '{ShearStressXY}*{ny}+'
+                            '{ShearStressXZ}*{nz}')]
+    Eqns += [('SkinFrictionY={ShearStressXY}*{nx}+'
+                            '{ShearStressYY}*{ny}+'
+                            '{ShearStressYZ}*{nz}')]
+    Eqns += [('SkinFrictionZ={ShearStressXZ}*{nx}+'
+                            '{ShearStressYZ}*{ny}+'
+                            '{ShearStressZZ}*{nz}')]
+
+    for Eqn in Eqns: C._initVars(t, Eqn)
+
+
+def _subzoneAuxiliarWallExtrusion(t):
+    '''
+    TODO doc
+    '''
+    for zone in I.getZones(t):
+        wall = GSD.getBoundary(zone,'kmin')
+        zone[1] = wall[1]
+        I._rmNodesByType(zone,'GridCoordinates_t')
+        I._rmNodesByType(zone,'FlowSolution_t')
+        NodesToMigrate = I.getNodesFromType(wall,'GridCoordinates_t')
+        NodesToMigrate.extend(I.getNodesFromType(wall,'FlowSolution_t'))
+        zone[2].extend(NodesToMigrate)
+
+
+def _extractWalls(t):
+    '''
+    (WIP: PROOF OF CONCEPT)
+    TODO refactorize with Coprocess extractSurfaces
+    '''
+    t = I.copyRef(t)
+    cellDimOutputTree = I.getZoneDim(I.getZones(t)[0])[-1]
+
+    from .Coprocess import reshapeBCDatasetNodes, restoreFamilies
+
+
+    def addBase2SurfacesTree(basename):
+        if not zones: return
+        base = I.newCGNSBase(basename, cellDim=cellDimOutputTree-1, physDim=3,
+            parent=SurfacesTree)
+        I._addChild(base, zones)
+        J.set(base, '.ExtractionInfo', **ExtractionInfo)
+        return base
+
+    t = I.renameNode(t, 'FlowSolution#Init', 'FlowSolution#Centers') # or merge?
+    I._renameNode(t, 'FlowSolution#Height', 'FlowSolution')
+    I._rmNodesByName(t, 'FlowSolution#EndOfRun*')
+    reshapeBCDatasetNodes(t)
+    DictBCNames2Type = C.getFamilyBCNamesDict(t)
+    SurfacesTree = I.newCGNSTree()
+
+    # See Anomaly 8784 https://elsa.onera.fr/issues/8784
+    for BCDataSetNode in I.getNodesFromType(t, 'BCDataSet_t'):
+        for node in I.getNodesFromType(BCDataSetNode, 'DataArray_t'):
+            if I.getValue(node) is None:
+                I.rmNode(BCDataSetNode, node)
+
+    Extraction=dict(type='AllBCWall')
+    TypeOfExtraction = Extraction['type']
+    ExtractionInfo = copy.deepcopy(Extraction)
+    BCFilterName = TypeOfExtraction.replace('AllBC','')
+    for BCFamilyName in DictBCNames2Type:
+        BCType = DictBCNames2Type[BCFamilyName]
+        if BCFilterName.lower() in BCType.lower():
+            zones = C.extractBCOfName(t,'FamilySpecified:'+BCFamilyName)
+            ExtractionInfo['type'] = 'BC'
+            ExtractionInfo['BCType'] = BCType
+            addBase2SurfacesTree(BCFamilyName)
+
+    J.forceZoneDimensionsCoherency(SurfacesTree)
+    restoreFamilies(SurfacesTree, t)
+
+    return SurfacesTree
+
+
+def _buildAuxiliarWallExtrusion(t, MaximumBoundaryLayerDistance=0.5,
+        MaximumBoundaryLayerPoints=300, BoundaryLayerGrowthRate=1.05,
+        FirstCellHeight=1e-6, container='FlowSolution#Init'):
+    '''
+    TODO doc
+    '''
+
+    tR = I.copyRef(t)
+
+    BoundaryLayerDistribution = GVD.newExtrusionDistribution(
+                             MaximumBoundaryLayerDistance,
+                             maximum_number_of_points=MaximumBoundaryLayerPoints,
+                             distribution_law='ratio',
+                             first_cell_height=FirstCellHeight,
+                             ratio_growth=BoundaryLayerGrowthRate,
+                             smoothing_normals_iterations=0,
+                             smoothing_growth_iterations=0,
+                             smoothing_expansion_factor=0.)
+
+    # grid needs to be located at Vertex, see: Cassiopee #10404
+
+    if container != 'FlowSolution':
+        I._rmNodesByName(tR, 'FlowSolution')
+        zone = I.getNodeFromType3(tR, 'Zone_t')
+        FlowSolution_n = I.getNodeFromName1(zone, container)
+        GridLocation_n = I.getNodeFromName(FlowSolution_n, 'GridLocation')
+        if not GridLocation_n:
+            field = FlowSolution_n[2][0][1]
+            x = J.getx(zone)
+            if field.shape[0] != x.shape[0]:
+                ContainerIsCellCentered = True
+            else:
+                ContainerIsCellCentered = False
+        else:
+            GridLocation = I.getValue(GridLocation_n)
+            if GridLocation != 'Vertex':
+                ContainerIsCellCentered = True
+            else:
+                ContainerIsCellCentered = False
+
+
+    if ContainerIsCellCentered:
+        I.__FlowSolutionCenters__ = container
+
+        for zone in I.getZones(tR):
+            AllFieldsNames, = C.getVarNames(zone, excludeXYZ=True)
+            CentersFieldsNames = [fn for fn in AllFieldsNames if 'centers:' in fn]
+            x = J.getx(zone)
+
+            for cfn in CentersFieldsNames:
+                # TODO - Caution! do not produce dim 3 ! Cassiopee bug #8131
+                C.center2Node__(zone, cfn, cellNType=0)
+
+                # therefore, workaround is required:
+                FlowSol_node = I.getNodeFromName(zone, I.__FlowSolutionNodes__)
+                field_node = I.getNodeFromName(FlowSol_node, cfn.replace('centers:',''))
+                if not np.all(field_node[1].shape == x.shape ):
+                    array = np.broadcast_to( field_node[1], x.shape )
+                    field_node[1] = np.asfortranarray( array )
+
+
+    else:
+        I.renameNode(tR, container, 'FlowSolution')
+
+
+    AllFlowSolutionNodes = I.getNodesFromType(tR, 'FlowSolution_t')
+    for FlowSolutionNode in AllFlowSolutionNodes:
+        if FlowSolutionNode[0] != 'FlowSolution':
+            I.rmNode(tR, FlowSolutionNode)
+
+
+
+
+    walls_tree = _extractWalls(t)
+    I._rmNodesByType( walls_tree , 'FlowSolution_t')
+
+    # workaround: see Cassiopee #10404
+    C._initVars(walls_tree, 'MomentumX', 0.)
+    C._initVars(walls_tree, 'MomentumY', 0.)
+    C._initVars(walls_tree, 'MomentumZ', 0.)
+    _fitFields(walls_tree, tR, ['Momentum'+i for i in ['X','Y','Z']])
+
+
+    aux_grids = []
+
+    for wall in I.getZones(walls_tree):
+
+        G._getNormalMap(wall)
+
+        extrusion = GVD.extrude(wall, [BoundaryLayerDistribution])
+        aux_grid, = I.getZones(I.getNodeFromName2(extrusion,'ExtrudedVolume'))
+        aux_grid[0] = wall[0]
+        P._renameVars(wall, ['centers:sx','centers:sy','centers:sz'],
+                            ['centers:nx','centers:ny','centers:nz'])
+
+        for n in ['nx','ny','nz']:
+            x = J.getx(wall)
+            # TODO - Caution! do not produce dim 2 ! Cassiopee bug #8131
+            C.center2Node__(wall, 'centers:'+n, cellNType=0)
+            # therefore, workaround is required:
+            FlowSol_node = I.getNodeFromName(wall, I.__FlowSolutionNodes__)
+            field_node = I.getNodeFromName(FlowSol_node, n.replace('centers:',''))
+            if not np.all(field_node[1].shape == x.shape ):
+                array = np.broadcast_to( field_node[1], x.shape )
+                field_node[1] = np.asfortranarray( array )
+
+
+        I._rmNodesByName(wall,I.__FlowSolutionCenters__)
+        C._normalize(wall, ['nx','ny','nz'])
+        J.migrateFields(wall, aux_grid,
+                         keepMigrationDataForReuse=False, # TODO why cannot write if False ?
+                         )
+
+        P._extractMesh(tR, aux_grid, order=2, extrapOrder=1,
+                       mode='accurate', constraint=40., tol=1.e-10)
+
+        I.__FlowSolutionCenters__ = 'FlowSolution#Centers'
+
+        # workaround: see Cassiopee #10404
+        C._initVars(wall, 'MomentumX', 0.)
+        C._initVars(wall, 'MomentumY', 0.)
+        C._initVars(wall, 'MomentumZ', 0.)
+        _fitFields(wall, aux_grid, ['Momentum'+i for i in ['X','Y','Z']])
+
+
+        for v in ('X','Y','Z'):
+            C._initVars(aux_grid, 'Velocity%s={Momentum%s}/{Density}'%(v,v))
+
+        for v in ('X','Y','Z'): aux_grid = P.computeGrad(aux_grid,'Velocity%s'%v)
+
+        AllFieldsNames, = C.getVarNames(aux_grid, excludeXYZ=True)
+        CentersFieldsNames = [fn for fn in AllFieldsNames if 'centers:' in fn]
+
+        x = J.getx(aux_grid)
+        for cfn in CentersFieldsNames:
+            # TODO BEWARE do not produce dim 3 ! ticket Cassiopee #8131
+            C.center2Node__(aux_grid,cfn,cellNType=0)
+
+            # workaround:
+            FlowSol_node = I.getNodeFromName(aux_grid,I.__FlowSolutionNodes__)
+            field_node = I.getNodeFromName(FlowSol_node, cfn.replace('centers:',''))
+            if not np.all(field_node[1].shape == x.shape ):
+                array = np.broadcast_to( field_node[1], x.shape )
+                field_node[1] = np.asfortranarray( array )
+
+        I._rmNodesByName(aux_grid,I.__FlowSolutionCenters__)
+
+
+        GradientsNames = dict()
+        for v, V in product(['x','y','z'],['X','Y','Z']):
+            KeyName =  'vag' + v              + V.lower()
+            Value   = 'grad' + v + 'Velocity' + V
+            GradientsNames[KeyName] = '{'+Value+'}'
+
+        # sqrt( 2 * Omega_ij * Omega_ij )
+        Eqn = (
+        '  sqrt(  ( {vagzy} - {vagyz} )**2 '
+        '       + ( {vagxz} - {vagzx} )**2 '
+        '       + ( {vagyx} - {vagxy} )**2 )'
+        ).format(**GradientsNames)
+        C._initVars(aux_grid,'RotationScale='+Eqn)
+
+        '''
+        # BEWARE! RotationScale seems to be a more appropriate scalar for
+        # determining boundary-layer edge !
+        # sqrt( 2 * barS_ij * barS_ij )
+        Eqn = (
+        '  sqrt( 2 * ( {vagxx}**2 + {vagyy}**2 + {vagzz}**2 )  '
+        '          + ( {vagxy} + {vagyx})**2 '
+        '          + ( {vagxz} + {vagzx})**2 '
+        '          + ( {vagyz} + {vagzy})**2 '
+        '          - (2./3.) * ({vagxx} + {vagyy} + {vagzz})**2'
+        '       )'
+        ).format(**GradientsNames)
+        C._initVars(aux_grid,'DeformationScale='+Eqn)
+        '''
+
+
+        wall[1] = aux_grid[1]
+        I._rmNodesByType(wall,'GridCoordinates_t')
+        I._rmNodesByType(wall,'FlowSolution_t')
+        NodesToMigrate = I.getNodesFromType(aux_grid,'GridCoordinates_t')
+        NodesToMigrate.extend(I.getNodesFromType(aux_grid,'FlowSolution_t'))
+        wall[2].extend(NodesToMigrate)
+
+        aux_grids.append(aux_grid)
+
+    return walls_tree
+
+def getMeshDimensionFromTree(t):
+    '''
+    Return the dimensions of a PyTree (0, 1, 2, 3)
+
+    Parameters
+    ----------
+
+        t : PyTree
+            tree with zones that have all the same dimension
+
+    Returns
+    -------
+
+        Dimension : int
+            can be 0, 1, 2 or 3
+    '''
+    Dims = np.array([I.getZoneDim(z)[4] for z in I.getZones(t)])
+    if not np.all(Dims == Dims[0]):
+        ERRMSG = 'Input tree must yield all equal dimensions (2D or 3D)'
+        raise ValueError(ERRMSG)
+    Dimension = Dims[0]
+    return Dimension
+
+def putNormalsPointingOutwards(zone):
+    '''
+    Force the normals of a airfoil wall surface ``nx`` ``ny`` ``nz`` to point outwards
+
+    Parameters
+    ----------
+
+        zone : zone
+            surface containing ``nx`` ``ny`` ``nz``. It is modified in-place.
+    '''
+    x = J.getx(zone)
+    nx, ny, nz = J.getVars(zone, ['nx', 'ny', 'nz'])
+    if nx[np.argmin(x)] > 0:
+        nx *= -1
+        ny *= -1
+        nz *= -1
+
+def addViscosityMolecularIfAbsent(t):
+    '''
+    Add field ``{centers:ViscosityMolecular}`` using *ReferenceState* and primitive
+    fields.
+
+    Parameters
+    ----------
+
+        t : PyTree
+            PyTree with required fields. It is modified.
+    '''
+    if C.isNamePresent(t,'centers:ViscosityMolecular') == -1:
+        try:
+            P._computeVariables(t, ['centers:ViscosityMolecular'] )
+        except:
+            pass
+
+    if C.isNamePresent(t,'centers:ViscosityMolecular') == -1:
+        if C.isNamePresent(t,'Temperature') == -1:
+            try:
+                C._initVars(t,'Temperature={Pressure}/(287.053*{Density})')
+            except:
+                Eqn = ('centers:Temperature={centers:Pressure}'
+                                            '/(287.053*{centers:Density})')
+                C._initVars(t,Eqn)
+
+        S   = 110.4
+        mus = 1.78938e-05
+        Ts  = 288.15
+        try:
+            Eqn = ('ViscosityMolecular={mus}*({Temp}/{Ts})**1.5'
+                   '*(({Ts} + {S})/({Temp} + {S}))').format(
+                   mus=mus, Ts=Ts, Temp='{Temperature}',S=S)
+            C._initVars(t,Eqn)
+        except:
+            Eqn = ('centers:ViscosityMolecular={mus}*({Temp}/{Ts})**1.5'
+                   '*(({Ts} + {S})/({Temp} + {S}))').format(
+                   mus=mus, Ts=Ts, Temp='{centers:Temperature}',S=S)
+            C._initVars(t,Eqn)
+
+def addPressureIfAbsent(t):
+    '''
+    Add field ``{centers:Pressure}`` using *ReferenceState* and primitive fields.
+
+    Parameters
+    ----------
+
+        t : PyTree
+            PyTree with required fields. It is modified.
+    '''
+
+    if C.isNamePresent(t,'centers:Pressure') == -1:
+        try:
+            P._computeVariables(t, ['centers:Pressure'] )
+        except:
+            pass
+
+    if C.isNamePresent(t,'Pressure') == -1:
+        try:
+            P._computeVariables(t, ['Pressure'] )
+        except:
+            pass
+
+#======================= turbomachinery =======================================#
+
+
+def absolute2Relative(t, loc='centers', container=None, containerRelative=None):
+    '''
+    In a turbomachinery context, change the frame of reference of variables in
+    the FlowSolution container **container** from absolute to relative.
+    Families with ``'.Solver#Motion'`` node must be found to use the rotation
+    speed for the change of FoR.
+
+    Parameters
+    ----------
+
+        t : PyTree
+            tree to modify
+
+        loc : str
+            location of variables, must be 'centers' or 'nodes'. Used to restore
+            variables with Post.computeVariables from Cassiopee after the change
+            of FoR.
+
+        container : str
+            Name of the FlowSolution container to change of frame of reference.
+            By default, this is the default container at cell centers or nodes
+            (depending on **loc**) of Cassiopee
+
+        containerRelative : str
+            Name of the new FlowSolution container with variables in the
+            relative frame of reference. By default, this is **container** with
+            the suffix ``'#Relative'``
+
+    Returns
+    -------
+
+        t : PyTree
+            modified tree
+
+    '''
+    import etc.transform as trf
+
+    assert loc in ['centers', 'nodes'], 'loc must be centers or nodes'
+    if not container:
+        if loc == 'centers': container = I.__FlowSolutionCenters__
+        else: container = I.__FlowSolutionNodes__
+
+    conservatives = ['Density', 'MomentumX', 'MomentumY', 'MomentumZ',
+        'EnergyStagnationDensity']
+    primTurbVars = ['TurbulentEnergyKinetic', 'TurbulentDissipationRate',
+        'TurbulentDissipation', 'TurbulentSANuTilde', 'TurbulentLengthScale']
+    consTurbVars = [var+'Density' for var in primTurbVars]
+    turbVars = primTurbVars + consTurbVars
+    noFoRDependentVariables = ['Pressure', 'Temperature', 'Entropy',
+        'ViscosityMolecular', 'Viscosity_EddyMolecularRatio', 'ChannelHeight']
+    var2keep = conservatives + turbVars + noFoRDependentVariables
+
+    cassiopeeVariables = [
+        'VelocityX', 'VelocityY', 'VelocityZ', 'VelocityMagnitude', 'Pressure',
+        'Temperature', 'Enthalpy', 'Entropy', 'Mach', 'ViscosityMolecular',
+        'PressureStagnation', 'TemperatureStagnation', 'PressureDynamic']
+
+    I._adaptZoneNamesForSlash(t)
+
+    if not containerRelative:
+        containerRelative = container+'#Relative'
+
+    var2compute = []
+
+    for FS in I.getNodesFromNameAndType(t, container, 'FlowSolution_t'):
+        copyOfFS = I.copyTree(FS)
+        I.setName(copyOfFS, containerRelative)
+        varInFS = []
+        # Keep some variables
+        for node in I.getNodesFromType(copyOfFS, 'DataArray_t'):
+            var = I.getName(node)
+            if var not in var2keep:
+                if var not in var2compute and var in cassiopeeVariables:
+                    var2compute.append(var)
+                I.rmNode(copyOfFS, node)
+            else:
+                varInFS.append(var)
+        if not all([(var in varInFS) for var in conservatives]):
+            continue
+        parent, pos = I.getParentOfNode(t, FS)
+        I.addChild(parent, copyOfFS, pos=pos+1)
+
+    for base in I.getNodesFromType(t, 'CGNSBase_t'):
+        # Base per base, else trf.absolute2Relative does not found omega
+        base = trf.absolute2Relative(base, containerRelative, frame='cartesian')
+
+    # restore variables
+    if loc == 'centers':
+        oldContainer = I.__FlowSolutionCenters__
+        I.__FlowSolutionCenters__ = containerRelative
+        P._computeVariables(t, [loc+':'+var for var in var2compute])
+        I.__FlowSolutionCenters__ = oldContainer
+    else:
+        oldContainer = I.__FlowSolutionNodes__
+        I.__FlowSolutionNodes__ = containerRelative
+        P._computeVariables(t, [loc+':'+var for var in var2compute])
+        I.__FlowSolutionNodes__ = oldContainer
+
+    return t
+
+
+def _fitFields(donor, receiver, fields_names_to_fit=[], tol=1e-6):
+    '''
+    TODO doc
+    '''
+    donor_zones = I.getZones( donor )
+    receiver_zones = I.getZones( receiver )
+    number_of_donor_zones = len( donor_zones )
+
+    for receiver_zone in receiver_zones:
+        fields_receiver = J.getVars( receiver_zone, fields_names_to_fit )
+        fields_receiver = [f.ravel(order='F') for f in fields_receiver]
+
+        hook = C.createHook( receiver_zone, function='nodes')
+        res = C.nearestNodes( hook, donor_zones )
+
+        if number_of_donor_zones == 1: res = [res]
+
+        for di, donor_zone in enumerate( donor_zones ):
+            nodes, dist = res[di]
+            close_enough_points = dist<tol
+            nodes = nodes[dist<tol]
+            if len(nodes) == 0: continue
+            receiver_indexes = nodes - 1
+            fields_donor = J.getVars( donor_zone, fields_names_to_fit )
+            fields_donor = [f.ravel(order='F') for f in fields_donor]
+            for fr, fd in zip(fields_receiver, fields_donor):
+                fr[ receiver_indexes ] = fd[ close_enough_points ]
+
+def computeIntegralLoads(t, torque_center=[0,0,0]):
+    '''
+    Compute the total integral forces and torques of a set of surfaces with 
+    Pressure and SkinFriction fields
+
+    Parameters
+    ----------
+
+        t : PyTree, Base, Zone or :py:class:`list` of zone
+            surfaces contributing to the total forces and torques being computed
+
+            .. note::
+                surfaces contained in **t** must contain the following fields
+                contained at centers: ``Pressure``, ``SkinFrictionX``,
+                ``SkinFrictionY``, ``SkinFrictionZ``. It may also contain 
+                normals ``nx``, ``ny``, ``nz``. Otherwise they are computed.
+
+        torque_center : 3-float :py:class:`list` or :py:class:`tuple` or :py:class:`numpy`
+            center for computation the torque contributions
+
+    Returns
+    -------
+
+        loads : dict
+            dictionary including ``ForceX``, ``ForceY``, ``ForceZ``,
+            ``TorqueX``, ``TorqueY`` and ``TorqueZ`` keys with its associated 
+            values (:py:class:`float`)
+    '''
+
+    tR = I.copyRef(t)
+    _addNormalsIfAbsent(tR)
+
+    # surfacic forces
+    C._initVars(tR, 'centers:fx=-{centers:Pressure}*{centers:nx}+{centers:SkinFrictionX}')
+    C._initVars(tR, 'centers:fy=-{centers:Pressure}*{centers:ny}+{centers:SkinFrictionY}')
+    C._initVars(tR, 'centers:fz=-{centers:Pressure}*{centers:nz}+{centers:SkinFrictionZ}')
+
+    # computation of total forces
+    ForceX = -P.integ(tR,'centers:fx')[0]
+    ForceY = -P.integ(tR,'centers:fy')[0]
+    ForceZ = -P.integ(tR,'centers:fz')[0]
+
+    # computation of total torques
+    TorqueX, TorqueY, TorqueZ = P.integMoment(tR, center=torque_center,
+                                vector=['centers:fx','centers:fy','centers:fz'])
+    
+    TorqueX *= -1
+    TorqueY *= -1
+    TorqueZ *= -1
+
+
+    loads = dict(ForceX=ForceX,ForceY=ForceY,ForceZ=ForceZ,
+                 TorqueX=TorqueX,TorqueY=TorqueY,TorqueZ=TorqueZ)
+    
+    return loads
+
+def computeSectionalLoads(t, start_point, end_point, distribution,
+        torque_center=[0,0,0]):
+    '''
+    Compute the sectional loads (spanwise distributions) along a direction 
+    from a set of surfaces
+
+    Parameters
+    ----------
+    
+        t : PyTree, Base, Zone or :py:class:`list` of Zone
+            surfaces from which sectional loads are to be computed
+
+            .. note::
+                surfaces contained in **t** must contain the following fields
+                 (preferrably at centers): ``Pressure``, ``SkinFrictionX``,
+                ``SkinFrictionY``, ``SkinFrictionZ``. It may also contain 
+                normals ``nx``, ``ny``, ``nz``. Otherwise they are computed.
+
+        start_point : 3-float :py:class:`list` or :py:class:`tuple` or :py:class:`numpy`
+            :math:`(x,y,z)` coordinates of the starting point from which 
+            sectional loads are to be computed
+
+        end_point : 3-float :py:class:`list` or :py:class:`tuple` or :py:class:`numpy`
+            :math:`(x,y,z)` coordinates of the end point up to which 
+            sectional loads are to be computed
+
+        distribution : 1D :py:class:`float` list or :py:class:`numpy`
+            dimensionless coordinate (from *start_point* to *end_point*) used 
+            for discretizing the sectional loads. This must be :math:`\in [0,1]`.
+
+            .. hint:: for example 
+
+                >>> distribution = np.linspace(0,1,200)
+
+        torque_center : 3-float :py:class:`list` or :py:class:`tuple` or :py:class:`numpy`
+            center for computation the torque contributions
+
+    Returns
+    -------
+
+        SectionalLoads : dict
+            dictionary including ``SectionalForceX``, ``SectionalForceY``, ``SectionalForceZ``,
+            ``SectionalTorqueX``, ``SectionalTorqueY``, ``SectionalTorqueZ``
+            and ``SectionalSpan`` keys with its associated 1D array values (numpy of :py:class:`float`)
+
+    '''
+
+    tR = I.copyRef(t)
+
+    start_point = np.array(start_point)
+    end_point = np.array(end_point)
+    span_direction = end_point - start_point
+    total_scan_span = np.linalg.norm(span_direction)
+    span_direction /= total_scan_span
+    Eqn = W.computePlaneEquation(start_point, span_direction)
+    C._initVars(tR, 'Span='+Eqn)
+    
+    SectionalForceX  = []
+    SectionalForceY  = []
+    SectionalForceZ  = []
+    SectionalTorqueX = []
+    SectionalTorqueY = []
+    SectionalTorqueZ = []
+    SectionalSpan    = []
+
+    for d in distribution:
+        span = d*total_scan_span
+        section = P.isoSurfMC(tR, 'Span', span)
+        if not section: continue
+        C._normalize(section,['nx','ny','nz'])
+        C._initVars(section, 'fx=-{Pressure}*{nx}+{SkinFrictionX}')
+        C._initVars(section, 'fy=-{Pressure}*{ny}+{SkinFrictionY}')
+        C._initVars(section, 'fz=-{Pressure}*{nz}+{SkinFrictionZ}')
+
+        # computation of sectional forces
+        SectionalForceX += [ -P.integ(section,'fx')[0] ]
+        SectionalForceY += [ -P.integ(section,'fy')[0] ]
+        SectionalForceZ += [ -P.integ(section,'fz')[0] ]
+
+        # computation of sectional torques
+        STorqueX, STorqueY, STorqueZ = P.integMoment(section, center=torque_center,
+                                    vector=['fx','fy','fz'])
+        SectionalTorqueX += [ -STorqueX ]
+        SectionalTorqueY += [ -STorqueY ]
+        SectionalTorqueZ += [ -STorqueZ ]
+        SectionalSpan    += [ span ]
+
+    SectionalLoads = dict(SectionalForceX=SectionalForceX,
+                          SectionalForceY=SectionalForceY,
+                          SectionalForceZ=SectionalForceZ,
+                          SectionalTorqueX=SectionalTorqueX,
+                          SectionalTorqueY=SectionalTorqueY,
+                          SectionalTorqueZ=SectionalTorqueZ,
+                          SectionalSpan=SectionalSpan)
+
+    return SectionalLoads
+
+
+def _addNormalsIfAbsent(t):
+    for z in I.getZones(t):
+        CentersFields = C.getVarNames(z, excludeXYZ=True, loc='centers')[0]
+        if not 'centers:nx' in CentersFields:
+            G._getNormalMap(z)
+            FlowSol = I.getNodeFromName1(z, I.__FlowSolutionCenters__)
+            for i in 'xyz':
+                I.rmNode(FlowSol,'n'+i)
+                I._renameNode(FlowSol,'s'+i,'n'+i)
+        C._normalize(z,['centers:nx', 'centers:ny', 'centers:nz'])    
+
+
+def getSubIterations():
+
+    import glob
+
+    setup = J.load_source('setup', 'setup.py')
+   
+    time_algo = setup.elsAkeysNumerics['time_algo']
+    if time_algo not in ['gear', 'dts']:
+        print(J.WARN + f'Cannot monitor sub-iterations for time_algo={time_algo}' + J.ENDC)
+        print(J.WARN + f'  (time_algo must be gear or dts)' + J.ENDC)
+        return None, None, None
+
+    cwd = os.getcwd()
+
+    # Find all elsA_MPI_* log files
+    elsA_log_files = glob.glob('elsA_MPI_*')
+    if len(elsA_log_files) == 0:
+        elsA_log_files = glob.glob('LOGS/elsA_MPI_*')
+
+    # Find the last modified file
+    elsA_log_file = None
+    maxtime = 0.
+    for filename in elsA_log_files:
+        full_path = os.path.join(cwd, filename)
+        mtime = os.stat(full_path).st_mtime
+        if mtime > maxtime:
+            maxtime = mtime
+            elsA_log_file = filename
+    print(f'Last modified elsA log file: {elsA_log_file}')
+
+    # Read this file
+    with open(elsA_log_file, 'r') as fi:
+        lines = fi.readlines()
+
+    iterationList     = []
+    residualList      = []
+    dualIterationList = []
+
+    for line in lines:
+
+        if 'iteration no' in line:
+            iteration = int(line.split('iteration no')[-1])
+            iterationList.append(iteration)
+
+            residualList.append([])
+            dualIterationList.append([])
+        
+        if 'DualIter' in line:
+            # print(line.split('residual :')[-1].split('DualIter :')[0])
+            residual = float(line.split('residual :')[-1].split('DualIter :')[0])
+            dualIteration = int(line.split('DualIter :')[-1].split('(Outer Iter:')[0])
+
+            residualList[-1].append(residual)
+            dualIterationList[-1].append(dualIteration)
+
+    iterationArray = np.array(iterationList)
+    dualIterationArray = np.array(dualIterationList)
+    residualArray  = np.array(residualList)
+
+    return iterationArray, dualIterationArray, residualArray