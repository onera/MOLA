--- conflicted
+++ resolved
@@ -253,7 +253,6 @@
                 k0,_ = LoadSMatrixFromCGNS(t, RPM, 'K0Parametric')
                 k1,_ = LoadSMatrixFromCGNS(t, RPM, 'K1Parametric')
                 k2,_ = LoadSMatrixFromCGNS(t, RPM, 'K2Parametric')
-<<<<<<< HEAD
                 try:
                     k3 = LoadSMatrixFromCGNS(t, RPM, 'K3Parametric')
                     print('Parametric model (4 RPMs)')
@@ -269,15 +268,6 @@
                 ReturnMatrix=k0+k1*(RPM-RPMs[0])+0.5*k2*((RPM-RPMs[0])**2)     #2nd Order Taylor development [Kurs2019]
             
         else: 
-=======
-
-            DictSimulaParam = J.get(t, '.SimulationParameters')
-            RPMs = DictSimulaParam['RotatingProperties']['RPMs']
-
-            ReturnMatrix=k0+k1*(RPM-RPMs[0])+0.5*k2*((RPM-RPMs[0])**2)     #EQ from Kurstak
-
-        else:
->>>>>>> 9a928b28
             ReturnMatrix = DictMatrices['Parametric'][MatrixName]
     return ReturnMatrix
 
@@ -384,15 +374,9 @@
 
     else:
         #try:
-<<<<<<< HEAD
-        if str(np.round(int(RPM),2))+'RPM' not in DictVars.keys():
-            DictVars[str(np.round(int(RPM),2))+'RPM'] = {} 
-        
-=======
         if str(np.round(RPM,2))+'RPM' not in DictVars.keys():
             DictVars[str(np.round(RPM,2))+'RPM'] = {}
 
->>>>>>> 9a928b28
         for Var, VarName in zip(Vars, VarsName):
             if VarName in DictVars.keys():
                 DictVars[str(np.round(int(RPM),2))+'RPM'][VarName] = Var
@@ -400,15 +384,6 @@
             else:
                 #for Var, VarName in zip(Vars, VarsName):
                 if issparse(Var):
-<<<<<<< HEAD
-                    DictVars[str(np.round(int(RPM),2))+'RPM'][VarName] = {}
-                    DictVars[str(np.round(int(RPM),2))+'RPM'][VarName]['rows'], DictVars[str(np.round(int(RPM),2))+'RPM'][VarName]['cols'], DictVars[str(np.round(int(RPM),2))+'RPM'][VarName]['data'] = find(Var)
-                    DictVars[str(np.round(int(RPM),2))+'RPM'][VarName]['Matrice'] = None
-                    
-                else:
-                    DictVars[str(np.round(int(RPM),2))+'RPM'][VarName] = Var
-                    
-=======
                     DictVars[str(np.round(RPM,2))+'RPM'][VarName] = {}
                     DictVars[str(np.round(RPM,2))+'RPM'][VarName]['rows'], DictVars[str(np.round(RPM,2))+'RPM'][VarName]['cols'], DictVars[str(np.round(RPM,2))+'RPM'][VarName]['data'] = find(Var)
                     DictVars[str(np.round(RPM,2))+'RPM'][VarName]['Matrice'] = None
@@ -416,7 +391,6 @@
                 else:
                     DictVars[str(np.round(RPM,2))+'RPM'][VarName] = Var
 
->>>>>>> 9a928b28
 
     J.set(t, Type, **DictVars)
 
@@ -621,19 +595,11 @@
     NNodes = DictStructParam['MeshProperties']['NNodes'][0]
 
     try:
-<<<<<<< HEAD
-        data = DictAssembledMatrices[str(np.round(int(RPM),2))+'RPM'][MatrixName]['data']
-        rows = DictAssembledMatrices[str(np.round(int(RPM),2))+'RPM'][MatrixName]['rows']
-        cols = DictAssembledMatrices[str(np.round(int(RPM),2))+'RPM'][MatrixName]['cols']
-    
-        DictAssembledMatrices[str(np.round(int(RPM),2))+'RPM'][MatrixName]['Matrice'] = csr_matrix((data, (rows, cols)), shape = (DictStructParam['MeshProperties']['Nddl'][0],DictStructParam['MeshProperties']['Nddl'][0]))
-=======
         data = DictAssembledMatrices[str(np.round(RPM,2))+'RPM'][MatrixName]['data']
         rows = DictAssembledMatrices[str(np.round(RPM,2))+'RPM'][MatrixName]['rows']
         cols = DictAssembledMatrices[str(np.round(RPM,2))+'RPM'][MatrixName]['cols']
 
         DictAssembledMatrices[str(np.round(RPM,2))+'RPM'][MatrixName]['Matrice'] = csr_matrix((data, (rows, cols)), shape = (DictStructParam['MeshProperties']['Nddl'][0],DictStructParam['MeshProperties']['Nddl'][0]))
->>>>>>> 9a928b28
     except:
         print('set parametric')
         data = DictAssembledMatrices['Parametric'][MatrixName]['data']
@@ -684,13 +650,8 @@
 
 #    for Mode in range(NModes):
 #
-<<<<<<< HEAD
-#        ModeZone = I.getNodeFromName(t, str(np.round(int(RPM),2))+'Mode'+str(Mode))
-#        
-=======
 #        ModeZone = I.getNodeFromName(t, str(np.round(RPM,2))+'Mode'+str(Mode))
 #
->>>>>>> 9a928b28
 #        VectVars = ['ModeX', 'ModeY', 'ModeZ', 'ModeThetaX', 'ModeThetaY', 'ModeThetaZ']
 #
 #        for dofElem in range(DictStructParam['MeshProperties']['ddlElem'][0]):
@@ -700,13 +661,8 @@
 #        #PHI[::3, Mode], PHI[1::3, Mode], PHI[2::3, Mode] = J.getVars(ModeZone,['ModeX', 'ModeY', 'ModeZ'])
     DictAssMatr = J.get(t, '.AssembledMatrices')
     try:
-<<<<<<< HEAD
-        PHI = DictAssMatr['%sRPM'%np.round(int(RPM),2)]['PHI']
-    except: 
-=======
         PHI = DictAssMatr['%sRPM'%np.round(RPM,2)]['PHI']
     except:
->>>>>>> 9a928b28
         print(WARN+'Loading parametric basis'+ENDC)
         PHI = DictAssMatr['Parametric']['PHI']
 
@@ -743,20 +699,6 @@
     apres avoir calcule les grandeurs dans le FOM'''
 
     if len(q_qp_qpp) == 1:
-<<<<<<< HEAD
-        Solution['%sRPM'%np.round(int(RPM),2)]['FCoeff%s'%ForceCoeff]['q'] = q_qp_qpp[0] 
-    else:
-        Solution['%sRPM'%np.round(int(RPM),2)]['FCoeff%s'%ForceCoeff]['q'] = q_qp_qpp[0] 
-        Solution['%sRPM'%np.round(int(RPM),2)]['FCoeff%s'%ForceCoeff]['qp'] = q_qp_qpp[1] 
-        Solution['%sRPM'%np.round(int(RPM),2)]['FCoeff%s'%ForceCoeff]['qpp'] = q_qp_qpp[2] 
-   
-    Solution['%sRPM'%np.round(int(RPM),2)]['FCoeff%s'%ForceCoeff]['fnl_q'] = fnl_q
-    Solution['%sRPM'%np.round(int(RPM),2)]['FCoeff%s'%ForceCoeff]['fext_q'] = fext_q
-
-    NameOfFullVariables = ['Displacement', 'Velocity', 'Acceleration']
-    NameOfKeys = list(Solution['%sRPM'%np.round(int(RPM),2)]['FCoeff%s'%ForceCoeff].keys())
-   
-=======
         Solution['%sRPM'%np.round(RPM,2)]['FCoeff%s'%ForceCoeff]['q'] = q_qp_qpp[0]
     else:
         Solution['%sRPM'%np.round(RPM,2)]['FCoeff%s'%ForceCoeff]['q'] = q_qp_qpp[0]
@@ -769,30 +711,11 @@
     NameOfFullVariables = ['Displacement', 'Velocity', 'Acceleration']
     NameOfKeys = list(Solution['%sRPM'%np.round(RPM,2)]['FCoeff%s'%ForceCoeff].keys())
 
->>>>>>> 9a928b28
     for key, it in zip(NameOfKeys, range(len(q_qp_qpp)+1)):
         if 'fnl' not in key:
 
             if 'q' == key:
                 if ICE:
-<<<<<<< HEAD
-                    
-                    Solution['%sRPM'%np.round(int(RPM),2)]['FCoeff%s'%ForceCoeff][NameOfFullVariables[it]] = VectFromROMtoFULL(PHI, Solution['%sRPM'%np.round(int(RPM),2)]['FCoeff%s'%ForceCoeff][key]) + ExpansionBase.dot(NFM.QuadraticCombinationMatrix(Solution['%sRPM'%np.round(int(RPM),2)]['FCoeff%s'%ForceCoeff][key])) 
-        
-                else:
-                    Solution['%sRPM'%np.round(int(RPM),2)]['FCoeff%s'%ForceCoeff][NameOfFullVariables[it]] = VectFromROMtoFULL(PHI, Solution['%sRPM'%np.round(int(RPM),2)]['FCoeff%s'%ForceCoeff][key])
-        
-            else:
-
-                Solution['%sRPM'%np.round(int(RPM),2)]['FCoeff%s'%ForceCoeff][NameOfFullVariables[it]] = VectFromROMtoFULL(PHI, Solution['%sRPM'%np.round(int(RPM),2)]['FCoeff%s'%ForceCoeff][key])
-        
-        else:
-            Solution['%sRPM'%np.round(int(RPM),2)]['FCoeff%s'%ForceCoeff]['fnlFull'] = PseudoInverseWithMatrix(PHI.T).dot(fnl_q)
-    
-            if time is not None:
-                Solution['%sRPM'%np.round(int(RPM),2)]['FCoeff%s'%ForceCoeff]['TimeSave'] = time
-            
-=======
 
                     Solution['%sRPM'%np.round(RPM,2)]['FCoeff%s'%ForceCoeff][NameOfFullVariables[it]] = VectFromROMtoFULL(PHI, Solution['%sRPM'%np.round(RPM,2)]['FCoeff%s'%ForceCoeff][key]) + ExpansionBase.dot(NFM.QuadraticCombinationMatrix(Solution['%sRPM'%np.round(RPM,2)]['FCoeff%s'%ForceCoeff][key]))
 
@@ -809,21 +732,13 @@
             if time is not None:
                 Solution['%sRPM'%np.round(RPM,2)]['FCoeff%s'%ForceCoeff]['TimeSave'] = time
 
->>>>>>> 9a928b28
                 if DictOfLoading is not None:
                     Solution['%sRPM'%np.round(int(RPM),2)]['FCoeff%s'%ForceCoeff]['fextFull'] = np.zeros(np.shape(Solution['%sRPM'%np.round(int(RPM),2)]['FCoeff%s'%ForceCoeff]['Displacement']))
                     for timeSave, posSave in zip(time, range(len(time))):
-<<<<<<< HEAD
-                        index = np.where(np.isclose(DictOfLoading['Time'], timeSave))   
-                        #index = [DictOfLoading['Time'].index(x) for x in timeSave] 
-                        Solution['%sRPM'%np.round(int(RPM),2)]['FCoeff%s'%ForceCoeff]['fextFull'][:,posSave] = DictOfLoading['Fmax'] * DictOfLoading['TimeFuntionVector'][index] * DictOfLoading['ShapeFunction'] 
-            
-=======
                         index = np.where(np.isclose(DictOfLoading['Time'], timeSave))
                         #index = [DictOfLoading['Time'].index(x) for x in timeSave]
                         Solution['%sRPM'%np.round(RPM,2)]['FCoeff%s'%ForceCoeff]['fextFull'][:,posSave] = DictOfLoading['Fmax'] * DictOfLoading['TimeFuntionVector'][index] * DictOfLoading['ShapeFunction']
 
->>>>>>> 9a928b28
     return Solution
 
 
@@ -1406,21 +1321,12 @@
     for RPMValue in  DictSimulaParam['RotatingProperties']['RPMs']:
         if not FOM:
             PHI = GetReducedBaseFromCGNS(t, RPMValue)
-<<<<<<< HEAD
-    
-            DictOfLoading['ShapeFunctionProj'][str(np.round(int(RPMValue),2))+'RPM'] = (PHI.T).dot(DictOfLoading['ShapeFunction'])
-    
-        else:
-            DictOfLoading['ShapeFunctionProj'][str(np.round(int(RPMValue),2))+'RPM'] = DictOfLoading['ShapeFunction']
-            
-=======
 
             DictOfLoading['ShapeFunctionProj'][str(np.round(RPMValue,2))+'RPM'] = (PHI.T).dot(DictOfLoading['ShapeFunction'])
 
         else:
             DictOfLoading['ShapeFunctionProj'][str(np.round(RPMValue,2))+'RPM'] = DictOfLoading['ShapeFunction']
 
->>>>>>> 9a928b28
     DictSimulaParam['LoadingProperties']['ExternalForcesVector'] = dict(**DictOfLoading)
 
     J.set(t,'.SimulationParameters', **dict(DictSimulaParam)
@@ -1431,13 +1337,8 @@
 def ComputeLoadingFromTimeOrIncrement(t, RPM, TimeIncr):
 
     DictSimulaParam = J.get(t, '.SimulationParameters')
-<<<<<<< HEAD
-    LoadingVector = DictSimulaParam['LoadingProperties']['ExternalForcesVector']['TimeFuntionVector'][TimeIncr] * DictSimulaParam['LoadingProperties']['ExternalForcesVector']['ShapeFunctionProj'][str(np.round(int(RPM),2))+'RPM'] * DictSimulaParam['LoadingProperties']['ExternalForcesVector']['Fmax']
-    
-=======
     LoadingVector = DictSimulaParam['LoadingProperties']['ExternalForcesVector']['TimeFuntionVector'][TimeIncr] * DictSimulaParam['LoadingProperties']['ExternalForcesVector']['ShapeFunctionProj'][str(np.round(RPM,2))+'RPM'] * DictSimulaParam['LoadingProperties']['ExternalForcesVector']['Fmax']
 
->>>>>>> 9a928b28
     return LoadingVector
 
 
@@ -1598,9 +1499,5 @@
         NodePos = DictStructParam['MeshProperties']['Transformations']['DDL2Node'][ddlPos] - 1
 
         VectFull.append(ListeXYZ[DictStructParam['MeshProperties']['Transformations']['VectDDLNum'][ddlPos]][NodePos])
-<<<<<<< HEAD
-    
-=======
-
->>>>>>> 9a928b28
+
     return np.array(VectFull)