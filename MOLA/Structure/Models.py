'''
MOLA - StructuralModels.py

This module defines some handy shortcuts of the Cassiopee's
Converter.Internal module.

Furthermore it provides functions that interact with Code_Aster.

First creation:
31/05/2021 - M. Balmaseda
'''

FAIL  = '\033[91m'
GREEN = '\033[92m'
WARN  = '\033[93m'
MAGE  = '\033[95m'
CYAN  = '\033[96m'
ENDC  = '\033[0m'
try:
    #Code Aster:
    from code_aster.Cata.Commands import *
    from code_aster.Cata.Syntax import _F, CO
    from Utilitai import partition
except:
    print(WARN + 'Code_Aster modules are not loaded!!' + ENDC)


# System modules
import numpy as np
import scipy
from scipy.sparse import csr_matrix
from scipy import linalg
# MOLA modules
import Converter.Internal as I
import Converter.PyTree as C

from .. import InternalShortcuts as J
from . import ShortCuts as SJ
from . import ModalAnalysis   as MA
from . import NonlinearForcesModels as NFM




#########################
# Mesh handeling Scripts:
#########################


def IsMeshInModels(t, MeshName):

    DictStructParam = J.get(t, '.StructuralParameters')
    IsInModel = False
    for MeshFamKey in  DictStructParam['MeshProperties']['MeshFamilies'].keys():
        #print(DictStructParam['MeshProperties']['MeshFamilies'])
        #print(MeshFamKey)
        #print(int(MeshName[1:]))
        #print(DictStructParam['MeshProperties']['MeshFamilies'][MeshFamKey]['Element'])
        if int(MeshName[1:]) in DictStructParam['MeshProperties']['MeshFamilies'][MeshFamKey]['Element']:
            IsInModel = True
    return IsInModel


def IsMeshInCaracteristics(t, MeshName):

    DictStructParam = J.get(t, '.StructuralParameters')
    IsInCara = False
    Caraddl  = None
    for MeshFamKey in  DictStructParam['MeshProperties']['MeshFamilies'].keys():
        if DictStructParam['MeshProperties']['Caracteristics'] is not None:
            for CaraKey in DictStructParam['MeshProperties']['Caracteristics'].keys():
                if MeshFamKey ==  DictStructParam['MeshProperties']['Caracteristics'][CaraKey]['MeshGroup']:
                    if MeshName in DictStructParam['MeshProperties']['MeshFamilies'][MeshFamKey]['Element']:
                        IsInCara = True
                        Caraddl = DictStructParam['MeshProperties']['Caracteristics'][CaraKey]['ddlName'].split(' ')
    return IsInCara, Caraddl



def CGNSElementType(Name):
    #print('NameASter%s'%NameAster)
    if Name == 'POI1':
        NameCGNS = 'NODE'
        NodeElem = 1
        CellDim = 1
    elif Name == 'SEG2':
        NameCGNS = 'BAR_2'
        NodeElem = 2
        CellDim = 2

    elif Name == 'SEG3':
        NameCGNS = 'BAR_3'
        NodeElem = 3
        CellDim = 1
    elif Name == 'QUAD4':
        NameCGNS = 'QUAD_4'
        NodeElem = 4
        CellDim = 2

    elif Name == 'QUAD8':
        NameCGNS = 'QUAD_8'
        NodeElem = 8
        CellDim = 2
    elif Name == 'HEXA8':
        NameCGNS = 'HEXA_8'
        NodeElem = 8
        CellDim = 3
    elif Name == 'HEXA20':
        NameCGNS = 'HEXA_20'
        NodeElem = 20
        CellDim = 3

    return NameCGNS, NodeElem, CellDim

#        def TranslateConnectivity2CGNS(Conectivity, NameAster):

#            if NameAster == 'HEXA8':
#
#                for i in range(int(numpy.size(mm.co)/8)):
            #print i  , '/' , numpy.size(mm.co[i][:]), n_nodes, numpy.size(mm.co)/8
            #if numpy.size(mm.co[i][:]) == 8:
            #    nelem = nelem + 1
            #    conect = numpy.zeros((nelem, 8))




                #var = numpy.zeros((nelem, 4))
                #var[:,:] = conect[:,-4:]
                #conect[:,-4:] = conect[:,12:16]
                #conect[:,12:16] = var
#
            #return Conectivity

def ExtractConnectivity(mm, DictElements, ElemType):

    Conectivity = mm.co
    Conectivity = [val + 1 for val in Conectivity]
    _, NodeElem,_ = CGNSElementType(ElemType)
    ConnectMatrix = np.zeros((len(DictElements['GroupOfElements'][ElemType]['ListOfElem']), NodeElem))
    #for Element, pos in zip(DictElements['GroupOfElements'][ElemType]['ListOfElem'], range(len(DictElements['GroupOfElements'][ElemType]['ListOfElem']))):
    #    print(Element, pos)
    #    elementPosition = Element - 1
    #    #print(DictElements['GroupOfElements'][ElemType]['ListOfElem'])
    #    #print(len(Conectivity[elementPosition][:]))
    #
    #    ConnectMatrix[pos, :] = Conectivity[elementPosition]
    #    ConnectMatrix = ConnectMatrix.astype(int)
    for Element, pos in zip(DictElements['GroupOfElements'][ElemType]['ListOfElem'], range(len(DictElements['GroupOfElements'][ElemType]['ListOfElem']))):
        if ElemType == 'POI1':
            ListPos =  range(len(DictElements['GroupOfElements'][ElemType]['ListOfElem']))
            ListElement = DictElements['GroupOfElements'][ElemType]['ListOfElem']
            SortedElNodes = np.sort(DictElements['GroupOfElements'][ElemType]['Nodes'])
            #print(list(SortedElNodes).index(Conectivity[pos]))
            ConnectMatrix[pos, :] = list(SortedElNodes).index(Conectivity[pos])+1
            ConnectMatrix = ConnectMatrix.astype(int)
            #ConnectMatrix[pos,:] = DictElements['M%s'%Element]['AsterConectivity']
            #ConnectMatrix = ConnectMatrix.astype(int)
            #print(DictElements['GroupOfElements'][ElemType]['Coordinates'])
            #print(ListPos)
            #print(ListElement)
            #XXX
            #print(ElNodes)
            #print(np.sort(ElNodes))
            ConnectMatrix[pos,:] = DictElements['M%s'%Element]['AsterConectivity']

        else:
            #print('Element %s'%Element)
            ConnectMatrix[pos,:] = DictElements['M%s'%Element]['AsterConectivity']
            ConnectMatrix = ConnectMatrix.astype(int)
            #print(ConnectMatrix[pos,:])
    #print(ConnectMatrix[0,:])
    #XXX
    if ElemType == 'HEXA20':
        print(GREEN+'Adapting the order of conectivity for %s elements'%ElemType+ENDC)
        #SwiftList[:,17:19] = [int(x - 1) for x in  [3, 4, 1, 2, 7, 8, 5, 6, 11, 12, 9, 10, 15, 16, 13, 14,19,20,17,18] ]
        ConnectMatrix[:,[15,18]] = ConnectMatrix[:, [18,15]]
        ConnectMatrix[:,[-1,12]] = ConnectMatrix[:, [12,-1]]
        ConnectMatrix[:,[14,17]] = ConnectMatrix[:, [17,14]]
        ConnectMatrix[:,[13,16]] = ConnectMatrix[:, [16,13]]

        #var = np.zeros((len(DictElements['GroupOfElements'][ElemType]['ListOfElem']), 4))
        #var[:,:] = ConnectMatrix[:,-4:]
        #ConnectMatrix[:,-4:] = ConnectMatrix[:,12:16]
        #ConnectMatrix[:,] = var
            #


    #if ElemType == 'HEXA8':
        #print(GREEN+'Adapting the order of conectivity for %s elements'%ElemType+ENDC)
        #ConnectMatrix = ConnectMatrix[:, [1, 2, 3, 0, 5, 6, 7, 4]]
        #ConnectMatrix = ConnectMatrix[:, [0, 3,4, 2, 6, 4, 5, 7]]



    #ConnectMatrix = TranslateConnectivity2CGNS(ConnectMatrix, ElemType)
    return ConnectMatrix

def ExtractCoordinates(mm, DictElements, ElemType):

    Coordinates = mm.cn
    if len(Coordinates[0,:]) == 2:
        Coordinates = np.append(Coordinates, np.zeros((len(Coordinates[:,0]),1)), axis = 1)

    ValidNodes = []
    for Element, pos in zip(DictElements['GroupOfElements'][ElemType]['ListOfElem'], range(len(DictElements['GroupOfElements'][ElemType]['ListOfElem']))):
        elementPosition = Element - 1

        for Node in mm.co[elementPosition]:
            if Node not in ValidNodes:
                ValidNodes.append(Node)
            #print(Node)
    #print(mm.cn)
    #print(ValidNodes)
    #print(Coordinates[ValidNodes])
    return np.array(Coordinates[np.sort(ValidNodes)]), np.sort(ValidNodes)

def DefineDimVectorFromElementName(DictElements,ElemName):
    if DictElements['GroupOfElements'][ElemName]['CellDimension'] == 1:
        DimVector = [[len(DictElements['GroupOfElements'][ElemName]['Coordinates'][:, 0]), 0,0]]
    if DictElements['GroupOfElements'][ElemName]['CellDimension'] == 2:
        DimVector = [[len(DictElements['GroupOfElements'][ElemName]['Coordinates'][:, 0]), len(DictElements['GroupOfElements'][ElemName]['Conectivity'][:,0]),0]]
    elif DictElements['GroupOfElements'][ElemName]['CellDimension'] == 3:
        DimVector = [[len(DictElements['GroupOfElements'][ElemName]['Coordinates'][:, 0]), len(DictElements['GroupOfElements'][ElemName]['Conectivity'][:,0]), 0]]
    return DimVector

def newElements(name='Elements', etype='UserDefined',
                econnectivity=None,
                erange=None, eboundary=0, parent=None):
    """Create a new Elements node."""
    if isinstance(etype, int): etp = etype
    else: etp, nnodes = I.eltName2EltNo(etype)
    #print('parent: %s'%parent)
    #print(etp)
    #print(etype)

    if parent is None:
        node = I.createNode(name, 'Elements_t', value=[etp,eboundary])
    else: node = I.createUniqueChild(parent, name, 'Elements_t',
                                   value=[etp,eboundary])
    I.newDataArray('ElementConnectivity', econnectivity, parent=node)
    #if erange is None: erange = numpy.ones(2, dtype=numpy.int32)
    I.newPointRange('ElementRange', erange, parent=node)
    return node
    
def CreateUnstructuredZone4ElemenType(Base, DictElements, ElemName):
    if True: #ElemName != 'SEG2':
      #zoneUns = I.createNode('InitialMesh_'+ElementName,ntype='Zone_t',value=np.array([[NPts, NElts,0]],dtype=np.int32,order='F'), parent= Base)
        #print(NPts, NElts)
        DimVector = DefineDimVectorFromElementName(DictElements, ElemName)

        zoneUns = I.newZone(name = 'InitialMesh_'+ElemName, zsize = DimVector  , ztype = 'Unstructured', parent= Base)
        zt_n = I.createNode('ZoneType', ntype='ZoneType_t',parent=zoneUns)
        I.setValue(zt_n,'Unstructured')


        g = I.newGridCoordinates(parent = zoneUns)
        I.newDataArray('CoordinateX', value = np.array(DictElements['GroupOfElements'][ElemName]['Coordinates'][:, 0],dtype = np.float32, order = 'F'), parent = g)  #np.array(mm.cn[:,0],dtype=np.float32,order='F'), parent=g) #np.array(CoordinatesE[:,0],dtype=np.float32,order='F'), parent=g) #CoordinatesE[:,0], parent = g)    #
        I.newDataArray('CoordinateY', value = np.array(DictElements['GroupOfElements'][ElemName]['Coordinates'][:, 1],dtype = np.float32, order = 'F'), parent = g)  #np.array(mm.cn[:,1],dtype=np.float32,order='F'), parent=g) #np.array(CoordinatesE[:,1],dtype=np.float32,order='F'), parent=g) #CoordinatesE[:,1], parent = g)    #
        I.newDataArray('CoordinateZ', value = np.array(DictElements['GroupOfElements'][ElemName]['Coordinates'][:, 2],dtype = np.float32, order = 'F'), parent = g)  #np.array(mm.cn[:,2],dtype=np.float32,order='F'), parent=g) #np.array(CoordinatesE[:,2],dtype=np.float32,order='F'), parent=g) #CoordinatesE[:,2], parent = g)    #
        #I.printTree(g)
        print(DimVector)
        if ElemName == 'POI1':
            I.newElements(name=ElemName, etype=DictElements['GroupOfElements'][ElemName]['CGNSType'].split('_')[0], econnectivity= [1], erange = np.array([1,0]), eboundary=0, parent =zoneUns) #np.array(ConectE,dtype=np.int32,order='F'), erange = np.array([1,NElts]), eboundary=0, parent =zoneUns)
        elif ElemName == 'SEG2':

            I.newElements(name=ElemName, etype=DictElements['GroupOfElements'][ElemName]['CGNSType'], econnectivity= DictElements['GroupOfElements'][ElemName]['Conectivity'].flatten(), erange = np.array([1,len(DictElements['GroupOfElements'][ElemName]['Conectivity'])]), parent = zoneUns)

            #I.createNode('ElementType', ntype='ElementType_t', value=DictElements['GroupOfElements'][ElemName]['CGNSType'], parent=aa)

        else: # ElemName == 'HEXA8':
            print('toto%s'%DictElements['GroupOfElements'][ElemName]['CGNSType'])
            print(DimVector)
            print(ElemName)
            print(DictElements['GroupOfElements'][ElemName]['Conectivity'].flatten()[:20])

            aa = newElements(name=ElemName, etype=DictElements['GroupOfElements'][ElemName]['CGNSType'], econnectivity=np.array(DictElements['GroupOfElements'][ElemName]['Conectivity'].flatten(),dtype = np.int32, order = 'F'), erange = [1,DimVector[0][1]], parent =zoneUns)
             #I.createNode('ElementType', ntype='ElementType_t', value=DictElements['GroupOfElements'][ElemName]['CGNSType'], parent=aa)

            #if ElemName == 'HEXA20':
            #
    #I.printTree(aa)
    #I.printTree(zoneUns)
    #I.addChild(zoneUns, aa)

    #C.convertPyTree2File(zoneUns,'/visu/mbalmase/Recherche/9_NewCouplingTheo/Test1.tp', 'fmt_tp')
    #C.convertPyTree2File(zoneUns,'/visu/mbalmase/Recherche/9_NewCouplingTheo/Test1.cgns', 'bin_adf')
    #FFF
    if ElemName == 'POI1':
        zoneUns = C.convertArray2Node(zoneUns)
    #print(ConectE)
    #import Generator as G
    #a = G.cart((0.,0.,0.), (0.1,0.1,0.2), (10,10,1))
    #b = C.convertArray2Node(a)
    #C.convertArrays2File([b], '/visu/mbalmase/Projets/VOLVER/0_FreeModalAnalysis/out.plt')
    #a = G.cart((0.,0.,0.), (0.1,0.1,0.2), (10,10,1))
    #a = C.convertArray2Node(a)
    #C.convertPyTree2File(a, '/visu/mbalmase/Projets/VOLVER/0_FreeModalAnalysis/out.cgns', 'bin_adf')
    #NEltsMin = 1

    #for ElemName in DictElements['GroupOfElements'].keys():
    #
    #    CoordinatesE, NodesElemType  = ExtractCoordinates(mm, DictElements, ElemName)
    #    #print(CoordinatesE == mm.cn)
    #    DictElements['GroupOfElements'][ElemName]['Coordinates'] = CoordinatesE
    #    DictElements['GroupOfElements'][ElemName]['NodesPosition'] = NodesElemType
    #    DictElements['GroupOfElements'][ElemName]['Nodes'] = np.array(NodesElemType) + 1
    #    NEltsMax = NEltsMin + len(DictElements['GroupOfElements'][ElemName]['ListOfElem'])
    #    ConectivityE  = ExtractConnectivity(mm, DictElements, ElemName)
    #    #print(ConectivityE)
    #    DictElements['GroupOfElements'][ElemName]['Connectivity'] = ConectivityE
    #
    ##
    #    #print(ElemName)
    #    #print(DictElements['GroupOfElements'].keys())
    #    #print(DictElements['GroupOfElements'][ElemName]['CGNSType'])
    #    aa = I.newElements(name=ElemName, etype=DictElements['GroupOfElements'][ElemName]['CGNSType'], econnectivity= np.array(ConectivityE.flatten(),dtype=np.int32,order='F'), erange = np.array([NEltsMin,NEltsMax]), eboundary=0, parent =zoneUns)#np.array(ConectE,dtype=np.int32,order='F'), erange = np.array([1,NElts]), eboundary=0, parent =zoneUns)
    #    NEltsMin = NEltsMax + 1
    #I.printTree(Base)

    return Base











def ModifySolidCGNS2Mesh(t):
    '''Read the structured SOLID node and adapt it to an unstructured Mesh node'''

    # Compute the number of nodes in the mesh and add it to t:
    DictStructParam = J.get(t, '.StructuralParameters')

    mm = partition.MAIL_PY()
    mm.FromAster('MAIL')

    DictStructParam['MeshProperties']['NNodes'] = len(list(mm.correspondance_noeuds))




    print(WARN+'Only one type of mesh element! or with same number of ddl'+ENDC)

    #DictStructParam['MeshProperties']['Nddl'] = int(DictStructParam['MeshProperties']['ddlElem']*DictStructParam['MeshProperties']['NNodes'])


    DictStructParam['MeshProperties']['NodesFamilies'] = {}
    for Family in mm.gno.keys():

      DictStructParam['MeshProperties']['NodesFamilies'][Family] = mm.gno[Family]

    DictStructParam['MeshProperties']['MeshFamilies'] = {}
    if mm.gma:
        for NameFamily in mm.gma.keys():

            DictStructParam['MeshProperties']['MeshFamilies'][NameFamily] = {}
            DictStructParam['MeshProperties']['MeshFamilies'][NameFamily]['Element'] = np.array([x + 1 for x in mm.gma[NameFamily]])
    else:
        print(WARN + 'The mesh does not have any associated MeshFamilies, we consider All the elements are the same. Create automatic groups depending on the mesh elements (HEXA8, SEG2...).'+ENDC)
        #print(mm.correspondance_mailles)

        for element in range(len(mm.tm)):
            ElType = mm.nom[mm.tm[element]]
            #print(ElType)
            try:
                DictStructParam['MeshProperties']['MeshFamilies'][ElType]['Element'].append(int(mm.correspondance_mailles[element][1:]))
            except:
                DictStructParam['MeshProperties']['MeshFamilies'][ElType] = {}
                DictStructParam['MeshProperties']['MeshFamilies'][ElType]['Element'] = [int(mm.correspondance_mailles[element][1:])]


#    for ModelName in DictStructParam['MeshProperties']['Models'].keys():
#
#        for MeshFamilyName in DictStructParam['MeshProperties']['MeshFamilies'].keys():
#
#            DictStructParam['MeshProperties']['MeshFamilies'][MeshFamilyName]['ddl'] =[]
#            if MeshFamilyName == DictStructParam['MeshProperties']['Models'][ModelName]['MeshGroup']:
#                for pos in DictStructParam['MeshProperties']['MeshFamilies'][MeshFamilyName]['ElementPosition']:
#
#                    DictStructParam['MeshProperties']['MeshFamilies'][MeshFamilyName]['ddl'].append(pos * DictStructParam['MeshProperties']['Models'][ModelName]['ddlElem'])
#                    DictStructParam['MeshProperties']['MeshFamilies'][MeshFamilyName]['ddl'].append(pos * DictStructParam['MeshProperties']['Models'][ModelName]['ddlElem'])
#                    DictStructParam['MeshProperties']['MeshFamilies'][MeshFamilyName]['ddl'].append(pos * DictStructParam['MeshProperties']['Models'][ModelName]['ddlElem'])

#    print(DictStructParam['MeshProperties']['MeshFamilies'])



#    for Family in mm.gno.keys():
#
#      DictStructParam['MeshProperties']['MeshGroup'][Family] = mm.gno[Family]
    #print(dir(mm))
    #print(mm.indice_noeuds)
    #print(mm.dime_maillage)
    #print(mm.ndim)
    #print(mm.nom)
    #print(mm.tm)

    #print(mm.correspondance_mailles)

    J.set(t, '.StructuralParameters', **DictStructParam)

 ######################  A ADAPTER POUR D'AUTRES FEM
    if I.getNodeByName(t, 'stack') == None:
        #Conectivity = mm.co
        #Conectivity = [val + 1 for val in Conectivity]
        #Coordinates = mm.cn




        DictElements = {}
        DictElements['GroupOfElements'] = {}

        Base = I.newCGNSBase('SOLID', parent=t)




        #print(mm.tm)
        #print(mm.nom)
        Nelem = 0
        for element in range(len(mm.tm)):

            #print(mm.nom[mm.tm[element]])

            if IsMeshInModels(t, mm.correspondance_mailles[element]):
                Nelem += 1
                ElemName = mm.correspondance_mailles[element].split(' ')[0]
                #print('OutLoop', ElemName)
                DictElements[ElemName] = {}
                DictElements[ElemName]['AsterType'] = mm.nom[mm.tm[element]]
                #print('Computing...%s'%DictElements[mm.correspondance_mailles[element]]['AsterType'])
                DictElements[ElemName]['CGNSType'],_, CellDim = CGNSElementType(DictElements[ElemName]['AsterType'])
                DictElements[ElemName]['AsterConectivity'] = mm.co[element] + 1

                #print(DictElements)
                try:
                    DictElements['GroupOfElements'][DictElements[ElemName]['AsterType']]['ListOfElem'].append(int(mm.correspondance_mailles[element][1:]))

                except:
                    DictElements['GroupOfElements'][DictElements[ElemName]['AsterType']] = {}
                    DictElements['GroupOfElements'][DictElements[ElemName]['AsterType']]['ListOfElem'] = [int(mm.correspondance_mailles[element][1:])]
                    print(FAIL+'eltype: %s'%DictElements[ElemName]['CGNSType']+ENDC)
                    DictElements['GroupOfElements'][DictElements[ElemName]['AsterType']]['CGNSType'] = DictElements[ElemName]['CGNSType']
                    DictElements['GroupOfElements'][DictElements[ElemName]['AsterType']]['CellDimension'] = CellDim


                DictElements['NbOfElementType'] = len(DictElements['GroupOfElements'].keys())


        for ElemName in DictElements['GroupOfElements'].keys():
            ##if ElemName != 'POI1':
                CoordinatesE, NodesElemType  = ExtractCoordinates(mm, DictElements, ElemName)
                #print(CoordinatesE == mm.cn)
                DictElements['GroupOfElements'][ElemName]['Coordinates'] = CoordinatesE
                DictElements['GroupOfElements'][ElemName]['NodesPosition'] = NodesElemType
                DictElements['GroupOfElements'][ElemName]['Nodes'] = np.array(NodesElemType) + 1

                ConectivityE  = ExtractConnectivity(mm, DictElements, ElemName)
                #print(ConectivityE)
                print(ConectivityE[0,:])

                DictElements['GroupOfElements'][ElemName]['Conectivity'] = ConectivityE

                Base = CreateUnstructuredZone4ElemenType(Base, DictElements, ElemName)


                #print(DictElements['GroupOfElements'])
        #Base = CreateUnstructuredZone4ElemenType(Base, DictElements, Nelem)
                #print(DictElements['GroupOfElements'][ElemName])

        DictStructParam['MeshProperties']['DictElements'] = {}
        DictStructParam['MeshProperties']['DictElements']['GroupOfElements'] = DictElements['GroupOfElements']
        J.set(t, '.StructuralParameters', **DictStructParam)
        J.set(t, '.ElementsDictionnary', **DictElements)

        existingelement = []

        #print(DictElements['GroupOfElements'].keys())
        #for elem in DictElements['GroupOfElements'].keys():
        #
        #    print(elem, len(DictElements['GroupOfElements'][elem]['Nodes']))
#
#
#
#        #    for node in DictElements['GroupOfElements'][elem]['Nodes']:
#        #        if node not in existingelement:
#        #            existingelement.append(node)
        #            print(node)


        #ddl = {}
        #ddl_vector = []
        #ddltot = 0
        #for maille, pos in zip(mm.correspondance_mailles, range(len(mm.correspondance_mailles))):
#
#        #    nomMaille = mm.nom[mm.tm[pos]]
#
#        #    for familleMesh in DictStructParam['MeshProperties']['MeshFamilies'].keys():
#        #
#        #        for element in DictStructParam['MeshProperties']['MeshFamilies'][familleMesh]['Element']:
#        #            #print(str(maille), str('M%s'%element), str(nomMaille))
#        #            #print('M%s'%element == str(maille))
#        #            if int(element) == int(maille[1:]):
#
#        #                for ModelName in DictStructParam['MeshProperties']['Models'].keys():
#        #
#        #                    if DictStructParam['MeshProperties']['Models'][ModelName]['MeshGroup'] == familleMesh:
#        #                        ddl_vector
#        #                        ddltot += DictStructParam['MeshProperties']['Models'][ModelName]['ddlElem']
#        #                        print(familleMesh, 'M%s'%element, maille, nomMaille, ddltot, familleMesh)
#
#
#        #
#        #                #print(maille,, nomMaille)
        #

        #print(DictStructParam['MeshProperties']['MeshFamilies'].keys())


        # Compute the number of ddl:


        # Be careful with hybrid meshes with more than 1 element!

        # Create the unstructured zone
#        NPts = len(Coordinates)
#
#
#        # 'HEXA': Elements
#        NElts = 0
#        for ConectValue in Conectivity:
#
#            if len(ConectValue) == 8:
#                NElts += 1
#                NValues = 8
#
#            if len(ConectValue) == 2:
#                NElts += 1
#                NValues = 2
#
#
#        conect = np.zeros((NElts, NValues), dtype=int)
#
#        li1 = -1
#        for ConectValue in Conectivity:
#
#            if len(ConectValue) == 8:
#
#                li1 += 1
#                conect[li1,:] = np.squeeze(np.asarray(ConectValue))
#
#
#            if len(ConectValue) == 2:
#
#                li1 += 1
#                conect[li1,:] = np.squeeze(np.asarray(ConectValue))
#
#
#    #####################
#
#        Base = I.newCGNSBase('SOLID', parent=t)
#        zoneUns = I.createNode('InitialMesh',ntype='Zone_t',value=np.array([[NPts, NElts,0]],dtype=np.int32,order='F'), parent= Base)
#        zt_n = I.createNode('ZoneType', ntype='ZoneType_t',parent=zoneUns)
#        I.setValue(zt_n,'Unstructured')
#
#
#        g = I.newGridCoordinates(parent = zoneUns)
#        I.newDataArray('CoordinateX', value=Coordinates[:,0], parent=g)
#        I.newDataArray('CoordinateY', value=Coordinates[:,1], parent=g)
#        I.newDataArray('CoordinateZ', value=Coordinates[:,2], parent=g)
#
#        aa = I.newElements(name='Elements', etype='HEXA_8', econnectivity=conect.flatten(), erange = np.array([1,NElts]), eboundary=0, parent =zoneUns)


        # Add grid coordinates
        #gc_n = I.newGridCoordinates(parent=zoneUns)
        #
        #I.createNode('CoordinateX',ntype='DataArray_t',value=Coordinates[:,0].reshape((NPts),order='F'), parent=gc_n)
        #I.createNode('CoordinateY',ntype='DataArray_t',value=Coordinates[:,1].reshape((NPts),order='F'), parent=gc_n)
        #I.createNode('CoordinateZ',ntype='DataArray_t',value=Coordinates[:,2].reshape((NPts),order='F'), parent=gc_n)

        # Add grid elements
        #GEval = 8 # If the element is HEXA8
        #ge_n = I.createNode('GridElements', ntype='Elements_t', value=np.array([GEval,0],dtype=np.int32, order='F'), parent=zoneUns)
        #I.createNode('ElementRange', ntype='IndexRange_t', value=np.array([1,NElts],dtype=np.int32, order='F'), parent=ge_n)
        #I.createNode('ElementConnectivity', ntype='DataArray_t', value=conect.flatten(), parent=ge_n)
        #I.createNode('ElementType', ntype='ElementType_t', value='HEXA_8', parent=ge_n)

        #print(zoneUns)

    else:
        # Convert the structured mesh into Hexa and erase the structured BCFamilies:
        I._renameNode(t, 'stack', 'InitialMesh')
        t = C.convertArray2Hexa(t)
        I._rmNodesByType(t, 'Family_t')

    # Add Auxiliary CGNSBases:
    #Node = I.createBase('StaticRotatorySolution')
    #I.addChild(t, Node)
    #Node = I.createBase('ModalBases')
    #I.addChild(t, Node)


    #t = I.merge([t, C.newPyTree(['StaticRotatorySolution', [], 'ModalBases', []])])
    #InitZone = I.getNodesFromNameAndType(t, 'InitialMesh', 'Zone_t')[0]
    #J._invokeFields(InitZone,['upx', 'upy', 'upz'])
    #C.convertPyTree2File(t,'/visu/mbalmase/Projets/VOLVER/0_FreeModalAnalysis/Test1.cgns', 'bin_adf')
    #C.convertPyTree2File(t,'/scratchm/mbalmase/Spiro/3_Update4MOLA/CouplingWF_NewMOLA/Test1.cgns', 'bin_adf')
    #C.convertPyTree2File(t,'/visu/mbalmase/Projets/VOLVER/0_FreeModalAnalysis/Test1.tp', 'bin_tp')
    #I.printTree(t)
    #C.convertPyTree2File(t,'/visu/mbalmase/Recherche/9_NewCouplingTheo/Test1.tp', 'fmt_tp')
    #C.convertPyTree2File(t,'/visu/mbalmase/Recherche/9_NewCouplingTheo/Test1.cgns', 'bin_adf')
    #XXX



    return t



def DefineFEMModels(t, Mesh):
    '''Affect several Materials defined in MaterialDict to the corresponding meshes'''

    DictStructParam = J.get(t, '.StructuralParameters')

    ModelDict = DictStructParam['MeshProperties']['Models']

    l_affe = []
    for LocModelName in ModelDict.keys():
        if ModelDict[LocModelName]['MeshGroup'] == 'All':
            ap = _F(TOUT = 'OUI', PHENOMENE = ModelDict[LocModelName]['Phenomene'], MODELISATION = ModelDict[LocModelName]['Modelling'])

        else:
            ap = _F(PHENOMENE = ModelDict[LocModelName]['Phenomene'], MODELISATION = ModelDict[LocModelName]['Modelling'], GROUP_MA = ModelDict[LocModelName]['MeshGroup'])
        l_affe.append(ap)

        print(GREEN+'Affecting %s model to %s mesh groups.'%(LocModelName, ModelDict[LocModelName]['MeshGroup'])+ENDC)

#MODELE=AFFE_MODELE(MAILLAGE=MAIL,
    #                   AFFE=_F(TOUT='OUI',
    #                           PHENOMENE='MECANIQUE',
    #                           MODELISATION='3D',),
    #                   )
#MODELE=AFFE_MODELE(MAILLAGE=MAIL,
    #                   AFFE=_F(TOUT='OUI',
    #                           PHENOMENE='MECANIQUE',
    #                           MODELISATION='3D',),
    #                   )


    MODELE = AFFE_MODELE(MAILLAGE = Mesh,
                         AFFE = l_affe)


    return MODELE


def AffectMaterialFromMaterialDictionary(MaterialDict, Mesh):
    '''Affect several Materials defined in MaterialDict to the corresponding meshes'''

    l_affe = []
    for LocMatName in MaterialDict.keys():
        if MaterialDict[LocMatName]['Mesh'] == 'All':
            ap = _F(TOUT = 'OUI', MATER = MaterialDict[LocMatName]['Properties'])

        else:
            ap = _F(GROUP_MA = MaterialDict[LocMatName]['Mesh'] , MATER = MaterialDict[LocMatName]['Properties'])
        l_affe.append(ap)

        print(GREEN+'Affecting %s material to %s mesh groups.'%(LocMatName, MaterialDict[LocMatName]['Mesh'])+ENDC)

    CHMAT=AFFE_MATERIAU(MAILLAGE=Mesh,
                        AFFE= l_affe,);
    return CHMAT


def DefineMaterials(t, Mesh):

    DictStructParam = J.get(t, '.StructuralParameters')

    MaterialDict = {}
    Ms = []
    M = [None]

    for LocMat, it in zip(DictStructParam['MaterialProperties'].keys(), range(len(DictStructParam['MaterialProperties'].keys()))):
        MaterialDict[LocMat] = {}
        M.append([None])

        M[it] = DEFI_MATERIAU(ELAS=_F(E= DictStructParam['MaterialProperties'][LocMat]['E'],
                                    NU=DictStructParam['MaterialProperties'][LocMat]['PoissonRatio'],
                                    RHO=DictStructParam['MaterialProperties'][LocMat]['Rho'],
                                    AMOR_ALPHA = DictStructParam['MaterialProperties'][LocMat]['XiAlpha'],
                                    AMOR_BETA =  4*np.pi*DictStructParam['MaterialProperties'][LocMat]['Freq4Dumping']*DictStructParam['MaterialProperties'][LocMat]['XiBeta'],
                                    ),);

        Ms.append(M[it])
        MaterialDict[LocMat]['Properties'] = M[it]

        MaterialDict[LocMat]['Mesh'] = DictStructParam['MaterialProperties'][LocMat]['MeshGroup']

        #DETRUIRE(CONCEPT = _F(NOM = MAT))



    CHMAT = AffectMaterialFromMaterialDictionary(MaterialDict, Mesh)



    return CHMAT, Ms

def DefineElementalCaracteristics(t, Mesh, Model):

    DictStructParam = J.get(t, '.StructuralParameters')


    DictCaracteristics = DictStructParam['MeshProperties']['Caracteristics']


    affe_cara = []

    affe_Poutre = []
    affe_Bar = []
    affe_Discret = []
    #print(DictCaracteristics)
    if DictCaracteristics is not None:
        for caraKey in DictCaracteristics.keys():

            if DictCaracteristics[caraKey]['KeyWord'] == 'POUTRE':

                affe_Poutre.append(_F(SECTION = DictCaracteristics[caraKey]['SectionType'],
                                      VARI_SECT = DictCaracteristics[caraKey]['SectionVariation'],
                                      CARA = DictCaracteristics[caraKey]['Properties'].split(' '),
                                      VALE = DictCaracteristics[caraKey]['PropValues'],
                                      GROUP_MA = DictCaracteristics[caraKey]['MeshGroup']
                                      ))

                print(GREEN+'Affecting %s caracteristics to %s mesh groups.'%(caraKey, DictCaracteristics[caraKey]['MeshGroup'])+ENDC)

            if DictCaracteristics[caraKey]['KeyWord'] == 'BARRE':
                affe_Bar = None
                pass

            if DictCaracteristics[caraKey]['KeyWord'] == 'DISCRET':
                affe_Discret.append(_F(SYME = DictCaracteristics[caraKey]['SectionSymetry'],
                                       CARA = DictCaracteristics[caraKey]['Properties'],
                                       VALE = DictCaracteristics[caraKey]['PropValues'],
                                       GROUP_MA = DictCaracteristics[caraKey]['MeshGroup']
                                       ))

                print(GREEN+'Affecting %s caracteristics to %s mesh groups.'%(caraKey, DictCaracteristics[caraKey]['MeshGroup'])+ENDC)




        CARELEM = AFFE_CARA_ELEM(MODELE = Model,
                                 BARRE = affe_Bar,
                                 POUTRE = affe_Poutre,
                                 DISCRET = affe_Discret)
    else:
        print(WARN+'Warning! No caracteristics are affected to the Mesh %s'%Mesh)
        CARELEM = None

    #CARELEM = None

    return CARELEM

def BuildFEmodel(t):
    '''Reads the mesh, creates the FE model in aster and computes the FOM matrices for the studied case.
    The Output is a cgns file of t with the FOM matrices and the model parameters.
       This program is inspired by the Load_FE_model.py function.
    '''

    DictStructParam = J.get(t, '.StructuralParameters')


    # Read the mesh in MED format:

    MAIL = LIRE_MAILLAGE(UNITE = 20,
                         FORMAT = 'MED')



    # Affect the mecanical model to all the mesh:

    MODELE = DefineFEMModels(t, MAIL)

    #MODELE=AFFE_MODELE(MAILLAGE=MAIL,
    #                   AFFE=_F(TOUT='OUI',
    #                           PHENOMENE='MECANIQUE',
    #                           MODELISATION='3D',),
    #                   )

    # Define the materials and affect them to their meshes:

    CHMAT, MAT = DefineMaterials(t, MAIL)

    # Define the elemental characteristics if needed:

    CARELEM = DefineElementalCaracteristics(t, MAIL, MODELE)

    # Modify the cgns in order to erase the SOLID node and to create the Mesh Node

    t = ModifySolidCGNS2Mesh(t)

    # Dictionary of aster objects:

    AsterObjs = dict(MAIL = MAIL,
                     MODELE = MODELE,
                     MAT= MAT,
                     CHMAT = CHMAT,
                     CARELEM = CARELEM)


    return t, AsterObjs

################################################################
################################################################

####################
# FOM Model        :
####################

def AsseMatricesFOM(Type_asse, **kwargs):

    sig_g = CREA_CHAMP(TYPE_CHAM = 'ELGA_SIEF_R',
                   OPERATION = 'EXTR',
                   RESULTAT = kwargs['SOLU'],
                   NOM_CHAM = 'SIEF_ELGA',
                   INST = 1.0)

    #RIGI1 = CO('RIGI1')
    #MASS1 = CO('MASS1')
    #C1 = CO('C1')
    #KASOU = CO('KASOU')
    #KGEO = CO('KGEO')
    #FE1 = CO('FE')
    #NUME = CO('NUME')

    try:
        RIGI1 = CO('RIGI1')
        MASS1 = CO('MASS1')
        C1 = CO('C1')
        KASOU = CO('KASOU')
        KGEO = CO('KGEO')
        FE1 = CO('FE')
        NUME = CO('NUME')

        ASSEMBLAGE(MODELE = kwargs['MODELE'],
               CHAM_MATER = kwargs['CHMAT'],
               CARA_ELEM  = kwargs['CARELEM'],
               CHARGE = kwargs['Cfd'],
               NUME_DDL = NUME,
               MATR_ASSE = (_F(MATRICE=RIGI1,
                               OPTION='RIGI_MECA',),
                            _F(MATRICE=MASS1,
                               OPTION='MASS_MECA',),
                            _F(MATRICE = KGEO,
                               OPTION = 'RIGI_GEOM',
                               SIEF_ELGA = sig_g),
                            _F(MATRICE=KASOU,
                               OPTION='RIGI_ROTA',),
                            _F(MATRICE = C1,
                               OPTION = 'AMOR_MECA'),
                             ),
               VECT_ASSE =(_F(VECTEUR = FE1,
                              OPTION = 'CHAR_MECA',
                              ),
                          ),
               INFO = 2
               )

        # Loading coefficients:

        if Type_asse == 'All':
            C_g = 1.0
            C_c = 1.0
        elif Type_asse == 'Kec':
            C_g = 0.0
            C_c = 1.0
        elif Type_asse == 'Keg':
            C_g = 1.0
            C_c = 0.0

        # Assembly of matrix:

        Komeg2 = COMB_MATR_ASSE( COMB_R = (_F( MATR_ASSE = RIGI1,
                                               COEF_R = 1.),
                                           _F(MATR_ASSE = KGEO,
                                              COEF_R = C_g),
                                           _F(MATR_ASSE = KASOU,
                                              COEF_R = C_c),),)
    except:
        print(FAIL+'WARNING! The matrix Kc was not computed! Only valid if Omega = 0 rpm'+ENDC)

        DETRUIRE (CONCEPT = _F (NOM = (RIGI1,MASS1, KGEO, KASOU, C1, FE1, NUME),
                            ),
              INFO = 1,
              )

        RIGI1 = CO('RIGI1')
        MASS1 = CO('MASS1')
        C1 = CO('C1')
        KASOU = None
        KGEO = CO('KGEO')
        FE1 = CO('FE')
        NUME = CO('NUME')

        ASSEMBLAGE(MODELE = kwargs['MODELE'],
               CHAM_MATER = kwargs['CHMAT'],
               CARA_ELEM  = kwargs['CARELEM'],
               CHARGE = kwargs['Cfd'],
               NUME_DDL = NUME,
               MATR_ASSE = (_F(MATRICE=RIGI1,
                               OPTION='RIGI_MECA',),
                            _F(MATRICE=MASS1,
                               OPTION='MASS_MECA',),
                            _F(MATRICE = KGEO,
                               OPTION = 'RIGI_GEOM',
                               SIEF_ELGA = sig_g),
                            _F(MATRICE = C1,
                               OPTION = 'AMOR_MECA'),
                             ),
               VECT_ASSE =(_F(VECTEUR = FE1,
                              OPTION = 'CHAR_MECA',
                              ),
                          ),
               INFO = 2
               )

        # Loading coefficients:

        if Type_asse == 'All':
            C_g = 1.0
            C_c = 1.0
        elif Type_asse == 'Kec':
            C_g = 0.0
            C_c = 1.0
        elif Type_asse == 'Keg':
            C_g = 1.0
            C_c = 0.0

        # Assembly of matrix:

        Komeg2 = COMB_MATR_ASSE( COMB_R = (_F( MATR_ASSE = RIGI1,
                                               COEF_R = 1.),
                                           _F(MATR_ASSE = KGEO,
                                              COEF_R = C_g),
                                           ),)


    DictMatrices = {}
    DictVectors = {}
    #AsterObjs =  dict(**kwargs , **dict(Komeg2 = Komeg2, MASS1 = MASS1, NUME = NUME))
    AsterObjs =  SJ.merge_dicts(kwargs , dict(Komeg2 = Komeg2, MASS1 = MASS1, NUME = NUME))

    DictMatrices['Ke'], P_Lagr = SJ.ExtrMatrixFromAster2Python(RIGI1, ComputeLagrange = True)

    DictMatrices['Kg'],_ = SJ.ExtrMatrixFromAster2Python(KGEO, ii = P_Lagr)
    if KASOU is not None:
        DictMatrices['Kc'],_ = SJ.ExtrMatrixFromAster2Python(KASOU, ii = P_Lagr)

    DictMatrices['Komeg'],_ = SJ.ExtrMatrixFromAster2Python(Komeg2, ii = P_Lagr)
    DictMatrices['C'],_ = SJ.ExtrMatrixFromAster2Python(C1, ii = P_Lagr)
    DictMatrices['M'],_ = SJ.ExtrMatrixFromAster2Python(MASS1, ii = P_Lagr)

    DictVectors['Fei'] = SJ.ExtrVectorFromAster2Python(FE1, P_Lagr)

    if KASOU  is not None:
        DETRUIRE (CONCEPT = _F (NOM = (sig_g, RIGI1, KGEO, KASOU, C1, FE1),
                            ),
              INFO = 1,
              )
    else:
        DETRUIRE (CONCEPT = _F (NOM = (sig_g, RIGI1, KGEO, C1, FE1),
                            ),
              INFO = 1,
              )

    #return Ke, Kg, Kc, Komeg, C, M, Fe, P_Lagr, AsterObjs
    return DictMatrices, DictVectors, P_Lagr, AsterObjs

def DefineBehaviourLaws(t):
    '''Affect several BehaviourLaws defined in ModelsDict to the corresponding meshes'''

    DictStructParam = J.get(t, '.StructuralParameters')

    ModelDict = DictStructParam['MeshProperties']['Models']

    l_Behaviour = []
    for LocModelName in ModelDict.keys():

        if ModelDict[LocModelName]['Strains'] == 'Green':
            Ty_Def = 'PETIT'
        elif ModelDict[LocModelName]['Strains'] == 'Green-Lagrange':
            Ty_Def = 'GROT_GDEP'

        if ModelDict[LocModelName]['MeshGroup'] == 'All':
            ap = _F(TOUT = 'OUI', RELATION = ModelDict[LocModelName]['BehaviourLaw'], DEFORMATION = Ty_Def)
        else:
            ap = _F(RELATION = ModelDict[LocModelName]['BehaviourLaw'], DEFORMATION = Ty_Def , GROUP_MA = ModelDict[LocModelName]['MeshGroup'])
        l_Behaviour.append(ap)

        print(GREEN+'Affecting %s behaviour to %s mesh groups.'%(LocModelName, ModelDict[LocModelName]['MeshGroup'])+ENDC)

    return l_Behaviour


def ComputeMatricesFOM(t, RPM, **kwargs):
    '''
    Computes the FOM matrices for a given velocity RPM (Ke, Kg, Kc, C, M).
    Returns K(Omega) and M
    '''

    DictStructParam = J.get(t, '.StructuralParameters')
    DictSimulaParam = J.get(t, '.SimulationParameters')

    #if DictStructParam['MaterialProperties']['BehaviourLaw'] == 'Green':
    #    DictStructParam['MaterialProperties']['TyDef'] = 'PETIT'
    #    sufix = '_L'
    #elif DictStructParam['MaterialProperties']['BehaviourLaw'] == 'Green-Lagrange':
    #    DictStructParam['MaterialProperties']['TyDef'] = 'GROT_GDEP'
    #    sufix = '_NL'

    J.set(t, '.StructuralParameters', **DictStructParam)

    # Define the external loading and solve the problem:


    Cfd = AFFE_CHAR_MECA(MODELE = kwargs['MODELE'],
                         ROTATION = _F(VITESSE = np.pi * RPM/30.,
                                       AXE = DictSimulaParam['RotatingProperties']['AxeRotation'],
                                       CENTRE = DictSimulaParam['RotatingProperties']['RotationCenter'],),
                         DDL_IMPO=(SJ.AffectImpoDDLByGroupType(t)
                                       ),
                                )


    RAMPE = DEFI_FONCTION(NOM_PARA = 'INST',
                                  VALE = (0.0,0.0,1.0,1.0),
                                  PROL_DROITE = 'CONSTANT',
                                  PROL_GAUCHE = 'CONSTANT',
                                  INTERPOL = 'LIN'
                                  );


    L_INST = DEFI_LIST_REEL(DEBUT = 0.0,
                            INTERVALLE = (_F(JUSQU_A = 1.0,
                                             NOMBRE = DictSimulaParam['IntegrationProperties']['Steps4CentrifugalForce'],),
                                          ),
                                  );

    SOLU = STAT_NON_LINE(MODELE = kwargs['MODELE'],
                         CHAM_MATER = kwargs['CHMAT'],
                         CARA_ELEM = kwargs['CARELEM'],
                         EXCIT =( _F(CHARGE = Cfd,
                                     FONC_MULT=RAMPE,),),
                         COMPORTEMENT = DefineBehaviourLaws(t),
                         CONVERGENCE=_F(RESI_GLOB_MAXI=2e-6,
                                        RESI_GLOB_RELA=1e-4,
                                        ITER_GLOB_MAXI=1000,
                                        ARRET = 'OUI',),
                         INCREMENT = _F( LIST_INST = L_INST,
                                        ),
                         INFO = 1,
                      ),

    # Add the model with matrices:
    #AsterObjs = dict(**kwargs, **dict(Cfd= Cfd, SOLU = SOLU[0], RAMPE = RAMPE, L_INST = L_INST))
    AsterObjs = SJ.merge_dicts(kwargs, dict(Cfd= Cfd, SOLU = SOLU[0], RAMPE = RAMPE, L_INST = L_INST))


    #Ke, Kg, Kc, Komeg, C, M, Fei, PointsLagrange, AsterObjs = AsseMatricesFOM('All', **AsterObjs)
    DictMatrices, DictVectors, PointsLagrange, AsterObjs = AsseMatricesFOM('All', **AsterObjs)

    DictStructParam['MeshProperties']['Nddl'] = np.shape(DictMatrices['Ke'][:,0])[0]
    DictStructParam['MeshProperties']['NodesFamilies']['LagrangeNodes'] = PointsLagrange
    J.set(t, '.StructuralParameters', **DictStructParam)

    for NameMV in DictMatrices.keys(): #Ke, Kg, Kc, Komeg, C, M, Fei
        #print(DictMatrices[NameMV])
        t = SJ.AddFOMVars2Tree(t, RPM, Vars = [DictMatrices[NameMV]], # Kg, Kc, Komeg, C, M],
                                   VarsName = [NameMV], #, 'Kg', 'Kc', 'Komeg', 'C', 'M'],
                                   Type = '.AssembledMatrices',
                                   )

    t = SJ.AddFOMVars2Tree(t, RPM, Vars = [DictVectors['Fei']],
                                   VarsName = ['Fei'],
                                   Type = '.AssembledVectors',
                                   )

    AsterObjs = SJ.merge_dicts(AsterObjs, dict(Fei= DictVectors['Fei']))

    return t, AsterObjs

def ExtrFromAsterSOLUwithOmegaFe(t, RPM, Instants = [1.0],ChampName = 'DEPL', **kwargs):
    DictStructParam = J.get(t, '.StructuralParameters')

    LIST = DEFI_LIST_REEL(VALE = Instants)
    try:
        tstaT = CREA_TABLE(RESU = _F(RESULTAT= kwargs['SOLU'],
                                             NOM_CHAM= ChampName,
                                             NOM_CMP= ('DX','DY','DZ', 'DRX', 'DRY', 'DRZ'),
                                             LIST_INST = LIST,
                                             TOUT = 'OUI',),
                                   TYPE_TABLE='TABLE',
                                   TITRE='Table_Depl_R',
                                   )
    except:
        tstaT = CREA_TABLE(RESU = _F(RESULTAT= kwargs['SOLU'],
                                             NOM_CHAM= ChampName,
                                             NOM_CMP= ('DX','DY','DZ'),
                                             LIST_INST = LIST,
                                             TOUT = 'OUI',),
                                   TYPE_TABLE='TABLE',
                                   TITRE='Table_Depl_R',
                                   )
        print(WARN+'No rotation dof  (DRX, DRY, DRZ) in the model. Computing only with displacements (DX, DY, DZ).'+ENDC)

    VectUpOmegaFe = VectFromAsterTable2Full(t, tstaT)

    DETRUIRE (CONCEPT = _F (NOM = (tstaT, LIST),
                            ),
              INFO = 1,
              )

    return VectUpOmegaFe

def ExtrVelocityFromAsterSOLUwithOmegaFe(t, RPM, Instants = [1.0], **kwargs):
    DictStructParam = J.get(t, '.StructuralParameters')

    LIST = DEFI_LIST_REEL(VALE = Instants)
    try:
        tstaT = CREA_TABLE(RESU = _F(RESULTAT= kwargs['SOLU'],
                                             NOM_CHAM='VITE',
                                             NOM_CMP= ('DX','DY','DZ', 'DRX', 'DRY', 'DRZ'),
                                             LIST_INST = LIST,
                                             TOUT = 'OUI',),
                                   TYPE_TABLE='TABLE',
                                   TITRE='Table_Depl_R',
                                   )
    except:
        tstaT = CREA_TABLE(RESU = _F(RESULTAT= kwargs['SOLU'],
                                             NOM_CHAM='VITE',
                                             NOM_CMP= ('DX','DY','DZ'),
                                             LIST_INST = LIST,
                                             TOUT = 'OUI',),
                                   TYPE_TABLE='TABLE',
                                   TITRE='Table_Depl_R',
                                   )
        print(WARN+'No rotation dof  (DRX, DRY, DRZ) in the model. Computing only with displacements (DX, DY, DZ).'+ENDC)

    VectUpOmegaFe = VectFromAsterTable2Full(t, tstaT)

    DETRUIRE (CONCEPT = _F (NOM = (tstaT, LIST),
                            ),
              INFO = 1,
              )

    return VectUpOmegaFe

#def ComputeDDLVector(SOLU):



#    return ddl, DictDDL

def ComputeTotalDDLFromAsterTable(t, Table):
    DictStructParam = J.get(t, '.StructuralParameters')

    depl_sta = Table.EXTR_TABLE()['NOEUD', 'DX', 'DY','DZ','DRX', 'DRY','DRZ'].values()
    if depl_sta == {}:
        depl_sta = Table.EXTR_TABLE()['NOEUD', 'DX', 'DY','DZ'].values()
        print(WARN+'No rotation dof  (DRX, DRY, DRZ) in the model. Computing only with displacements (DX, DY, DZ).'+ENDC)

    ddl_tot = 0

    for NodeKey, pos in zip(depl_sta['NOEUD'], range(len(depl_sta['NOEUD']))):

        for Var in depl_sta.keys():
            if Var not in ['NOEUD']:

                if depl_sta[Var][pos] != None:
                    ddl_tot += 1

    return ddl_tot, t

def ComputeTransformationLists(t, Table):
                # Tool lists to compute from XYZ to ddl vectors.

    DictStructParam = J.get(t, '.StructuralParameters')

    depl_sta = Table.EXTR_TABLE()['NOEUD', 'DX', 'DY','DZ','DRX', 'DRY','DRZ'].values()
    if depl_sta == {}:
        depl_sta = Table.EXTR_TABLE()['NOEUD', 'DX', 'DY','DZ'].values()
        print(WARN+'No rotation dof  (DRX, DRY, DRZ) in the model. Computing only with displacements (DX, DY, DZ).'+ENDC)


    n_ddl = 0
    l_ddl = []
    l_var = []
    l_SplitArray2Vars = []
    for NodeKey, pos in zip(depl_sta['NOEUD'], range(len(depl_sta['NOEUD']))):
        l_var = []
        l_SplitArray2Vars.append(n_ddl)
        for Var in depl_sta.keys():
            if Var not in ['NOEUD']:
                if depl_sta[Var][pos] != None:
                    n_ddl += 1
                    l_var.append(Var)

        l_ddl.append(np.array(l_var))
    DictStructParam['MeshProperties']['Transformations'] = {}
    DictStructParam['MeshProperties']['Transformations']['FOM2XYZ'] = l_SplitArray2Vars

    def CalcVectDDL(ArrayStr):

        VectNames = []
        DDLNum = []

        for comp in ArrayStr:
            if comp not in VectNames:
                VectNames.append(comp)

            DDLNum.append(VectNames.index(comp))

        VectNames = '.'.join(VectNames)

        return DDLNum, VectNames

    DictStructParam['MeshProperties']['Transformations']['VectDDLNum'],DictStructParam['MeshProperties']['Transformations']['VectDDLNames'] = CalcVectDDL(np.array(np.concatenate(l_ddl)))
    DictStructParam['MeshProperties']['Transformations']['VectDDL'] = np.array(np.concatenate(l_ddl))
    DictStructParam['MeshProperties']['Transformations']['DDLNodes'] = np.split(np.array(np.concatenate(l_ddl)), l_SplitArray2Vars[1:])

    ddl2Node = []
    for Node, posNode in zip(DictStructParam['MeshProperties']['Transformations']['DDLNodes'], range(DictStructParam['MeshProperties']['NNodes'][0])):
        for comp in Node:
            ddl2Node.append(posNode + 1)


    DictStructParam['MeshProperties']['Transformations']['DDL2Node'] = ddl2Node

    J.set(t, '.StructuralParameters', **DictStructParam)
    return t

def ComputeDDLandTransfMatrixFromAsterTable(t, Table):


    t = ComputeTransformationLists(t, Table)
    ddl, t = ComputeTotalDDLFromAsterTable(t, Table)

    return t

def VectFromAsterTable2Full(t, Table):

    depl_sta = Table.EXTR_TABLE()['NOEUD', 'DX', 'DY','DZ','DRX', 'DRY','DRZ'].values()
    if depl_sta == {}:
        depl_sta = Table.EXTR_TABLE()['NOEUD', 'DX', 'DY','DZ'].values()
        print(WARN+'No rotation dof  (DRX, DRY, DRZ) in the model. Computing only with displacements (DX, DY, DZ).'+ENDC)

    DictStructParam = J.get(t,'.StructuralParameters')
    NNodes = DictStructParam['MeshProperties']['NNodes'][0]

    n_ddl = 0
    l_ddl = []
    l_SplitArray2Vars = []
    for NodeKey, pos in zip(depl_sta['NOEUD'], range(NNodes)):
        l_var = []
        l_SplitArray2Vars.append(n_ddl)
        for Var in depl_sta.keys():
            if Var not in ['NOEUD']:

                if depl_sta[Var][pos] != None:
                    n_ddl += 1
                    l_var.append(depl_sta[Var][pos::NNodes])

        l_ddl.append(l_var)

    ConcatenatedArray = np.array(np.concatenate(l_ddl, axis = 0))
    if np.shape(ConcatenatedArray)[1] == 1:
        ConcatenatedArray = np.array(np.concatenate(l_ddl))
        ConcatenatedArray = ConcatenatedArray[:,0]

    return ConcatenatedArray

def ListXYZFromVectFull(t, VectFull):

    DictStructParam = J.get(t, '.StructuralParameters')
    #print(DictStructParam['MeshProperties']['Transformations']['FOM2XYZ'][1:])


    VectXYZ = np.split(np.array(np.concatenate(VectFull)), DictStructParam['MeshProperties']['Transformations']['FOM2XYZ'][1:])

    VectDDLNodes = SJ.BuildDDLVector(DictStructParam)

    #print(VectXYZ)
    DictXYZ = {}
    for Node in range(len(VectDDLNodes)):
        for Component, pos in zip(VectDDLNodes[Node],range(len(VectDDLNodes[Node]))):

            try:
                DictXYZ[Component].append(VectXYZ[Node][pos])
            except:
                DictXYZ[Component] = [VectXYZ[Node][pos]]

        for key in DictXYZ:
            #print(key, len(DictXYZ[key]))
            if len(DictXYZ[key]) < Node+1:
                DictXYZ[key].append(None)
    ListeXYZ = []
    for key in DictXYZ.keys():
        ListeXYZ.append(np.array(DictXYZ[key]))

    return ListeXYZ


def BuildRPMParametrisation(t, ):
<<<<<<< HEAD
    # This function implements the parametric model:
        #      --> Compose the enlarged modal matrix 
        #      --> Compute the three constant matrices composing the model
        #      --> Remove the unnecessary terms from the tree (just to keep the parametric ones)
        #      --> Save on the tree the variables defining the model
    
=======
    # Anadir y calculo de los parametricos: --> Calculo de K1...K3
                                    #      --> Calculo de PHIsvd
                                    #      --> Eliminar del arbol las dependencias RPM
                                    #      --> Guardar en el arbol el Dict 'Parametric'

>>>>>>> 9a928b28
    DictSimulaParam = J.get(t, '.SimulationParameters')
    DictStructParam = J.get(t, '.StructuralParameters')

    #To check if a parametric model is requested
    RPMs=DictSimulaParam['RotatingProperties']['RPMs']
    #SJ.SaveModel(t, kwargs['FOMName'], Modes = True, StaticRotatorySolution = True)
<<<<<<< HEAD
    if len(RPMs)==3 and (RPMs[1]-RPMs[0])==(RPMs[2]-RPMs[1]):
        print(GREEN + 'Parametric model (3 RPMs)'+ ENDC)
        
        
=======

    #Once every FOM matrix is created, we chck if it's a parametric model and then implement it
    if len(RPMs)==3 and (RPMs[1]-RPMs[0])==(RPMs[2]-RPMs[1]):
        print(GREEN + 'Parametric model'+ ENDC)


>>>>>>> 9a928b28
        NewFOMmatrices = {}
        NewFOMmatrices['Parametric']={}

        MatrFOM = J.get(t, '.AssembledMatrices')
        MatrFOM['Temporary']={}
        
        #Composing enlarged modal matrix (PHIAug)
        PHIAug = []
<<<<<<< HEAD
        PHIAug = np.hstack((MatrFOM[str(np.round(int(RPMs[0]),2))+'RPM']['PHI'],MatrFOM[str(np.round(int(RPMs[1]),2))+'RPM']['PHI'])) 
        PHIAug = np.hstack((PHIAug,MatrFOM[str(np.round(int(RPMs[2]),2))+'RPM']['PHI']))   
        
        
                
=======
        PHIAug = np.hstack((MatrFOM[str(np.round(RPMs[0],2))+'RPM']['PHI'],MatrFOM[str(np.round(RPMs[1],2))+'RPM']['PHI']))
        PHIAug = np.hstack((PHIAug,MatrFOM[str(np.round(RPMs[2],2))+'RPM']['PHI']))



>>>>>>> 9a928b28

        #Singluar values decomposition (SVD)
        U,s,Vt = linalg.svd(PHIAug, full_matrices=True) 
        print('SVD done')
        
        ## Single values choice (it depends on the matrix type: array in this case)
        # Svalue 0.01%max(sValue)         #What about if all s are negative: CHANGE THIS CONDITION
        index=[ i for i in range(0,len(s)) if s[i]>=0.01/100.*max(s)]
        print(CYAN+'NewNumberOfModes: %s'%len(index)+ENDC)
        #The maximum number of single values is 3*r (where r is the number of modes that are chosen)
<<<<<<< HEAD
        
        ## Criterion to avoid taking too many modes:
        #NModesMax=100
        #if len(index)>NModesMax:
        #    print(WARN  + 'Number of nodes has been truncated'+ ENDC)
        #    index=index[0:NMmodesMax] #The first NModesMax modes (they are already sorted in descending order)
        
        U=U[:,index]
        NewFOMmatrices['Parametric']['PHI'] = U   
       
        # Save the basis in the tree:  
=======
        U=U[:,index]
        NewFOMmatrices['Parametric']['PHI'] = U
        # Save the basis in the tree:

        #t = SJ.AddFOMVars2Tree(t, 0, Vars = [U], # Kg, Kc, Komeg, C, M],
        #                           VarsName = ['PHI'], #, 'Kg', 'Kc', 'Komeg', 'C', 'M'],
        #                           Type = '.AssembledMatrices',
        #                           )



>>>>>>> 9a928b28
        for indexVect in range(len(index)):
            ModeVect = U[:,index[indexVect]]

            ModZone = SJ.CreateNewSolutionFromNdArray(t, FieldDataArray = [ModeVect], ZoneName='Mode%s_Parametric'%indexVect,
                                               FieldName = 'ParametricMode%s'%indexVect
                                    )

            try:
              I._addChild(I.getNodeFromName(t, 'ModalBases'), ModZone)
            except:
              t = I.merge([t, C.newPyTree(['ModalBases', []])])
              I._addChild(I.getNodeFromName(t, 'ModalBases'), ModZone)
            #I._addChild(I.getNodeFromName(t, 'ModalBases'), I.createNode('Freq_%sRPM'%np.round(RPM,2), 'DataArray_t', value = np.sqrt(s[index[indexVect]])/(2.*np.pi))


        print(WARN + 'Warning! The requested number of modes has changed from %s to %s'%(DictStructParam['ROMProperties']['NModes'][0], len(index))+ENDC)

        DictStructParam['ROMProperties']['NModes'] = len(index)
        
        #If this line is not executed, the node is not added to the tree
        J.set(t, '.StructuralParameters', **DictStructParam)

        #FO model constants
        Kp0, _ = SJ.LoadSMatrixFromCGNS(t, RPMs[0], 'Komeg')
        Kp0Delta, _ =  SJ.LoadSMatrixFromCGNS(t, RPMs[1], 'Komeg')
        Kp02Delta, _ =  SJ.LoadSMatrixFromCGNS(t, RPMs[2], 'Komeg')
        Deltap=RPMs[1]-RPMs[0]

        NewFOMmatrices['Parametric']['Deltap'] = Deltap
        NewFOMmatrices['Parametric']['p0'] = RPMs[0]
        NewFOMmatrices['Parametric']['Range'] = [RPMs[0],RPMs[-1]]

        NewFOMmatrices['Parametric']['K0Parametric'] = Kp0
        NewFOMmatrices['Parametric']['K1Parametric'] = ((-1)*Kp02Delta+4*Kp0Delta-3*Kp0)/(2*Deltap)
        NewFOMmatrices['Parametric']['K2Parametric'] = (Kp02Delta-2*Kp0Delta+Kp0)/((Deltap)*(Deltap))

        NewFOMmatrices['Parametric']['C'], _=SJ.LoadSMatrixFromCGNS(t, RPMs[0], 'C')
        NewFOMmatrices['Parametric']['M'], _=SJ.LoadSMatrixFromCGNS(t, RPMs[0], 'M')


<<<<<<< HEAD
        #If this line is not executed, the node is not added to the tree
        J.set(t, '.AssembledMatrices', **NewFOMmatrices)
        
        for NameMV in NewFOMmatrices['Parametric'].keys(): #K0FD,K1FD,K2FD,M et C
            print(str(NameMV)+' being saved:')
            t = SJ.AddFOMVars2Tree(t, 'Parametric', Vars = [NewFOMmatrices['Parametric'][NameMV]], 
                                   VarsName = [NameMV], 
                                   Type = '.AssembledMatrices',
                                   )
            print(str(NameMV)+' saving done!')

        parametric = True

    elif len(RPMs)==4 and (RPMs[1]-RPMs[0])==(RPMs[2]-RPMs[1]) and (RPMs[1]-RPMs[0])==(RPMs[3]-RPMs[2]):
        print(GREEN + 'Parametric model (4 RPMs)'+ ENDC)
        
        
        NewFOMmatrices = {}
        NewFOMmatrices['Parametric']={}

        MatrFOM = J.get(t, '.AssembledMatrices')
        MatrFOM['Temporary']={}
        
        #Composing enlarged modal matrix (PHIAug)
        PHIAug = []
        PHIAug = np.hstack((MatrFOM[str(np.round(int(RPMs[0]),2))+'RPM']['PHI'],MatrFOM[str(np.round(int(RPMs[1]),2))+'RPM']['PHI'])) 
        PHIAug = np.hstack((PHIAug,MatrFOM[str(np.round(int(RPMs[2]),2))+'RPM']['PHI']))   
        PHIAug = np.hstack((PHIAug,MatrFOM[str(np.round(int(RPMs[3]),2))+'RPM']['PHI'])) 
        
                

        #Singluar values decomposition (SVD)
        U,s,Vt = linalg.svd(PHIAug, full_matrices=True) 
        print('SVD done')


        ## Single values choice (it depends on the matrix type: array in this case)
        # Svalue 0.01%max(sValue)         #What about if all s are negative: CHANGE THIS CONDITION
        index=[ i for i in range(0,len(s)) if s[i]>=0.01/100.*max(s)]
        #The maximum number of single values is 4*r (where r is the number of modes that are chosen)
        
        
        ## Criterium to avoid taking too many modes
        #NModesMax=15
        #if len(index)>NModesMax:
        #    print(WARN  + 'Number of nodes has been truncated'+ ENDC)
        #    index=index[0:NMmodesMax] #The first NModesMax modes (they are already sorted in descending order)
        

        U=U[:,index]
        NewFOMmatrices['Parametric']['PHI'] = U   
        
        # Save the basis in the tree:
        for indexVect in range(len(index)):
            ModeVect = U[:,index[indexVect]]
            
            ModZone = SJ.CreateNewSolutionFromNdArray(t, FieldDataArray = [ModeVect], ZoneName='Mode%s_Parametric'%indexVect,
                                               FieldName = 'ParametricMode%s'%indexVect
                                    )

            try:
              I._addChild(I.getNodeFromName(t, 'ModalBases'), ModZone)
            except:
              t = I.merge([t, C.newPyTree(['ModalBases', []])])
              I._addChild(I.getNodeFromName(t, 'ModalBases'), ModZone)
            #I._addChild(I.getNodeFromName(t, 'ModalBases'), I.createNode('Freq_%sRPM'%np.round(RPM,2), 'DataArray_t', value = np.sqrt(s[index[indexVect]])/(2.*np.pi))
     
=======
        #CGNS tree update and remove RPM dependencies
        #for i in range(0,len(RPMs)):
        #    MatrRed[str(RPMs[i])+'RPM']={}
        #    #I.rmNodeByPath(t,'.AssembledMatrices/'+str(RPMs[i])+'RPM')

>>>>>>> 9a928b28

        print(WARN + 'Warning! The requested number of modes has changed from %s to %s'%(DictStructParam['ROMProperties']['NModes'][0], len(index))+ENDC)

<<<<<<< HEAD
        DictStructParam['ROMProperties']['NModes'] = len(index)
        
        #If this line is not executed, the node is not added to the tree
        J.set(t, '.StructuralParameters', **DictStructParam)

        #FO model constants
        Kp0, _ = SJ.LoadSMatrixFromCGNS(t, RPMs[0], 'Komeg')
        Kp0Delta, _ =  SJ.LoadSMatrixFromCGNS(t, RPMs[1], 'Komeg')
        Kp02Delta, _ =  SJ.LoadSMatrixFromCGNS(t, RPMs[2], 'Komeg')
        Kp03Delta, _ =  SJ.LoadSMatrixFromCGNS(t, RPMs[3], 'Komeg')
        Deltap=RPMs[1]-RPMs[0]
        
        NewFOMmatrices['Parametric']['Deltap'] = Deltap
        NewFOMmatrices['Parametric']['p0'] = RPMs[0]
        NewFOMmatrices['Parametric']['Range'] = [RPMs[0],RPMs[-1]]

        NewFOMmatrices['Parametric']['K0Parametric'] = Kp0
        NewFOMmatrices['Parametric']['K1Parametric'] = ((-11/6)*Kp0+(3)*Kp0Delta+(-3/2)*Kp02Delta+(1/3)*Kp03Delta)/(Deltap)
        NewFOMmatrices['Parametric']['K2Parametric'] = ((2)*Kp0+(-5)*Kp0Delta+(4)*Kp02Delta+(-1)*Kp03Delta)/(Deltap**2)
        NewFOMmatrices['Parametric']['K3Parametric'] = ((-1)*Kp0+(3)*Kp0Delta+(-3)*Kp02Delta+(1)*Kp03Delta)/(Deltap**3)

        NewFOMmatrices['Parametric']['C'], _=SJ.LoadSMatrixFromCGNS(t, RPMs[0], 'C')
        NewFOMmatrices['Parametric']['M'], _=SJ.LoadSMatrixFromCGNS(t, RPMs[0], 'M')


        #If this line is not executed, the node is not added to the tree
=======
        #WE DON'T PROJECT UNTIL WE ARE IN THE ROM, HERE ONL FOM ARE SAVED
        #MatrRed['Temporary']['K0FOMFD'] = K0FOMFD
        #MatrRed['Temporary']['K1FOMFD'] = K1FOMFD
        #MatrRed['Temporary']['K2FOMFD'] = K2FOMFD
        #MatrRed['Temporary']['M'] = M
        #MatrRed['Temporary']['C'] = C
        #MatrRed['Temporary']['PHI'] = U
        #MatrRed['Temporary']['p0'] = RPMs[0]
        #MatrRed['Temporary']['Range'] = [RPMs[0],RPMs[-1]]

        #SI ON N'EXECUTE PAS CETTE LIGNE, CES NOEUDS NE SONT PAS AJOUTES SUR L'ARBRE t
>>>>>>> 9a928b28
        J.set(t, '.AssembledMatrices', **NewFOMmatrices)
        J.set(t, '.StructuralParameters', **DictStructParam)

        for NameMV in NewFOMmatrices['Parametric'].keys(): #K0FD,K1FD,K2FD,M et C
            print(str(NameMV)+' being saved:')
            t = SJ.AddFOMVars2Tree(t, 'Parametric', Vars = [NewFOMmatrices['Parametric'][NameMV]],
                                   VarsName = [NameMV], 
                                   Type = '.AssembledMatrices',
                                   )
            print(str(NameMV)+' saving done!')

        parametric = True

    else:
        print('Not a parametric model')
        parametric = False

    return t, parametric


def GetAsterTableOfStaticNodalForces(InstantsExtr = [1.0], **kwargs):

    LIST = DEFI_LIST_REEL(VALE = InstantsExtr)
    F_noda = CALC_CHAMP(MODELE = kwargs['MODELE'],
                        CHAM_MATER =kwargs['CHMAT'],
                        CARA_ELEM = kwargs['CARELEM'],
                        LIST_INST = LIST,
                        RESULTAT = kwargs['SOLU'],
                        FORCE = 'FORC_NODA'
                        );

    # Short Way: Unvalid for some reason...
    #GusZone,_ = SJ.CreateNewSolutionFromNdArray(t,
    #                                 FieldDataArray= [np.array(F_nodaX),
    #                                                  np.array(F_nodaY),
    #                                                  np.array(F_nodaZ)],
    #                                 ZoneName = 'G_sta'+str(np.round(RPM)),
    #                                 FieldNames = ['Gusx', 'Gusy', 'Gusz'],
    #                                 Depl = False,
    #                                 DefByField = UsField)
    # Long way:
    # CREA_TABLE --> EXTR_TABLE()['NOEUD', 'DX', 'DY', 'DZ'] --> SJ.CreateNewSolutionFromAsterTable

    try:
        tstaT2 = CREA_TABLE(RESU = _F(RESULTAT = F_noda,
                                    NOM_CHAM = 'FORC_NODA',
                                    NOM_CMP = ('DX','DY','DZ', 'DRX', 'DRY', 'DRZ'),
                                    TOUT='OUI',
                                    ),
                        TYPE_TABLE = 'TABLE',
                        TITRE = 'Table_Force_N',
                        )
    except:
        tstaT2 = CREA_TABLE(RESU = _F(RESULTAT = F_noda,
                                    NOM_CHAM = 'FORC_NODA',
                                    NOM_CMP = ('DX','DY','DZ'),
                                    TOUT='OUI',
                                    ),
                        TYPE_TABLE = 'TABLE',
                        TITRE = 'Table_Force_N',
                        )
        print(WARN + 'Only Fx, Fy and Fz are present'+ENDC)
    DETRUIRE(CONCEPT = _F(NOM = (F_noda, LIST)))

    return tstaT2

def ExtrUGStatRot(t, RPM, **kwargs):

    DictStructParam = J.get(t, '.StructuralParameters')

    try:
        tstaT = CREA_TABLE(RESU = _F(RESULTAT= kwargs['SOLU'],
                                             NOM_CHAM='DEPL',
                                             NOM_CMP= ('DX','DY','DZ', 'DRX', 'DRY', 'DRZ'),
                                             INST = 1.0,
                                             TOUT = 'OUI',),
                                   TYPE_TABLE='TABLE',
                                   TITRE='Table_Depl_R',
                                   )
    except:
        tstaT = CREA_TABLE(RESU = _F(RESULTAT= kwargs['SOLU'],
                                             NOM_CHAM='DEPL',
                                             NOM_CMP= ('DX','DY','DZ'),
                                             INST = 1.0,
                                             TOUT = 'OUI',),
                                   TYPE_TABLE='TABLE',
                                   TITRE='Table_Depl_R',
                                   )
        print(WARN+'No rotation dof  (DRX, DRY, DRZ) in the model. Computing only with displacements (DX, DY, DZ).'+ENDC)


    t = ComputeDDLandTransfMatrixFromAsterTable(t, tstaT)

    UsZones = SJ.CreateNewSolutionFromAsterTable(t,FieldDataTable= tstaT,
<<<<<<< HEAD
                                                   ZoneName = '%sRPM'%np.round(int(RPM),2), 
=======
                                                   ZoneName = '%sRPM'%np.round(RPM,2),
>>>>>>> 9a928b28
                                                   FieldName = 'Us',
                                                   )

    #Computation of Us
    VectUsOmega = VectFromAsterTable2Full(t, tstaT)

    t = SJ.AddFOMVars2Tree(t, RPM, Vars = [VectUsOmega],
                                   VarsName = ['Us'],
                                   Type = '.AssembledVectors',
                                   )
    try:
        I._addChild(I.getNodeFromName(t, 'StaticRotatorySolution'), UsZones)
    except:
        t = I.merge([t, C.newPyTree(['StaticRotatorySolution', UsZones])])

    #C.convertPyTree2File(t,'/visu/mbalmase/Projets/VOLVER/0_FreeModalAnalysis/toto.cgns', 'bin_adf')
    #C.convertPyTree2File(t,'/visu/mbalmase/Projets/VOLVER/0_FreeModalAnalysis/toto.tp', 'bin_tp')

    #upx[:], upy[:], upz[:], = UsField[0], UsField[1], UsField[2]

    #upx, upy, upz, upthetax, upthetay, upthetaz  = J.getVars(Zone, ['upx', 'upy', 'upz', 'upthetax', 'upthetay', 'upthetaz'])
    #upx[:], upy[:], upz[:],upthetax[:], upthetay[:], upthetaz[:] = UsField[0][NodePosition], UsField[1][NodePosition], UsField[2][NodePosition], UsField[3][NodePosition], UsField[4][NodePosition], UsField[5][NodePosition]


    #VectFromAsterTable2Full(t, Table)

#VectUsOmega

    #if DictStructParam['MeshProperties']['ddlElem'][0] == 3:
#
#
#        tstaT = CREA_TABLE(RESU = _F(RESULTAT= kwargs['SOLU'],
#                                             NOM_CHAM='DEPL',
#                                             NOM_CMP= ('DX','DY','DZ'),
#                                             INST = 1.0,
#                                             TOUT = 'OUI',),
#                                   TYPE_TABLE='TABLE',
#                                   TITRE='Table_Depl_R',
#                                   )
#
#        # Tableau complet des deplacements, coordonnees modales,... :
#
#        depl_sta = tstaT.EXTR_TABLE()['NOEUD', 'DX', 'DY', 'DZ']
#
#        UsZone, UsField = SJ.CreateNewSolutionFromAsterTable(t, FieldDataTable= depl_sta,
#                                                             ZoneName = 'U_sta'+str(np.round(RPM)),
#                                                             FieldNames = ['Usx', 'Usy', 'Usz'],
#                                                             Depl = True)
#
#        J._invokeFields(UsZone, ['upx', 'upy', 'upz', 'ux', 'uy', 'uz'])
#        upx, upy, upz = J.getVars(UsZone, ['upx', 'upy', 'upz'])
#        upx[:], upy[:], upz[:], = UsField[0], UsField[1], UsField[2]
#
##            # Compute the Us vector and add it to the .AssembledVectors node:
##        DictStructParam = J.get(t, '.StructuralParameters')
##
##        VectUsOmega = np.zeros((DictStructParam['MeshProperties']['Nddl'][0]))
##        VectUsOmega[::DictStructParam['MeshProperties']['ddlElem'][0]] = upx
##        VectUsOmega[1::DictStructParam['MeshProperties']['ddlElem'][0]] = upy
##        VectUsOmega[2::DictStructParam['MeshProperties']['ddlElem'][0]] = upz
#
#    elif DictStructParam['MeshProperties']['ddlElem'][0] == 6:
#
#        VarExtr = ('DX','DY','DZ', 'DRX', 'DRY', 'DRZ')
#
#        tstaT = CREA_TABLE(RESU = _F(RESULTAT= kwargs['SOLU'],
#                                             NOM_CHAM='DEPL',
#                                             NOM_CMP= VarExtr,
#                                             INST = 1.0,
#                                             TOUT = 'OUI',),
#                                   TYPE_TABLE='TABLE',
#                                   TITRE='Table_Depl_R',
#                                   )
#
        # Tableau complet des deplacements, coordonnees modales,... :















#        UsZone, UsField = SJ.CreateNewSolutionFromAsterTable(t, FieldDataTable= depl_sta,
#                                                             ZoneName = 'U_sta'+str(np.round(RPM)),
#                                                             FieldNames = ['Usx', 'Usy', 'Usz', 'Usthetax', 'Usthetay', 'Usthetaz'],
#                                                             Depl = True)
#
#        for Zone in UsZone:
#            print(Zone[0])
#            NodePosition = J.getVars(Zone, ['NodesPosition'])
#            print(NodePosition)
#            J._invokeFields(Zone, ['upx', 'upy', 'upz', 'ux', 'uy', 'uz', 'upthetax', 'upthetay', 'upthetaz'])
#            upx, upy, upz, upthetax, upthetay, upthetaz  = J.getVars(Zone, ['upx', 'upy', 'upz', 'upthetax', 'upthetay', 'upthetaz'])
#            upx[:], upy[:], upz[:],upthetax[:], upthetay[:], upthetaz[:] = UsField[0][NodePosition], UsField[1][NodePosition], UsField[2][NodePosition], UsField[3][NodePosition], UsField[4][NodePosition], UsField[5][NodePosition]
#
#        # Compute the Us vector and add it to the .AssembledVectors node:
#        DictStructParam = J.get(t, '.StructuralParameters')
#
#        VectUsOmega = np.zeros((DictStructParam['MeshProperties']['Nddl'][0]))
#        VectUsOmega[::DictStructParam['MeshProperties']['ddlElem'][0]] = upx
#        VectUsOmega[1::DictStructParam['MeshProperties']['ddlElem'][0]] = upy
#        VectUsOmega[2::DictStructParam['MeshProperties']['ddlElem'][0]] = upz
#        VectUsOmega[3::DictStructParam['MeshProperties']['ddlElem'][0]] = upthetax
#        VectUsOmega[4::DictStructParam['MeshProperties']['ddlElem'][0]] = upthetay
#        VectUsOmega[5::DictStructParam['MeshProperties']['ddlElem'][0]] = upthetaz
#


    tstaT2 = GetAsterTableOfStaticNodalForces(**kwargs)
    # Table des forces nodales:

    GusZones = SJ.CreateNewSolutionFromAsterTable(t,
                                     FieldDataTable = tstaT2,
<<<<<<< HEAD
                                     ZoneName = str(np.round(int(RPM),2))+'RPM',
                                     FieldName = 'Gus')   
    
    FeiZones = SJ.CreateNewSolutionFromNdArray(t, 
                                     FieldDataArray = [kwargs['Fei']],
                                     ZoneName = str(np.round(int(RPM),2))+'RPM',
                                     FieldName = 'Fei') 
=======
                                     ZoneName = str(np.round(RPM,2))+'RPM',
                                     FieldName = 'Gus')

    FeiZones = SJ.CreateNewSolutionFromNdArray(t,
                                     FieldDataArray = [kwargs['Fei']],
                                     ZoneName = str(np.round(RPM,2))+'RPM',
                                     FieldName = 'Fei')
>>>>>>> 9a928b28


    I.addChild(I.getNodeFromName(t, 'StaticRotatorySolution'), GusZones)
    I.addChild(I.getNodeFromName(t, 'StaticRotatorySolution'), FeiZones)


    DETRUIRE (CONCEPT = _F (NOM = (tstaT, tstaT2),
                            ),
              INFO = 1,
              )



    return t


def BuildFOM(t, **kwargs):

    DictStructParam = J.get(t, '.StructuralParameters')
    DictSimulaParam = J.get(t, '.SimulationParameters')

    SolverType0 = DictSimulaParam['IntegrationProperties']['SolverType']
    DictSimulaParam['IntegrationProperties']['SolverType'] = 'Static'
    J.set(t,'.SimulationParameters', **dict(DictSimulaParam))
    DictSimulaParam = J.get(t, '.SimulationParameters')

    ModesBase = I.createNode('ModalBases', 'CGNSBase_t')
    for RPM in DictSimulaParam['RotatingProperties']['RPMs']:

        t, AsterObjs = ComputeMatricesFOM(t, RPM, **kwargs['AsterObjs'])
        #C.convertPyTree2File(t,'/visu/mbalmase/Projets/VOLVER/0_FreeModalAnalysis/Mesh.cgns', 'bin_adf')
        #C.convertPyTree2File(t,'/visu/mbalmase/Projets/VOLVER/0_FreeModalAnalysis/Mesh.tp', 'bin_tp')

        t = ExtrUGStatRot(t, RPM, **AsterObjs)

        #C.convertPyTree2File(t,'/visu/mbalmase/Projets/VOLVER/0_FreeModalAnalysis/Mesh_Rotation.cgns', 'bin_adf')
        #C.convertPyTree2File(t,'/visu/mbalmase/Projets/VOLVER/0_FreeModalAnalysis/Mesh_Rotation.tp', 'bin_tp')
        #C.convertPyTree2File(t,'/scratchm/mbalmase/Spiro/3_Update4MOLA/CouplingWF_NewMOLA/Test1.cgns', 'bin_adf')
        #C.convertPyTree2File(t,'/scratchm/mbalmase/Spiro/3_Update4MOLA/CouplingWF_NewMOLA/Test1.tp', 'bin_tp')
        DictSimulaParam = J.get(t, '.SimulationParameters')


        t = MA.CalcLNM(t, RPM, **AsterObjs)
        #C.convertPyTree2File(t,'/visu/mbalmase/Projets/VOLVER/0_FreeModalAnalysis/Mesh_Rotation_LNM.cgns', 'bin_adf')



        SJ.DestroyAsterObjects(AsterObjs,
                               DetrVars = ['Cfd', 'SOLU', 'RAMPE', 'L_INST',
                                           'Komeg2', 'MASS1', 'NUME'])


    t, parametric = BuildRPMParametrisation(t)

    # Compute the Aij and Bijm Coefficients for the nonlinear forces:?????
    if not parametric:

        for RPM in DictSimulaParam['RotatingProperties']['RPMs']:

            if DictStructParam['ROMProperties']['ROMForceType'] != 'Linear':
                t = NFM.ComputeNLCoefficients(t, RPM, **AsterObjs)




    DictSimulaParam['IntegrationProperties']['SolverType'] = SolverType0
    print(DictSimulaParam['IntegrationProperties']['SolverType'])

    J.set(t,'.SimulationParameters', **dict(DictSimulaParam))

    SJ.SaveModel(t, kwargs['FOMName'], Modes = True, StaticRotatorySolution = True)

    return t

def COMPUTE_FOMmodel(t, FOMName):

    DictStructParam = J.get(t, '.StructuralParameters')

    t, AsterObjs = BuildFEmodel(t)

    t = BuildFOM(t, **SJ.merge_dicts(dict(AsterObjs = AsterObjs), dict(FOMName = FOMName)))

    return t



################################################################
################################################################



####################
# ROM Model        :
####################

def CreateNewROMTreeWithParametersAndBases(tFOM):

    tROM = I.newCGNSTree()

    DictStructParam = J.get(tFOM, '.StructuralParameters')
    DictSimulaParam = J.get(tFOM, '.SimulationParameters')
    #DictBases = J.get(tFOM, 'ModalBases')

    J.set(tROM, '.StructuralParameters',**DictStructParam)
    J.set(tROM, '.SimulationParameters',**DictSimulaParam)
    #J.set(tROM, 'ModalBases',**DictBases)


    I._addChild(tROM, I.getNodeByName(tFOM, 'ModalBases'))


    return tROM

def BuildROMMatrices(tFOM, tROM):
    DictSimulaParam = J.get(tFOM, '.SimulationParameters')

    DictAssembledMatrices = J.get(tFOM, '.AssembledMatrices')
    try:
        Check = DictAssembledMatrices['Parametric']
        Parametric = True
    except:
        Parametric = False

    if not Parametric:
        for RPM in DictSimulaParam['RotatingProperties']['RPMs']:
            #For a single value of RPM


            PHI =SJ.GetReducedBaseFromCGNS(tFOM, RPM) #    DictAssembledMatrices['PHI']
            PHIt = PHI.transpose()

            MatrRed = J.get(tROM, '.AssembledMatrices')
            MatrRed[str(np.round(int(RPM),2))+'RPM'] = {}
            MatrRed[str(np.round(int(RPM),2))+'RPM']['PHI'] = PHI
            for MatrixName in DictAssembledMatrices[str(np.round(int(RPM),2))+'RPM'].keys():
                if MatrixName != 'PHI':#print(MatrixName)
                    SFOMMatr, _ = SJ.LoadSMatrixFromCGNS(tFOM, RPM, MatrixName)
<<<<<<< HEAD
                    MatrRed[str(np.round(int(RPM),2))+'RPM'][MatrixName] = PHIt.dot(SFOMMatr.dot(PHI))
            
=======
                    MatrRed[str(np.round(RPM,2))+'RPM'][MatrixName] = PHIt.dot(SFOMMatr.dot(PHI))

>>>>>>> 9a928b28
            J.set(tROM, '.AssembledMatrices', **MatrRed)
    else: # Parametric Model

        MatrRed = J.get(tROM, '.AssembledMatrices')
        MatrRed['Parametric']={}
        PHI = SJ.GetReducedBaseFromCGNS(tFOM, 'Parametric')
        MatrRed['Parametric']['PHI'] = PHI
        PHIt = PHI.transpose()

        for MatrixName in DictAssembledMatrices['Parametric'].keys():
            if MatrixName not in ['PHI', 'p0', 'Range','PHIAug', 'Deltap']:
                SFOMMatr, _ = SJ.LoadSMatrixFromCGNS(tFOM, 'Parametric', MatrixName)
                #Matrices are projected
                MatrRed['Parametric'][MatrixName] = PHIt.dot(SFOMMatr.dot(PHI))

        J.set(tROM, '.AssembledMatrices', **MatrRed)

#        Check if the parametric model is well created:
#
#        DictSimulaParam = J.get(tFOM, '.SimulationParameters')
#        RPMs = DictSimulaParam['RotatingProperties']['RPMs']
#
#        #Also full Komeg matrix from FOM are saved to make a later comparison
#        for RPMval in  RPMs:
#                MatrRed[str(np.round(RPMval,2))+'RPM']={}
#                MatrixName = 'Komeg'#print(MatrixName)
#                SFOMMatr, _ = SJ.LoadSMatrixFromCGNS(tFOM, RPMval, MatrixName)
#                MatrRed[str(np.round(RPMval,2))+'RPM'][MatrixName] = PHIt.dot(SFOMMatr.dot(PHI))
#                #The base PHI from reduced model is used
#

    return tROM


def copyInternalForcesCoefficients(tFOM, tROM, RPM):


    DictIntForces = J.get(tFOM, '.InternalForcesCoefficients')

    J.set(tROM, '.InternalForcesCoefficients', **DictIntForces)

    return tROM

def copyFromFOM2ROMDict(tFOM, tROM, Name):
    DictName = J.get(tFOM, Name)

    J.set(tROM, Name, **DictName)

    return tROM

def copyAssembledVectors(tFOM, tROM, RPM):

    DictIntForces = J.get(tFOM, '.AssembledVectors')

    J.set(tROM, '.AssembledVectors', **DictIntForces)

    return tROM


def COMPUTE_ROMmodel(tFOM, ROMName):

    #DictStructParam = J.get(tFOM, '.StructuralParameters')
    DictSimulaParam = J.get(tFOM, '.SimulationParameters')

    tROM = CreateNewROMTreeWithParametersAndBases(tFOM)
    I._addChild(tROM, I.getNodeByName(tFOM, 'SOLID'))
    #RPMs = DictSimulaParam['RotatingProperties']['RPMs']

    tROM = BuildROMMatrices(tFOM, tROM)


    for Name in ['.SimulationParameters', '.AerodynamicProperties', '.StructuralParameters', '.AssembledVectors', '.InternalForcesCoefficients']:

        tROM = copyFromFOM2ROMDict(tFOM,tROM, Name)

        #tROM = copyAssembledVectors(tFOM, tROM, RPM)

        #tROM = copyInternalForcesCoefficients(tFOM, tROM, RPM)

    SJ.SaveModel(tROM, ROMName)

    return tROM



def ComputeStaFullNodalF(t, **kwargs):

    tstaT2 = GetAsterTableOfStaticNodalForces(**kwargs)

    VectNodalF = VectFromAsterTable2Full(t, tstaT2)

#    ForceNodeTable = tstaT2.EXTR_TABLE()['NOEUD', 'DX', 'DY', 'DZ']
#
#    FieldCoordX = np.array(ForceNodeTable.values()['DX'][:])
#    FieldCoordY = np.array(ForceNodeTable.values()['DY'][:])
#    FieldCoordZ = np.array(ForceNodeTable.values()['DZ'][:])
#
#    DictStructParam = J.get(t, '.StructuralParameters')
#
#    VectFnl = np.zeros((DictStructParam['MeshProperties']['Nddl'][0]))
#    VectFnl[::3] = FieldCoordX
#    VectFnl[1::3] = FieldCoordY
#    VectFnl[2::3] = FieldCoordZ

    DETRUIRE(CONCEPT = _F(NOM = (tstaT2)))

    return VectNodalF

def ComputeFullNodalF(t, **kwargs):

    tstaT2 = GetAsterTableOfStaticNodalForces(InstantsExtr = kwargs['Instants'],**kwargs)

    VectNodalF = VectFromAsterTable2Full(t, tstaT2)

#    ForceNodeTable = tstaT2.EXTR_TABLE()['NOEUD', 'DX', 'DY', 'DZ']
#
#    FieldCoordX = np.array(ForceNodeTable.values()['DX'][:])
#    FieldCoordY = np.array(ForceNodeTable.values()['DY'][:])
#    FieldCoordZ = np.array(ForceNodeTable.values()['DZ'][:])
#
#    DictStructParam = J.get(t, '.StructuralParameters')
#
#    VectFnl = np.zeros((DictStructParam['MeshProperties']['Nddl'][0]))
#    VectFnl[::3] = FieldCoordX
#    VectFnl[1::3] = FieldCoordY
#    VectFnl[2::3] = FieldCoordZ

    DETRUIRE(CONCEPT = _F(NOM = (tstaT2)))

    return VectNodalF

def ComputeStaticU4GivenLoading(t, RPM, LoadVector, **kwargs):


    DictStructParam = J.get(t, '.StructuralParameters')
    DictSimulaParam = J.get(t, '.SimulationParameters')

    ListeLoading = SJ.TranslateNumpyLoadingVector2AsterList(t, LoadVector)

    RAMPE_r = DEFI_FONCTION(NOM_PARA = 'INST',
                            VALE = (-2.,0.,0.,1.),
                            PROL_DROITE = 'CONSTANT',
                            PROL_GAUCHE = 'CONSTANT',
                            INTERPOL = 'LIN'
                            );

    RAMPE = DEFI_FONCTION(NOM_PARA = 'INST',
                          VALE = (0.0,0.0,1.0,1.0),
                          PROL_DROITE = 'CONSTANT',
                          PROL_GAUCHE = 'CONSTANT',
                          INTERPOL = 'LIN'
                          );


    F_ext = AFFE_CHAR_MECA(MODELE = kwargs['MODELE'],
                         DDL_IMPO=SJ.AffectImpoDDLByGroupType(t),
                         FORCE_NODALE =  ListeLoading,
                         );

    F_rota = AFFE_CHAR_MECA(MODELE = kwargs['MODELE'],
                            ROTATION = _F(VITESSE = np.pi * RPM/30.,
                                       AXE = DictSimulaParam['RotatingProperties']['AxeRotation'] ,
                                       CENTRE = DictSimulaParam['RotatingProperties']['RotationCenter'],),
                           )

    L_INST = DEFI_LIST_REEL(VALE = SJ.ComputeTimeVector(t)[1]
                            );


    SOLU = STAT_NON_LINE(MODELE = kwargs['MODELE'],
                         CHAM_MATER = kwargs['CHMAT'],
                         CARA_ELEM  = kwargs['CARELEM'],
                         EXCIT =( _F(CHARGE = F_ext,
                                     FONC_MULT=RAMPE,),
                                  _F(CHARGE = F_rota,
                                     FONC_MULT = RAMPE_r),
                                ),
                         COMPORTEMENT = DefineBehaviourLaws(t),
                         CONVERGENCE=_F(RESI_GLOB_MAXI=DictSimulaParam['IntegrationProperties']['EpsConvergenceCriteria'][0],
                                        RESI_GLOB_RELA=1e-4,
                                        ITER_GLOB_MAXI=DictSimulaParam['IntegrationProperties']['NumberOfMaxIterations'][0],
                                        ARRET = 'OUI',),
                         INCREMENT = _F( LIST_INST = L_INST,
                                        ),
                         INFO = 1,
                        ),

    AsterObjs = SJ.merge_dicts(kwargs, dict(SOLU = SOLU, RAMPE = RAMPE, L_INST = L_INST))


    UpFromOmegaAndFe = ExtrFromAsterSOLUwithOmegaFe(t, RPM, **dict(SOLU = SOLU))

    GusFromOmegaAnfFe = ComputeStaFullNodalF(t, **AsterObjs)


    SJ.DestroyAsterObjects(dict(**dict(RAMPE_r = RAMPE_r, F_rota = F_rota, F_ext = F_ext, SOLU= SOLU, RAMPE = RAMPE, L_INST = L_INST)),
                           DetrVars = ['RAMPE_r', 'F_rota','F_ext', 'SOLU', 'RAMPE', 'L_INST',
                                      ])


    return  UpFromOmegaAndFe, GusFromOmegaAnfFe


def ComputeDynamic4GivenForceCoeffAndRPM(t, RPM, ForceCoeff, **kwargs):


    DictStructParam = J.get(t, '.StructuralParameters')
    DictSimulaParam = J.get(t, '.SimulationParameters')

    LoadingVector = ForceCoeff * DictSimulaParam['LoadingProperties']['ExternalForcesVector']['ShapeFunctionProj'][str(np.round(int(RPM),2))+'RPM'] * DictSimulaParam['LoadingProperties']['ExternalForcesVector']['Fmax']

    ListeLoading = SJ.TranslateNumpyLoadingVector2AsterList(t, LoadingVector)

    RAMPE_r = DEFI_FONCTION(NOM_PARA = 'INST',
                            VALE = (-2.,0.,0.,1.),
                            PROL_DROITE = 'CONSTANT',
                            PROL_GAUCHE = 'CONSTANT',
                            INTERPOL = 'LIN'
                            );



    timeCalcul = SJ.ComputeTimeVector(t)[1][DictSimulaParam['IntegrationProperties']['Steps4CentrifugalForce'][0]-1:]
    TimeFunction = DictSimulaParam['LoadingProperties']['ExternalForcesVector']['TimeFuntionVector']
    ValeAsterFunction = np.zeros((2*len(TimeFunction),))
    ValeAsterFunction[::2]  = timeCalcul
    ValeAsterFunction[1::2] = TimeFunction

    TFUNCEXT = DEFI_FONCTION(NOM_PARA = 'INST',
                             VALE = ValeAsterFunction,
                             PROL_DROITE = 'CONSTANT',
                             PROL_GAUCHE = 'CONSTANT',
                             INTERPOL = 'LIN'
                             );


    F_ext = AFFE_CHAR_MECA(MODELE = kwargs['MODELE'],
                           DDL_IMPO=SJ.AffectImpoDDLByGroupType(t),
                           FORCE_NODALE =  ListeLoading,
                           );

    F_rota = AFFE_CHAR_MECA(MODELE = kwargs['MODELE'],
                            ROTATION = _F(VITESSE = np.pi * RPM/30.,
                            AXE = DictSimulaParam['RotatingProperties']['AxeRotation'] ,
                            CENTRE = DictSimulaParam['RotatingProperties']['RotationCenter'],),
                           );

    L_INST = DEFI_LIST_REEL(VALE = SJ.ComputeTimeVector(t)[1]
                            );

    SOLU = DYNA_NON_LINE(MODELE = kwargs['MODELE'],
                         CHAM_MATER = kwargs['CHMAT'],
                         CARA_ELEM  = kwargs['CARELEM'],
                         EXCIT =( _F(CHARGE = F_ext,
                                     FONC_MULT=TFUNCEXT,),
                                  _F(CHARGE = F_rota,
                                     FONC_MULT = RAMPE_r),
                                ),
                         COMPORTEMENT = DefineBehaviourLaws(t),
                         CONVERGENCE=_F(RESI_GLOB_MAXI=DictSimulaParam['IntegrationProperties']['EpsConvergenceCriteria'][0],
                                        RESI_GLOB_RELA=1e-4,
                                        ITER_GLOB_MAXI=DictSimulaParam['IntegrationProperties']['NumberOfMaxIterations'][0],
                                        ARRET = 'OUI',),
                         INCREMENT = _F( LIST_INST = L_INST,
                                        ),
                         AMOR_RAYL_RIGI = 'ELASTIQUE',
                         SCHEMA_TEMPS = _F(SCHEMA = 'HHT',
                                           FORMULATION ='DEPLACEMENT',
                                           ALPHA = -1.*float(DictSimulaParam['IntegrationProperties']['IntegrationMethod']['Parameters']['Alpha']),
                                           MODI_EQUI = 'OUI'),
                         INFO = 1,
                        ),
    TimeSave = timeCalcul[::DictSimulaParam['IntegrationProperties']['SaveEveryNIt'][0]]
    if TimeSave[-1] != timeCalcul[-1]:
        TimeSave.append(timeCalcul[-1])

    AsterObjs = SJ.merge_dicts(kwargs, dict(SOLU = SOLU, RAMPE = TFUNCEXT, L_INST = L_INST, Instants = TimeSave))




    UpFromOmegaAndFe = ExtrFromAsterSOLUwithOmegaFe(t, RPM,**AsterObjs)

    VelocityFromOmegaAndFe = ExtrFromAsterSOLUwithOmegaFe(t, RPM,ChampName = 'VITE', **AsterObjs)

    AccelerationFromOmegaAndFe = ExtrFromAsterSOLUwithOmegaFe(t, RPM,ChampName = 'ACCE',**AsterObjs)


    GusFromOmegaAnfFe = ComputeFullNodalF(t, **AsterObjs)

    # Keep the solution of the instants of interest:

    SJ.DestroyAsterObjects(dict(**dict(RAMPE_r = RAMPE_r, F_rota = F_rota, F_ext = F_ext, SOLU= SOLU, RAMPE = TFUNCEXT, L_INST = L_INST)),
                           DetrVars = ['RAMPE_r', 'F_rota','F_ext', 'SOLU', 'TFUNCEXT', 'L_INST',
                                      ])


    return  UpFromOmegaAndFe,VelocityFromOmegaAndFe,AccelerationFromOmegaAndFe,  GusFromOmegaAnfFe<|MERGE_RESOLUTION|>--- conflicted
+++ resolved
@@ -1320,39 +1320,22 @@
 
 
 def BuildRPMParametrisation(t, ):
-<<<<<<< HEAD
     # This function implements the parametric model:
         #      --> Compose the enlarged modal matrix 
         #      --> Compute the three constant matrices composing the model
         #      --> Remove the unnecessary terms from the tree (just to keep the parametric ones)
         #      --> Save on the tree the variables defining the model
     
-=======
-    # Anadir y calculo de los parametricos: --> Calculo de K1...K3
-                                    #      --> Calculo de PHIsvd
-                                    #      --> Eliminar del arbol las dependencias RPM
-                                    #      --> Guardar en el arbol el Dict 'Parametric'
-
->>>>>>> 9a928b28
     DictSimulaParam = J.get(t, '.SimulationParameters')
     DictStructParam = J.get(t, '.StructuralParameters')
 
     #To check if a parametric model is requested
     RPMs=DictSimulaParam['RotatingProperties']['RPMs']
     #SJ.SaveModel(t, kwargs['FOMName'], Modes = True, StaticRotatorySolution = True)
-<<<<<<< HEAD
     if len(RPMs)==3 and (RPMs[1]-RPMs[0])==(RPMs[2]-RPMs[1]):
         print(GREEN + 'Parametric model (3 RPMs)'+ ENDC)
         
         
-=======
-
-    #Once every FOM matrix is created, we chck if it's a parametric model and then implement it
-    if len(RPMs)==3 and (RPMs[1]-RPMs[0])==(RPMs[2]-RPMs[1]):
-        print(GREEN + 'Parametric model'+ ENDC)
-
-
->>>>>>> 9a928b28
         NewFOMmatrices = {}
         NewFOMmatrices['Parametric']={}
 
@@ -1361,19 +1344,11 @@
         
         #Composing enlarged modal matrix (PHIAug)
         PHIAug = []
-<<<<<<< HEAD
-        PHIAug = np.hstack((MatrFOM[str(np.round(int(RPMs[0]),2))+'RPM']['PHI'],MatrFOM[str(np.round(int(RPMs[1]),2))+'RPM']['PHI'])) 
-        PHIAug = np.hstack((PHIAug,MatrFOM[str(np.round(int(RPMs[2]),2))+'RPM']['PHI']))   
-        
-        
-                
-=======
         PHIAug = np.hstack((MatrFOM[str(np.round(RPMs[0],2))+'RPM']['PHI'],MatrFOM[str(np.round(RPMs[1],2))+'RPM']['PHI']))
         PHIAug = np.hstack((PHIAug,MatrFOM[str(np.round(RPMs[2],2))+'RPM']['PHI']))
 
 
 
->>>>>>> 9a928b28
 
         #Singluar values decomposition (SVD)
         U,s,Vt = linalg.svd(PHIAug, full_matrices=True) 
@@ -1384,7 +1359,6 @@
         index=[ i for i in range(0,len(s)) if s[i]>=0.01/100.*max(s)]
         print(CYAN+'NewNumberOfModes: %s'%len(index)+ENDC)
         #The maximum number of single values is 3*r (where r is the number of modes that are chosen)
-<<<<<<< HEAD
         
         ## Criterion to avoid taking too many modes:
         #NModesMax=100
@@ -1396,19 +1370,6 @@
         NewFOMmatrices['Parametric']['PHI'] = U   
        
         # Save the basis in the tree:  
-=======
-        U=U[:,index]
-        NewFOMmatrices['Parametric']['PHI'] = U
-        # Save the basis in the tree:
-
-        #t = SJ.AddFOMVars2Tree(t, 0, Vars = [U], # Kg, Kc, Komeg, C, M],
-        #                           VarsName = ['PHI'], #, 'Kg', 'Kc', 'Komeg', 'C', 'M'],
-        #                           Type = '.AssembledMatrices',
-        #                           )
-
-
-
->>>>>>> 9a928b28
         for indexVect in range(len(index)):
             ModeVect = U[:,index[indexVect]]
 
@@ -1449,7 +1410,6 @@
         NewFOMmatrices['Parametric']['M'], _=SJ.LoadSMatrixFromCGNS(t, RPMs[0], 'M')
 
 
-<<<<<<< HEAD
         #If this line is not executed, the node is not added to the tree
         J.set(t, '.AssembledMatrices', **NewFOMmatrices)
         
@@ -1517,17 +1477,9 @@
               I._addChild(I.getNodeFromName(t, 'ModalBases'), ModZone)
             #I._addChild(I.getNodeFromName(t, 'ModalBases'), I.createNode('Freq_%sRPM'%np.round(RPM,2), 'DataArray_t', value = np.sqrt(s[index[indexVect]])/(2.*np.pi))
      
-=======
-        #CGNS tree update and remove RPM dependencies
-        #for i in range(0,len(RPMs)):
-        #    MatrRed[str(RPMs[i])+'RPM']={}
-        #    #I.rmNodeByPath(t,'.AssembledMatrices/'+str(RPMs[i])+'RPM')
-
->>>>>>> 9a928b28
 
         print(WARN + 'Warning! The requested number of modes has changed from %s to %s'%(DictStructParam['ROMProperties']['NModes'][0], len(index))+ENDC)
 
-<<<<<<< HEAD
         DictStructParam['ROMProperties']['NModes'] = len(index)
         
         #If this line is not executed, the node is not added to the tree
@@ -1554,19 +1506,6 @@
 
 
         #If this line is not executed, the node is not added to the tree
-=======
-        #WE DON'T PROJECT UNTIL WE ARE IN THE ROM, HERE ONL FOM ARE SAVED
-        #MatrRed['Temporary']['K0FOMFD'] = K0FOMFD
-        #MatrRed['Temporary']['K1FOMFD'] = K1FOMFD
-        #MatrRed['Temporary']['K2FOMFD'] = K2FOMFD
-        #MatrRed['Temporary']['M'] = M
-        #MatrRed['Temporary']['C'] = C
-        #MatrRed['Temporary']['PHI'] = U
-        #MatrRed['Temporary']['p0'] = RPMs[0]
-        #MatrRed['Temporary']['Range'] = [RPMs[0],RPMs[-1]]
-
-        #SI ON N'EXECUTE PAS CETTE LIGNE, CES NOEUDS NE SONT PAS AJOUTES SUR L'ARBRE t
->>>>>>> 9a928b28
         J.set(t, '.AssembledMatrices', **NewFOMmatrices)
         J.set(t, '.StructuralParameters', **DictStructParam)
 
@@ -1661,11 +1600,7 @@
     t = ComputeDDLandTransfMatrixFromAsterTable(t, tstaT)
 
     UsZones = SJ.CreateNewSolutionFromAsterTable(t,FieldDataTable= tstaT,
-<<<<<<< HEAD
-                                                   ZoneName = '%sRPM'%np.round(int(RPM),2), 
-=======
                                                    ZoneName = '%sRPM'%np.round(RPM,2),
->>>>>>> 9a928b28
                                                    FieldName = 'Us',
                                                    )
 
@@ -1787,15 +1722,6 @@
 
     GusZones = SJ.CreateNewSolutionFromAsterTable(t,
                                      FieldDataTable = tstaT2,
-<<<<<<< HEAD
-                                     ZoneName = str(np.round(int(RPM),2))+'RPM',
-                                     FieldName = 'Gus')   
-    
-    FeiZones = SJ.CreateNewSolutionFromNdArray(t, 
-                                     FieldDataArray = [kwargs['Fei']],
-                                     ZoneName = str(np.round(int(RPM),2))+'RPM',
-                                     FieldName = 'Fei') 
-=======
                                      ZoneName = str(np.round(RPM,2))+'RPM',
                                      FieldName = 'Gus')
 
@@ -1803,7 +1729,6 @@
                                      FieldDataArray = [kwargs['Fei']],
                                      ZoneName = str(np.round(RPM,2))+'RPM',
                                      FieldName = 'Fei')
->>>>>>> 9a928b28
 
 
     I.addChild(I.getNodeFromName(t, 'StaticRotatorySolution'), GusZones)
@@ -1941,13 +1866,8 @@
             for MatrixName in DictAssembledMatrices[str(np.round(int(RPM),2))+'RPM'].keys():
                 if MatrixName != 'PHI':#print(MatrixName)
                     SFOMMatr, _ = SJ.LoadSMatrixFromCGNS(tFOM, RPM, MatrixName)
-<<<<<<< HEAD
-                    MatrRed[str(np.round(int(RPM),2))+'RPM'][MatrixName] = PHIt.dot(SFOMMatr.dot(PHI))
-            
-=======
                     MatrRed[str(np.round(RPM,2))+'RPM'][MatrixName] = PHIt.dot(SFOMMatr.dot(PHI))
 
->>>>>>> 9a928b28
             J.set(tROM, '.AssembledMatrices', **MatrRed)
     else: # Parametric Model
 
