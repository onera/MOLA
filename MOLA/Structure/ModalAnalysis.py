'''
MOLA - ModalAnalysis.py

This module defines some handy shortcuts of the Cassiopee's
Converter.Internal module.

Furthermore it provides functions that interact with Code_Aster.

First creation:
31/05/2021 - M. Balmaseda
'''
FAIL  = '\033[91m'
GREEN = '\033[92m'
WARN  = '\033[93m'
MAGE  = '\033[95m'
CYAN  = '\033[96m'
ENDC  = '\033[0m'

try:
    #Code Aster:
    from code_aster.Cata.Commands import *
    from code_aster.Cata.Syntax import _F, CO
except:
    print(WARN + 'Code_Aster modules are not loaded!!' + ENDC)

# System modules
import numpy as np
# MOLA modules
import Converter.Internal as I
import Converter.PyTree as C

from .. import InternalShortcuts as J
from . import ShortCuts as SJ
from . import Models as SM



def Freq_Phi(t, RPM, MODE):

    DictStructParam = J.get(t, '.StructuralParameters')

    freq = MODE.LIST_VARI_ACCES()['FREQ']
    freq = np.array(freq[:DictStructParam['ROMProperties']['NModes'][0]])

    PHImatrix = np.zeros((DictStructParam['MeshProperties']['Nddl'][0],DictStructParam['ROMProperties']['NModes'][0]))

    #ModZones = []
    for Mode in range(DictStructParam['ROMProperties']['NModes'][0]):
        try:
            tabmod_T = CREA_TABLE(RESU=_F(RESULTAT= MODE,
                                  NOM_CHAM='DEPL',
                                  NOM_CMP= ('DX','DY','DZ', 'DRX', 'DRY', 'DRZ'),
                                  NUME_ORDRE=Mode+1,
                                  TOUT = 'OUI'),
                                  TYPE_TABLE='TABLE',
                                  TITRE='Table_Modes',);
        except:
            tabmod_T = CREA_TABLE(RESU=_F(RESULTAT= MODE,
                                  NOM_CHAM='DEPL',
                                  NOM_CMP= ('DX','DY','DZ'),
                                  NUME_ORDRE=Mode+1,
                                  TOUT = 'OUI'),
                                  TYPE_TABLE='TABLE',
                                  TITRE='Table_Modes',);
            print(WARN+'No rotation dof  (DRX, DRY, DRZ) in the model. Computing only with displacements (DX, DY, DZ).'+ENDC)

        ModZone = SJ.CreateNewSolutionFromAsterTable(t, FieldDataTable= tabmod_T,
<<<<<<< HEAD
                                                        ZoneName = 'Mode%s_'%Mode+str(np.round(int(RPM))), 
=======
                                                        ZoneName = 'Mode%s_'%Mode+str(np.round(RPM)),
>>>>>>> 9a928b28
                                                        FieldName = 'Mode',
                                                        )

        PHImatrix[:,Mode] = SM.VectFromAsterTable2Full(t, tabmod_T)

        DETRUIRE (CONCEPT = _F (NOM = (tabmod_T),
                            ),
              INFO = 1,
              )



        #ModZones.append(ModZone)

        try:
          I._addChild(I.getNodeFromName(t, 'ModalBases'), ModZone)
        except:
          t = I.merge([t, C.newPyTree(['ModalBases', []])])
          I._addChild(I.getNodeFromName(t, 'ModalBases'), ModZone)
<<<<<<< HEAD
        I._addChild(I.getNodeFromName(t, 'ModalBases'), I.createNode('Freq_%sRPM'%np.round(int(RPM),2), 'DataArray_t', value = freq))
          
          
=======
        I._addChild(I.getNodeFromName(t, 'ModalBases'), I.createNode('Freq_%sRPM'%np.round(RPM,2), 'DataArray_t', value = freq))
>>>>>>> 9a928b28





    t = SJ.AddFOMVars2Tree(t, RPM, Vars = [PHImatrix], VarsName = ['PHI'], Type = '.AssembledMatrices')


    C.convertPyTree2File(t,'/visu/mbalmase/Projets/VOLVER/0_FreeModalAnalysis/Test1.cgns', 'bin_adf')
    #C.convertPyTree2File(t,'/visu/mbalmase/Projets/VOLVER/0_FreeModalAnalysis/Test1.tp', 'bin_tp')

#    print(len(ModZones))
#    XX
#    VectUsOmega = VectFromAsterTable2Full(t, tabmod_T)
#
#    t = SJ.AddFOMVars2Tree(t, RPM, Vars = [VectUsOmega],
#                                   VarsName = ['Us'],
#                                   Type = '.AssembledVectors',
#                                   )
#

    # Tableau complet des modes, coordonnees modales,... :
#    print(tabmod_T.EXTR_TABLE().values().keys())
#    XXX

#    depl_mod = tabmod_T.EXTR_TABLE()['NOEUD', 'DX', 'DY', 'DZ']
#
#    # Liste des valeurs de la table:
#    depl_list = []
#    depl_list_Names = ['ModeX', 'ModeY', 'ModeZ']
#    depl_list.append(depl_mod.values()['DX'][:])
#    depl_list.append(depl_mod.values()['DY'][:])
#    depl_list.append(depl_mod.values()['DZ'][:])
#    #dep_md_X = depl_mod.values()['DX'][:]
#    #dep_md_Y = depl_mod.values()['DY'][:]
#    #dep_md_Z = depl_mod.values()['DZ'][:]
#
#    elif DictStructParam['MeshProperties']['ddlElem'][0] == 6:
#
#        tabmod_T = CREA_TABLE(RESU=_F(RESULTAT= MODE,
#                              NOM_CHAM='DEPL',
#                              NOM_CMP= ('DX','DY','DZ','DRX','DRY','DRZ'),
#                              TOUT='OUI',),
#                              TYPE_TABLE='TABLE',
#                              TITRE='Table_Modes',);
#
#        # Tableau complet des modes, coordonnees modales,... :
#
#        depl_mod = tabmod_T.EXTR_TABLE()['NOEUD', 'DX', 'DY', 'DZ','DRX','DRY','DRZ']
#
#        # Liste des valeurs de la table:
#        depl_list = []
#        depl_list.append(depl_mod.values()['DX'][:])
#        depl_list.append(depl_mod.values()['DY'][:])
#        depl_list.append(depl_mod.values()['DZ'][:])
#        depl_list.append(depl_mod.values()['DRX'][:])
#        depl_list.append(depl_mod.values()['DRY'][:])
#        depl_list.append(depl_mod.values()['DRZ'][:])
#        depl_list_Names = ['ModeX', 'ModeY', 'ModeZ','ModeThetaX','ModeThetaY','ModeThetaZ']
#
#    # Create a matrix with the base and save it into the .AssembledMatrices node:


#    t, PHI = SJ.BuildMatrixFromComponents(t, 'PHI', depl_list)
#
#    # Extract the nodes coordinates:
#    NodeZones = []
#    for NMode in range(DictStructParam['ROMProperties']['NModes'][0]):
#
#        Coord_list = []
#        for pos in range(len(depl_list)):
#
#            Coord_list.append(PHI[pos::len(depl_list), NMode])
#
#        #CoordX = dep_md_X[NMode * DictStructParam['MeshProperties']['NNodes'][0]:(NMode + 1) * DictStructParam['MeshProperties']['NNodes'][0]]
#        #CoordY = dep_md_Y[NMode * DictStructParam['MeshProperties']['NNodes'][0]:(NMode + 1) * DictStructParam['MeshProperties']['NNodes'][0]]
#        #CoordZ = dep_md_Z[NMode * DictStructParam['MeshProperties']['NNodes'][0]:(NMode + 1) * DictStructParam['MeshProperties']['NNodes'][0]]
#
#        NewZone,_ = SJ.CreateNewSolutionFromNdArray(t,
#                                       FieldDataArray= Coord_list,
#                                       ZoneName = str(np.round(RPM, 2))+'Mode'+str(NMode),
#                                       FieldNames = depl_list_Names,
#                                       Depl = True)
#
#        I.createChild(NewZone, 'Freq', 'DataArray_t', freq[NMode])
#
#        NodeZones.append(NewZone)
#
#
#    I.addChild(I.getNodeFromName(t, 'ModalBases'), NodeZones)
#
#    DETRUIRE (CONCEPT = _F (NOM = (tabmod_T),
#                            ),
#              INFO = 1,
#              )

    return t


def CalcLNM(t, RPM, **kwargs):

    DictStructParam = J.get(t, '.StructuralParameters')

    if not DictStructParam['ROMProperties']['RigidMotion']:

        MODESR = CALC_MODES(MATR_RIGI = kwargs['Komeg2'],
                            MATR_MASS = kwargs['MASS1'],
                            OPTION = 'PLUS_PETITE',
                            CALC_FREQ = _F(NMAX_FREQ = DictStructParam['ROMProperties']['NModes'],),
                            VERI_MODE = _F(SEUIL = 1.E-3, STOP_ERREUR = 'NON'),
                            )
    elif DictStructParam['ROMProperties']['RigidMotion']:

        MODESR = CALC_MODES(MATR_RIGI = kwargs['Komeg2'],
                            MATR_MASS = kwargs['MASS1'],
                            OPTION = 'BANDE',
                            CALC_FREQ = _F(FREQ = (-1,250.),),
                            VERI_MODE = _F(SEUIL = 1.E-3, STOP_ERREUR = 'NON'),
                            #SOLVEUR_MODAL = _F(METHODE = 'TRI_DIAG',
                            #                   MODE_RIGIDE = 'OUI',),
                          )


    #MODESR = CALC_MODES(affe_modes)
    MODE   = NORM_MODE(MODE = MODESR,
                       NORME = 'TRAN_ROTA',)

    t = Freq_Phi(t, RPM, MODE)


    DETRUIRE (CONCEPT = _F (NOM = (MODESR, MODE),
                            ),
              INFO = 1,
              )

    return t<|MERGE_RESOLUTION|>--- conflicted
+++ resolved
@@ -65,11 +65,7 @@
             print(WARN+'No rotation dof  (DRX, DRY, DRZ) in the model. Computing only with displacements (DX, DY, DZ).'+ENDC)
 
         ModZone = SJ.CreateNewSolutionFromAsterTable(t, FieldDataTable= tabmod_T,
-<<<<<<< HEAD
-                                                        ZoneName = 'Mode%s_'%Mode+str(np.round(int(RPM))), 
-=======
                                                         ZoneName = 'Mode%s_'%Mode+str(np.round(RPM)),
->>>>>>> 9a928b28
                                                         FieldName = 'Mode',
                                                         )
 
@@ -89,13 +85,7 @@
         except:
           t = I.merge([t, C.newPyTree(['ModalBases', []])])
           I._addChild(I.getNodeFromName(t, 'ModalBases'), ModZone)
-<<<<<<< HEAD
-        I._addChild(I.getNodeFromName(t, 'ModalBases'), I.createNode('Freq_%sRPM'%np.round(int(RPM),2), 'DataArray_t', value = freq))
-          
-          
-=======
         I._addChild(I.getNodeFromName(t, 'ModalBases'), I.createNode('Freq_%sRPM'%np.round(RPM,2), 'DataArray_t', value = freq))
->>>>>>> 9a928b28
 
 
 
